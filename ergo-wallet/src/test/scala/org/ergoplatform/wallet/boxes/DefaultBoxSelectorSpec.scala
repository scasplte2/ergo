package org.ergoplatform.wallet.boxes

import org.ergoplatform.ErgoBox.TokenId
import org.ergoplatform.SigmaConstants.MaxBoxSize
import org.ergoplatform.wallet.Constants.{MaxAssetsPerBox, PaymentsScanId}
import org.ergoplatform.ErgoLikeTransaction
import scorex.crypto.hash.{Blake2b256, Digest32}
import sigmastate.Values
import sigmastate.Values.SigmaPropValue
import sigmastate.helpers.TestingHelpers._
import scorex.util.{ModifierId, bytesToId, idToBytes}
import org.scalatest.EitherValues
import org.ergoplatform.wallet.boxes.DefaultBoxSelector.NotEnoughErgsError
import org.ergoplatform.wallet.boxes.DefaultBoxSelector.NotEnoughTokensError
import org.scalatest.matchers.should.Matchers
import org.scalatest.propspec.AnyPropSpec

import scala.util.Random

class DefaultBoxSelectorSpec extends AnyPropSpec with Matchers with EitherValues {
  import BoxSelector.MinBoxValue

  private val noFilter: TrackedBox => Boolean = _ => true
  private val onChainFilter = {box: TrackedBox => box.chainStatus.onChain}
  private val parentTx = ErgoLikeTransaction(IndexedSeq(), IndexedSeq())

  private val TrueLeaf: SigmaPropValue = Values.TrueLeaf.toSigmaProp
  private val StartHeight: Int = 0

  private def genTokens(count: Int) = {
    (0 until count).map { i => Digest32 @@ idToBytes(bytesToId(Blake2b256(i.toString))) -> i.toLong }
  }

  private val selector = new DefaultBoxSelector(None)

  private def genTokens(count: Int) = {
    (0 until count).map { i => Digest32 @@ idToBytes(bytesToId(Blake2b256(i.toString))) -> i.toLong }
  }

  property("returns error when it is impossible to select coins") {
    val box = testBox(1, TrueLeaf, creationHeight = StartHeight)
    val uBox = TrackedBox(parentTx, 0, None, box, Set(PaymentsScanId))

    //target amount is too high
    selector.select(Seq(uBox).toIterator, noFilter, 10, Map()).left.value shouldBe a [NotEnoughErgsError]

    //filter(which is about selecting only onchain boxes) is preventing from picking the proper box
    selector.select(Seq(uBox).toIterator, onChainFilter, 1, Map()).left.value shouldBe a [NotEnoughErgsError]

    //no target asset in the input box
    selector.select(Seq(uBox).toIterator, noFilter, 1, Map(bytesToId(Array.fill(32)(0: Byte)) -> 1L)).left.value shouldBe
      a [NotEnoughTokensError]

    //otherwise, everything is fine
    selector.select(Seq(uBox).toIterator, noFilter, 1, Map()) shouldBe 'right
  }

  property("properly selects coins - simple case with no assets") {
    val box1 = testBox(1, TrueLeaf, creationHeight = StartHeight)
    val box2 = testBox(10, TrueLeaf, creationHeight = StartHeight)
    val box3 = testBox(100, TrueLeaf, creationHeight = StartHeight)

    val uBox1 = TrackedBox(parentTx, 0, Option(100), box1, Set(PaymentsScanId))
    val uBox2 = TrackedBox(parentTx, 1, None, box2, Set(PaymentsScanId))
    val uBox3 = TrackedBox(parentTx, 2, Option(100), box3, Set(PaymentsScanId))

    val uBoxes = Seq(uBox1, uBox2, uBox3)

    val s1 = selector.select(uBoxes.toIterator, noFilter, 1, Map())
    s1 shouldBe 'right
    s1.right.get.changeBoxes.isEmpty shouldBe true
    s1.right.get.boxes.head shouldBe uBox1

    val s2 = selector.select(uBoxes.toIterator, noFilter, 10, Map())
    s2 shouldBe 'right
    s2.right.get.changeBoxes.size == 1
    s2.right.get.changeBoxes.head.value shouldBe 1
    s2.right.get.boxes shouldBe Seq(uBox1, uBox2)

    val s3 = selector.select(uBoxes.toIterator, noFilter, 11, Map())
    s3 shouldBe 'right
    s3.right.get.changeBoxes.isEmpty shouldBe true
    s3.right.get.boxes shouldBe Seq(uBox1, uBox2)

    //box2 should be filtered out
    val s4 = selector.select(uBoxes.toIterator, onChainFilter, 11, Map())
    s4 shouldBe 'right
    s4.right.get.changeBoxes.size == 1
    s4.right.get.changeBoxes.head.value shouldBe 90
    s4.right.get.boxes shouldBe Seq(uBox1, uBox3)

    val s5 = selector.select(uBoxes.toIterator, noFilter, 61, Map())
    s5 shouldBe 'right
    s5.right.get.changeBoxes.size == 1
    s5.right.get.changeBoxes.head.value shouldBe 50
    s5.right.get.boxes shouldBe Seq(uBox1, uBox2, uBox3)
  }

  property("properly selects coins - assets w. 1 change box") {

    val assetId1 = bytesToId(Blake2b256("hello"))
    val assetId2 = bytesToId(Blake2b256("world"))

    val parentTx = ErgoLikeTransaction(IndexedSeq(), IndexedSeq())
    val box1 = testBox(1 * MinBoxValue, TrueLeaf, StartHeight, Seq(Digest32 @@ idToBytes(assetId1) -> 1))
    val box2 = testBox(10 * MinBoxValue, TrueLeaf, StartHeight, Seq(Digest32 @@ idToBytes(assetId2) -> 10))
    val box3 = testBox(100 * MinBoxValue, TrueLeaf, StartHeight, Seq(Digest32 @@ idToBytes(assetId1) -> 100))

    val uBox1 = TrackedBox(parentTx, 0, Some(100), box1, Set(PaymentsScanId))
    val uBox2 = TrackedBox(parentTx, 1, None, box2, Set(PaymentsScanId))
    val uBox3 = TrackedBox(parentTx, 2, Some(100), box3, Set(PaymentsScanId))

    val uBoxes = Seq(uBox1, uBox2, uBox3)

    val s1 = selector.select(uBoxes.toIterator, noFilter, 1 * MinBoxValue, Map(assetId1 -> 1))
    s1 shouldBe 'right
    s1.right.get.changeBoxes.isEmpty shouldBe true
    s1.right.get.boxes.head shouldBe uBox1

    val s2 = selector.select(uBoxes.toIterator, noFilter, 1 * MinBoxValue, Map(assetId1 -> 11))
    s2 shouldBe 'right
    s2.right.get.changeBoxes.size == 1
    s2.right.get.changeBoxes.head.value shouldBe 100 * MinBoxValue
    s2.right.get.changeBoxes.head.tokens(assetId1) shouldBe 90
    s2.right.get.boxes shouldBe Seq(uBox1, uBox3)

    selector.select(uBoxes.toIterator, onChainFilter, 1, Map(assetId2 -> 1)).left.value shouldBe a [NotEnoughTokensError]
    selector.select(uBoxes.toIterator, noFilter, 1, Map(assetId2 -> 11)).left.value shouldBe a [NotEnoughTokensError]
    selector.select(uBoxes.toIterator, noFilter, 1, Map(assetId1 -> 1000)).left.value shouldBe a [NotEnoughTokensError]

    val s3 = selector.select(uBoxes.toIterator, noFilter, 1 * MinBoxValue, Map(assetId1 -> 11, assetId2 -> 1))
    s3 shouldBe 'right
    s3.right.get.changeBoxes.size == 1
    s3.right.get.changeBoxes.head.value shouldBe 110 * MinBoxValue
    s3.right.get.changeBoxes.head.tokens(assetId1) shouldBe 90
    s3.right.get.changeBoxes.head.tokens(assetId2) shouldBe 9
    s3.right.get.boxes shouldBe Seq(uBox1, uBox2, uBox3)

    selector.select(uBoxes.toIterator, onChainFilter, 1 * MinBoxValue, Map(assetId1 -> 11, assetId2 -> 1)).left.value shouldBe
      a [NotEnoughTokensError]
  }

  property("properly selects coins - assets w. multiple change boxes") {
    val assetId1 = bytesToId(Blake2b256("1"))
    val assetId2 = bytesToId(Blake2b256("2"))
    val assetId3 = bytesToId(Blake2b256("3"))
    val assetId4 = bytesToId(Blake2b256("4"))
    val assetId5 = bytesToId(Blake2b256("5"))
    val assetId6 = bytesToId(Blake2b256("6"))
    val assetId7 = bytesToId(Blake2b256("7"))
    val assetId8 = bytesToId(Blake2b256("8"))

    val box1 = testBox(1 * MinBoxValue, TrueLeaf, StartHeight,
      Seq(Digest32 @@ idToBytes(assetId1) -> 1, Digest32 @@ idToBytes(assetId2) -> 1,
        Digest32 @@ idToBytes(assetId3) -> 1, Digest32 @@ idToBytes(assetId4) -> 1))

    val box2 = testBox(10 * MinBoxValue, TrueLeaf, StartHeight,
      Seq(Digest32 @@ idToBytes(assetId5) -> 10, Digest32 @@ idToBytes(assetId6) -> 10,
        Digest32 @@ idToBytes(assetId7) -> 10, Digest32 @@ idToBytes(assetId8) -> 10))

    val box3 = testBox(100 * MinBoxValue, TrueLeaf, StartHeight,
      Seq(Digest32 @@ idToBytes(assetId3) -> 100, Digest32 @@ idToBytes(assetId4) -> 100,
        Digest32 @@ idToBytes(assetId5) -> 100, Digest32 @@ idToBytes(assetId6) -> 100))

    val uBox1 = TrackedBox(parentTx, 0, Some(100), box1, Set(PaymentsScanId))
    val uBox2 = TrackedBox(parentTx, 1, None, box2, Set(PaymentsScanId))
    val uBox3 = TrackedBox(parentTx, 2, Some(100), box3, Set(PaymentsScanId))

    val uBoxes = Seq(uBox1, uBox2, uBox3)

    val s1 = selector.select(uBoxes.toIterator, noFilter, 1 * MinBoxValue, Map(assetId3 -> 11))
    s1 shouldBe 'right

    s1.right.get.boxes.size shouldBe 3
    s1.right.get.boxes should contain theSameElementsAs(Seq(uBox1, uBox2, uBox3))

    s1.right.get.changeBoxes.size shouldBe 1
    s1.right.get.changeBoxes(0).value shouldBe 110 * MinBoxValue
    s1.right.get.changeBoxes(0).tokens(assetId1) shouldBe 1
    s1.right.get.changeBoxes(0).tokens(assetId2) shouldBe 1
    s1.right.get.changeBoxes(0).tokens(assetId3) shouldBe 90
    s1.right.get.changeBoxes(0).tokens(assetId4) shouldBe 101
    s1.right.get.changeBoxes(0).tokens(assetId5) shouldBe 110
    s1.right.get.changeBoxes(0).tokens(assetId6) shouldBe 110

    val s2 = selector.select(uBoxes.toIterator, noFilter, 10 * MinBoxValue,
      Map(assetId1 -> 1, assetId2 -> 1, assetId3 -> 1, assetId4 -> 1))
    s2 shouldBe 'right
    s2.right.get.changeBoxes.size == 1
    s2.right.get.changeBoxes(0).tokens(assetId5) shouldBe 10
    s2.right.get.changeBoxes(0).tokens(assetId6) shouldBe 10
    s2.right.get.changeBoxes(0).tokens(assetId7) shouldBe 10
    s2.right.get.changeBoxes(0).tokens(assetId8) shouldBe 10

<<<<<<< HEAD
    //todo: should selector fail in this case (if there's no monetary value to create a new box w. assets) ?
    selector.select(uBoxes.toIterator, noFilter, 1 * MinBoxValue, Map(assetId1 -> 1)).left.value shouldBe a [NotEnoughCoinsForChangeBoxesError]
=======
    select(uBoxes.toIterator, noFilter, 1 * MinBoxValue, Map(assetId1 -> 1)).isRight shouldBe true
>>>>>>> 6e895331
  }

  property("Size of a box with MaxAssetsPerBox tokens should not cross MaxBoxSize") {
    val tokens = (0 until MaxAssetsPerBox).map { _ =>
      (Digest32 @@ scorex.util.Random.randomBytes(TokenId.size), Random.nextInt(100000000).toLong)
    }
    val box = testBox(1 * MinBoxValue, TrueLeaf, StartHeight, tokens)
    assert(box.bytes.length <= MaxBoxSize.value)
  }

  property("Select boxes such that change boxes are grouped by MaxAssetsPerBox") {
    // make selection such that '2 * MaxAssetsPerBox + 1' tokens generates exactly 2 change boxes with MaxAssetsPerBox tokens
    val box1 = testBox(4 * MinBoxValue, TrueLeaf, StartHeight, genTokens(2 * MaxAssetsPerBox + 1))
    val uBox1 = TrackedBox(parentTx, 0, Some(100), box1, Set(PaymentsScanId))
    val s1 = selector.select(Iterator(uBox1), noFilter, 1 * MinBoxValue, Map(bytesToId(Blake2b256("1")) -> 1))
    s1 shouldBe 'right
    s1.right.get.changeBoxes.size shouldBe 2
    s1.right.get.changeBoxes.forall(_.tokens.size == MaxAssetsPerBox) shouldBe true

    // make selection such that '2 * MaxAssetsPerBox + 2' tokens generates 3 change boxes, one with just a single token
    val box2 = testBox(4 * MinBoxValue, TrueLeaf, StartHeight, genTokens(2 * MaxAssetsPerBox + 2))
    val uBox2 = TrackedBox(parentTx, 0, Some(100), box2, Set(PaymentsScanId))
    val s2 = selector.select(Iterator(uBox2), noFilter, 1 * MinBoxValue, Map(bytesToId(Blake2b256("1")) -> 1))
    s2 shouldBe 'right
    s2.right.get.changeBoxes.size shouldBe 3
    s2.right.get.changeBoxes.exists(_.tokens.size == 1) shouldBe true
  }

<<<<<<< HEAD
  property("Properly handle EIP-27") {
    val ts = genTokens(2)
    val reemissionNftId = ts(0)._1
    val reemissionTokenId = ts(1)._1
    val selector = new DefaultBoxSelector(Some(ReemissionData(bytesToId(reemissionNftId), bytesToId(reemissionTokenId))))

    val fullValue = 2000000000L
    val reemissionAmt = fullValue / 2

    val inputBox = testBox(fullValue, TrueLeaf, StartHeight, Array((reemissionTokenId, reemissionAmt)))
    val uBox = TrackedBox(parentTx, 0, Some(100), inputBox, Set(PaymentsScanId))

    val s1 = selector.select(Iterator(uBox), noFilter, fullValue - reemissionAmt + 1, Map.empty)

    s1.left.get.isInstanceOf[NotEnoughErgsError] shouldBe true

    val s2 = selector.select(Iterator(uBox), noFilter, (fullValue - reemissionAmt) / 4, Map.empty)

    val cb2 = s2.right.get.changeBoxes

    cb2.length shouldBe 2
    cb2.head.value shouldBe reemissionAmt
  }
=======
  // test which shows that https://github.com/ergoplatform/ergo/issues/1644 fixed
  property("i1644: should collect needed inputs when needed for change in presence of assets") {
    val tokenData = genTokens(3).last
    tokenData._2 shouldBe 2

    val tokenId = ModifierId @@ bytesToId(tokenData._1)

    val ergValue = 10 * MinBoxValue

    val box1 = testBox(ergValue, TrueLeaf, StartHeight, Seq(tokenData))
    val uBox1 = TrackedBox(parentTx, 0, Some(100), box1, Set(PaymentsScanId))
    val box2 = testBox(ergValue, TrueLeaf, StartHeight)
    val uBox2 = TrackedBox(parentTx, 0, Some(100), box2, Set(PaymentsScanId))

    val s1 = select(Iterator(uBox1, uBox2), noFilter, ergValue, Map.empty)
    s1 shouldBe 'right
    s1.right.get.changeBoxes.size shouldBe 1
    s1.right.get.changeBoxes.head.tokens(tokenId) shouldBe 2

    val box3 = testBox(ergValue, TrueLeaf, StartHeight)
    val uBox3 = TrackedBox(parentTx, 0, Some(100), box3, Set(PaymentsScanId))

    val s2 = select(Iterator(uBox2, uBox3), noFilter, ergValue, Map.empty)
    s2 shouldBe 'right
    s2.right.get.changeBoxes.size shouldBe 0

    val s3 = select(Iterator(uBox1, uBox2), noFilter, ergValue, Map(tokenId -> 1))
    s3 shouldBe 'right
    s3.right.get.changeBoxes.size shouldBe 1

  }

>>>>>>> 6e895331
}<|MERGE_RESOLUTION|>--- conflicted
+++ resolved
@@ -33,10 +33,6 @@
 
   private val selector = new DefaultBoxSelector(None)
 
-  private def genTokens(count: Int) = {
-    (0 until count).map { i => Digest32 @@ idToBytes(bytesToId(Blake2b256(i.toString))) -> i.toLong }
-  }
-
   property("returns error when it is impossible to select coins") {
     val box = testBox(1, TrueLeaf, creationHeight = StartHeight)
     val uBox = TrackedBox(parentTx, 0, None, box, Set(PaymentsScanId))
@@ -192,12 +188,7 @@
     s2.right.get.changeBoxes(0).tokens(assetId7) shouldBe 10
     s2.right.get.changeBoxes(0).tokens(assetId8) shouldBe 10
 
-<<<<<<< HEAD
-    //todo: should selector fail in this case (if there's no monetary value to create a new box w. assets) ?
-    selector.select(uBoxes.toIterator, noFilter, 1 * MinBoxValue, Map(assetId1 -> 1)).left.value shouldBe a [NotEnoughCoinsForChangeBoxesError]
-=======
-    select(uBoxes.toIterator, noFilter, 1 * MinBoxValue, Map(assetId1 -> 1)).isRight shouldBe true
->>>>>>> 6e895331
+    selector.select(uBoxes.toIterator, noFilter, 1 * MinBoxValue, Map(assetId1 -> 1)).isRight shouldBe true
   }
 
   property("Size of a box with MaxAssetsPerBox tokens should not cross MaxBoxSize") {
@@ -226,7 +217,39 @@
     s2.right.get.changeBoxes.exists(_.tokens.size == 1) shouldBe true
   }
 
-<<<<<<< HEAD
+  // test which shows that https://github.com/ergoplatform/ergo/issues/1644 fixed
+  property("i1644: should collect needed inputs when needed for change in presence of assets") {
+    val tokenData = genTokens(3).last
+    tokenData._2 shouldBe 2
+
+    val tokenId = ModifierId @@ bytesToId(tokenData._1)
+
+    val ergValue = 10 * MinBoxValue
+
+    val box1 = testBox(ergValue, TrueLeaf, StartHeight, Seq(tokenData))
+    val uBox1 = TrackedBox(parentTx, 0, Some(100), box1, Set(PaymentsScanId))
+    val box2 = testBox(ergValue, TrueLeaf, StartHeight)
+    val uBox2 = TrackedBox(parentTx, 0, Some(100), box2, Set(PaymentsScanId))
+
+    val s1 = selector.select(Iterator(uBox1, uBox2), noFilter, ergValue, Map.empty)
+    s1 shouldBe 'right
+    s1.right.get.changeBoxes.size shouldBe 1
+    s1.right.get.changeBoxes.head.tokens(tokenId) shouldBe 2
+
+    val box3 = testBox(ergValue, TrueLeaf, StartHeight)
+    val uBox3 = TrackedBox(parentTx, 0, Some(100), box3, Set(PaymentsScanId))
+
+    val s2 = selector.select(Iterator(uBox2, uBox3), noFilter, ergValue, Map.empty)
+    s2 shouldBe 'right
+    s2.right.get.changeBoxes.size shouldBe 0
+
+    val s3 = selector.select(Iterator(uBox1, uBox2), noFilter, ergValue, Map(tokenId -> 1))
+    s3 shouldBe 'right
+    s3.right.get.changeBoxes.size shouldBe 1
+
+  }
+
+
   property("Properly handle EIP-27") {
     val ts = genTokens(2)
     val reemissionNftId = ts(0)._1
@@ -250,38 +273,4 @@
     cb2.length shouldBe 2
     cb2.head.value shouldBe reemissionAmt
   }
-=======
-  // test which shows that https://github.com/ergoplatform/ergo/issues/1644 fixed
-  property("i1644: should collect needed inputs when needed for change in presence of assets") {
-    val tokenData = genTokens(3).last
-    tokenData._2 shouldBe 2
-
-    val tokenId = ModifierId @@ bytesToId(tokenData._1)
-
-    val ergValue = 10 * MinBoxValue
-
-    val box1 = testBox(ergValue, TrueLeaf, StartHeight, Seq(tokenData))
-    val uBox1 = TrackedBox(parentTx, 0, Some(100), box1, Set(PaymentsScanId))
-    val box2 = testBox(ergValue, TrueLeaf, StartHeight)
-    val uBox2 = TrackedBox(parentTx, 0, Some(100), box2, Set(PaymentsScanId))
-
-    val s1 = select(Iterator(uBox1, uBox2), noFilter, ergValue, Map.empty)
-    s1 shouldBe 'right
-    s1.right.get.changeBoxes.size shouldBe 1
-    s1.right.get.changeBoxes.head.tokens(tokenId) shouldBe 2
-
-    val box3 = testBox(ergValue, TrueLeaf, StartHeight)
-    val uBox3 = TrackedBox(parentTx, 0, Some(100), box3, Set(PaymentsScanId))
-
-    val s2 = select(Iterator(uBox2, uBox3), noFilter, ergValue, Map.empty)
-    s2 shouldBe 'right
-    s2.right.get.changeBoxes.size shouldBe 0
-
-    val s3 = select(Iterator(uBox1, uBox2), noFilter, ergValue, Map(tokenId -> 1))
-    s3 shouldBe 'right
-    s3.right.get.changeBoxes.size shouldBe 1
-
-  }
-
->>>>>>> 6e895331
 }