package org.ergoplatform.wallet.boxes

import org.ergoplatform.wallet.boxes.BoxSelector.BoxSelectionResult
import org.ergoplatform.wallet.boxes.BoxSelector.BoxSelectionError
import org.ergoplatform.ErgoBoxAssets
import org.ergoplatform.wallet.{AssetUtils, TokensMap}
import scorex.util.ModifierId
import org.ergoplatform.wallet.Utils._

import scala.annotation.tailrec
import scala.collection.mutable

/**
  * A box selector which is parameterized by maximum number of inputs a transaction can have, and optimal number of inputs.
  *
  * Say, the selector is given boxes denoted by their values (1,2,3,4,...10). Then the selector is working as follows:
  *
  * 1) the selector first picking up boxes in given order (1,2,3,4,...) by using DefaultBoxSelector
  * 2) if number of inputs exceeds the limit, the selector is sorting remaining boxes(actually, only 10*maximum boxes) by value in descending order and replaces small-value boxes in the inputs by big-value from the tail (1,2,3,4 => 10)
  * 3) if the number of inputs still exceeds the limit, the selector is trying to throw away the dust if possible. E.g. if inputs are (100, 200, 1, 2, 1000), target value is 1300 and maximum number of inputs is 3, the selector kicks out (1, 2)
  * 4) if number of inputs after the previous steps is below optimal, the selector is trying to append the dust, by sorting remaining boxes in ascending order and appending them till optimal number of inputs.
  *
  * @param maxInputs     - maximum number of inputs a transaction can have
  * @param optimalInputs - optimal number of inputs, when transaction is still not expensive. The box selector is
  *                      trying to add dust if a transaction has less inputs than this.
  */
class ReplaceCompactCollectBoxSelector(maxInputs: Int,
                                       optimalInputs: Int,
                                       override val reemissionDataOpt: Option[ReemissionData])
  extends DefaultBoxSelector(reemissionDataOpt) {

  import ReplaceCompactCollectBoxSelector._

  /**
    * A method which is selecting boxes to spend in order to collect needed amounts of ergo tokens and assets.
    *
    * @param inputBoxes    - unspent boxes to choose from.
    * @param filterFn      - user-provided filter function for boxes. From inputBoxes, only ones to be chosen for which
    *                      filterFn(box) returns true
    * @param targetBalance - ergo balance to be met
    * @param targetAssets  - assets balances to be met
    * @return Left(error) if select() is failing to pick appropriate boxes, otherwise Right(res), where res contains boxes
    *         to spend as well as monetary values and assets for boxes containing change
    *         (wrapped in a special BoxSelectionResult class).
    */
  override def select[T <: ErgoBoxAssets](inputBoxes: Iterator[T],
                                          filterFn: T => Boolean,
                                          targetBalance: Long,
                                          targetAssets: TokensMap): Either[BoxSelectionError, BoxSelectionResult[T]] = {
    // First picking up boxes in given order (1,2,3,4,...) by using DefaultBoxSelector
<<<<<<< HEAD
    super.select(inputBoxes, filterFn, targetBalance, targetAssets).flatMapRight { initialSelection =>
      val tail = inputBoxes.take(maxInputs * ScanDepthFactor).filter(filterFn).toSeq
=======
    DefaultBoxSelector.select(inputBoxes, filterFn, targetBalance, targetAssets).flatMapRight { initialSelection =>
      val tail = inputBoxes.take(maxInputs * BoxSelector.ScanDepthFactor).filter(filterFn).toSeq
>>>>>>> 6e895331
      // if number of inputs exceeds the limit, the selector is sorting remaining boxes(actually, only 10*maximum
      // boxes) by value in descending order and replaces small-value boxes in the inputs by big-value from the tail (1,2,3,4 => 10)
      (if (initialSelection.boxes.length > maxInputs) {
        replace(initialSelection, tail, targetBalance, targetAssets)
      } else {
        Right(initialSelection)
      }).flatMapRight { afterReplacement =>
        // if the number of inputs still exceeds the limit, the selector is trying to throw away the dust if possible.
        // E.g. if inputs are (100, 200, 1, 2, 1000), target value is 1300 and maximum number of inputs is 3,
        // the selector kicks out (1, 2)
        if (afterReplacement.boxes.length > maxInputs) {
          compress(afterReplacement, targetBalance, targetAssets)
        } else {
          Right(afterReplacement)
        }
      }.flatMapRight { afterCompaction =>
        // if number of inputs after the previous steps is below optimal, the selector is trying to append the dust,
        // by sorting remaining boxes in ascending order and appending them till optimal number of inputs.
        if (afterCompaction.boxes.length > maxInputs) {
          Left(MaxInputsExceededError(s"${afterCompaction.boxes.length} boxes exceed max inputs in transaction ($maxInputs)"))
        } else if (afterCompaction.boxes.length < optimalInputs) {
          collectDust(afterCompaction, tail, targetBalance, targetAssets)
        } else {
          Right(afterCompaction)
        }
      }
    }
  }

  protected[boxes] def calcChange[T <: ErgoBoxAssets](boxes: Seq[T],
                                                      targetBalance: Long,
                                                      targetAssets: TokensMap
                                                     ): Either[BoxSelectionError, Seq[ErgoBoxAssets]] = {
    val compactedBalance = boxes.map(b => BoxSelector.valueOf(b)(reemissionDataOpt)).sum
    val compactedAssets = mutable.Map[ModifierId, Long]()
    AssetUtils.mergeAssetsMut(compactedAssets, boxes.map(_.tokens): _*)
    val ra = reemissionAmount(boxes)
    super.formChangeBoxes(compactedBalance, targetBalance, compactedAssets, targetAssets, ra)
  }

  protected[boxes] def collectDust[T <: ErgoBoxAssets](bsr: BoxSelectionResult[T],
                                                       tail: Seq[T],
                                                       targetBalance: Long,
                                                       targetAssets: TokensMap): Either[BoxSelectionError, BoxSelectionResult[T]] = {
    val diff = optimalInputs - bsr.boxes.length

    // it is okay to not to consider reemission tokens here probably, so sorting is done by _.value just, not valueOf()
    val dust = tail.sortBy(_.value).take(diff).filter(b => !bsr.boxes.contains(b))

    val boxes = bsr.boxes ++ dust
    calcChange(boxes, targetBalance, targetAssets).mapRight(changeBoxes => BoxSelectionResult(boxes, changeBoxes))
  }

  protected[boxes] def compress[T <: ErgoBoxAssets](bsr: BoxSelectionResult[T],
                                                    targetBalance: Long,
                                                    targetAssets: TokensMap): Either[BoxSelectionError, BoxSelectionResult[T]] = {
    val boxes = bsr.boxes
    val diff = boxes.map(b => BoxSelector.valueOf(b)(reemissionDataOpt)).sum - targetBalance

    val boxesToThrowAway = boxes.filter(!_.tokens.keySet.exists(tid => targetAssets.keySet.contains(tid)))
    val sorted = boxesToThrowAway.sortBy(b => BoxSelector.valueOf(b)(reemissionDataOpt))

    if (diff >= BoxSelector.valueOf(sorted.head)(reemissionDataOpt)) {
      var thrownValue = 0L
      val thrownBoxes = sorted.takeWhile { b =>
        thrownValue = thrownValue + BoxSelector.valueOf(b)(reemissionDataOpt)
        thrownValue <= diff
      }
      val compactedBoxes = boxes.filter(b => !thrownBoxes.contains(b))
      calcChange(compactedBoxes, targetBalance, targetAssets)
        .mapRight(changeBoxes => BoxSelectionResult(compactedBoxes, changeBoxes))
    } else {
      Right(bsr)
    }
  }

  protected[boxes] def replace[T <: ErgoBoxAssets](bsr: BoxSelectionResult[T],
                                                   tail: Seq[T],
                                                   targetBalance: Long,
                                                   targetAssets: TokensMap): Either[BoxSelectionError, BoxSelectionResult[T]] = {
    val bigBoxes = tail.sortBy(b => -BoxSelector.valueOf(b)(reemissionDataOpt))
    val boxesToThrowAway = bsr.boxes.filter(!_.tokens.keySet.exists(tid => targetAssets.keySet.contains(tid)))
    val sorted = boxesToThrowAway.sortBy(b => BoxSelector.valueOf(b)(reemissionDataOpt))

    type BoxesToAdd = Seq[T]
    type BoxesToDrop = Seq[T]
    type Operations = (BoxesToAdd, BoxesToDrop)

    @tailrec
    def replaceStep(candidates: Seq[T], toDrop: Seq[T], currentOps: Operations): Operations = {
      candidates match {
        case Seq() => currentOps
        case Seq(cand)
          if BoxSelector.valueOf(cand)(reemissionDataOpt) <=
            toDrop.headOption.map(b => BoxSelector.valueOf(b)(reemissionDataOpt)).getOrElse(Long.MaxValue) =>
          currentOps
        case Seq(cand, cs@_*) =>
          var collected = 0L
          val (dropped, remain) = toDrop.partition { b =>
            collected = collected + BoxSelector.valueOf(b)(reemissionDataOpt)
            collected <= BoxSelector.valueOf(cand)(reemissionDataOpt)
          }
          replaceStep(cs, remain, (currentOps._1 :+ cand, currentOps._2 ++ dropped))
      }
    }

    val (toAdd, toDrop) = replaceStep(bigBoxes, sorted, (Seq(), Seq()))
    if (toAdd.nonEmpty) {
      val compactedBoxes = bsr.boxes.filter(b => !toDrop.contains(b)) ++ toAdd
      calcChange(compactedBoxes, targetBalance, targetAssets)
        .mapRight(changeBoxes => BoxSelectionResult(compactedBoxes, changeBoxes))
    } else {
      Right(bsr)
    }
  }

}

object ReplaceCompactCollectBoxSelector {
    final case class MaxInputsExceededError(message: String) extends BoxSelectionError
}<|MERGE_RESOLUTION|>--- conflicted
+++ resolved
@@ -48,13 +48,8 @@
                                           targetBalance: Long,
                                           targetAssets: TokensMap): Either[BoxSelectionError, BoxSelectionResult[T]] = {
     // First picking up boxes in given order (1,2,3,4,...) by using DefaultBoxSelector
-<<<<<<< HEAD
     super.select(inputBoxes, filterFn, targetBalance, targetAssets).flatMapRight { initialSelection =>
-      val tail = inputBoxes.take(maxInputs * ScanDepthFactor).filter(filterFn).toSeq
-=======
-    DefaultBoxSelector.select(inputBoxes, filterFn, targetBalance, targetAssets).flatMapRight { initialSelection =>
       val tail = inputBoxes.take(maxInputs * BoxSelector.ScanDepthFactor).filter(filterFn).toSeq
->>>>>>> 6e895331
       // if number of inputs exceeds the limit, the selector is sorting remaining boxes(actually, only 10*maximum
       // boxes) by value in descending order and replaces small-value boxes in the inputs by big-value from the tail (1,2,3,4 => 10)
       (if (initialSelection.boxes.length > maxInputs) {
