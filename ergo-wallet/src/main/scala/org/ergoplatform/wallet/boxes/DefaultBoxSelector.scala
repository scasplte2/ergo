--- conflicted
+++ resolved
@@ -49,12 +49,6 @@
       res += unspentBox
     }
 
-<<<<<<< HEAD
-    def balanceMet: Boolean = currentBalance >= targetBalance
-
-    def assetsMet: Boolean = targetAssets.forall {
-      case (id, targetAmt) => currentAssets.getOrElse(id, 0L) >= targetAmt
-=======
     /**
       * Helper functions which checks whether enough ERGs collected
       */
@@ -79,7 +73,6 @@
       targetAssets.forall {
         case (id, targetAmt) => currentAssets.getOrElse(id, 0L) >= targetAmt
       }
->>>>>>> 6e895331
     }
 
     @tailrec
