package org.ergoplatform.bench

import java.io.FileOutputStream

import org.ergoplatform.bench.misc.ModifierWriter
import org.ergoplatform.nodeView.history.ErgoHistory
import org.ergoplatform.settings.{Args, ErgoSettings}
import scorex.util.ScorexLogging


object HistoryExtractor extends ScorexLogging {

  def main(args: Array[String]): Unit = {

    lazy val cfgPath: Option[String] = args.headOption
    lazy val outputFile: String = args.lift(1).getOrElse("blocks.dat")
    lazy val ergoSettings: ErgoSettings = ErgoSettings.read(Args(cfgPath, None))

    val os = new FileOutputStream(outputFile)
<<<<<<< HEAD
    val h = ErgoHistory.readOrGenerate(ergoSettings)
=======
    val h = ErgoHistory.readOrGenerate(ergoSettings, timeProvider)(null)
>>>>>>> f8841f32
    val wholeChain = h.chainToHeader(None, h.bestHeaderOpt.get)

    var counter = 0
    wholeChain._2.headers.take(10000).foreach { header =>
      counter += 1
      if (counter % 100 == 0) { log.info(s"Processed $counter blocks.")}
      val b = h.getFullBlock(header).get
      ModifierWriter.write(b.header)(os)
      ModifierWriter.write(b.blockTransactions)(os)
      b.adProofs.foreach { p => ModifierWriter.write(p)(os) }
      os.flush()
    }
    os.close()
  }

}<|MERGE_RESOLUTION|>--- conflicted
+++ resolved
@@ -17,11 +17,7 @@
     lazy val ergoSettings: ErgoSettings = ErgoSettings.read(Args(cfgPath, None))
 
     val os = new FileOutputStream(outputFile)
-<<<<<<< HEAD
-    val h = ErgoHistory.readOrGenerate(ergoSettings)
-=======
-    val h = ErgoHistory.readOrGenerate(ergoSettings, timeProvider)(null)
->>>>>>> f8841f32
+    val h = ErgoHistory.readOrGenerate(ergoSettings)(null)
     val wholeChain = h.chainToHeader(None, h.bestHeaderOpt.get)
 
     var counter = 0
