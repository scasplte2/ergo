package org.ergoplatform.bench

import java.io.File

import akka.actor.ActorRef
import org.ergoplatform.bench.misc.{CrawlerConfig, TempDir}
import org.ergoplatform.http.api.{BlocksApiRoute, ErgoUtilsApiRoute, InfoApiRoute, TransactionsApiRoute}
import org.ergoplatform.local.ErgoStatsCollectorRef
import org.ergoplatform.mining.ErgoMiner
import org.ergoplatform.mining.emission.EmissionRules
import org.ergoplatform.network.{ErgoNodeViewSynchronizer, ErgoSyncTracker}
import org.ergoplatform.nodeView.history.ErgoSyncInfoMessageSpec
import org.ergoplatform.nodeView.{ErgoNodeViewRef, ErgoReadersHolderRef}
import org.ergoplatform.settings.{Args, ErgoSettings, LaunchParameters}
import scorex.core.api.http.ApiRoute
import scorex.core.app.Application
import scorex.core.network.{DeliveryTracker, PeerFeature}
import scorex.core.network.message.MessageSpec
import scorex.core.settings.ScorexSettings

import scala.concurrent.ExecutionContextExecutor
import scala.io.Source

class CrawlerRunner(args: Array[String]) extends Application {

  lazy val fileToSave: String = args.headOption.getOrElse("/")
  lazy val threshold: Int = args.lift(1).getOrElse("15000").toInt
  lazy val cfgPath: Option[String] = args.lift(2)
  lazy val benchConfig: CrawlerConfig = CrawlerConfig(fileToSave, threshold)
  lazy val tempDir: File = TempDir.createTempDir

  log.info(s"Temp dir is ${tempDir.getAbsolutePath}")
  log.info(s"Config is $benchConfig")

  override protected lazy val features: Seq[PeerFeature] = Seq()

  implicit val ec: ExecutionContextExecutor = actorSystem.dispatcher

  override val ergoSettings: ErgoSettings = ErgoSettings.read(Args(cfgPath, None))

  lazy val emission = new EmissionRules(ergoSettings.chainSettings.monetary)

  override implicit lazy val settings: ScorexSettings = ergoSettings.scorexSettings

  override protected lazy val additionalMessageSpecs: Seq[MessageSpec[_]] = Seq(ErgoSyncInfoMessageSpec)
  override val nodeViewHolderRef: ActorRef = ErgoNodeViewRef(ergoSettings, timeProvider, LaunchParameters)

  val readersHolderRef: ActorRef = ErgoReadersHolderRef(nodeViewHolderRef)

  val minerRef: ActorRef = ErgoMiner(ergoSettings, nodeViewHolderRef, readersHolderRef, timeProvider)

  val statsCollectorRef: ActorRef =
    ErgoStatsCollectorRef(nodeViewHolderRef, networkControllerRef, ergoSettings, timeProvider, LaunchParameters)

  override val apiRoutes: Seq[ApiRoute] = Seq(
    ErgoUtilsApiRoute(ergoSettings),
    InfoApiRoute(statsCollectorRef, settings.restApi, timeProvider),
    BlocksApiRoute(nodeViewHolderRef, readersHolderRef, ergoSettings),
    TransactionsApiRoute(readersHolderRef, nodeViewHolderRef, ergoSettings))

  override val swaggerConfig: String = Source.fromResource("api/openapi.yaml").getLines.mkString("\n")

<<<<<<< HEAD
  val syncTracker = ErgoSyncTracker(actorSystem, settings.network, timeProvider)
  val deliveryTracker = DeliveryTracker.empty(ergoSettings)
=======
  private val syncTracker = ErgoSyncTracker(actorSystem, settings.network, timeProvider)

  private val deliveryTracker: DeliveryTracker = DeliveryTracker.empty(ergoSettings)
>>>>>>> c7d49938

  override val nodeViewSynchronizer: ActorRef =
    ErgoNodeViewSynchronizer(networkControllerRef, nodeViewHolderRef, ErgoSyncInfoMessageSpec,
      ergoSettings, timeProvider, syncTracker, deliveryTracker)

}

object CrawlerRunner {
  def main(args: Array[String]): Unit = new CrawlerRunner(args).run()
}<|MERGE_RESOLUTION|>--- conflicted
+++ resolved
@@ -60,14 +60,9 @@
 
   override val swaggerConfig: String = Source.fromResource("api/openapi.yaml").getLines.mkString("\n")
 
-<<<<<<< HEAD
-  val syncTracker = ErgoSyncTracker(actorSystem, settings.network, timeProvider)
-  val deliveryTracker = DeliveryTracker.empty(ergoSettings)
-=======
   private val syncTracker = ErgoSyncTracker(actorSystem, settings.network, timeProvider)
 
   private val deliveryTracker: DeliveryTracker = DeliveryTracker.empty(ergoSettings)
->>>>>>> c7d49938
 
   override val nodeViewSynchronizer: ActorRef =
     ErgoNodeViewSynchronizer(networkControllerRef, nodeViewHolderRef, ErgoSyncInfoMessageSpec,
