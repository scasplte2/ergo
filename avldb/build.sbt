--- conflicted
+++ resolved
@@ -47,24 +47,13 @@
 
 pomIncludeRepository := { _ => false }
 
-<<<<<<< HEAD
-scalacOptions ++= Seq("-feature", "-deprecation")
-=======
-scalacOptions ++= Seq("-feature", "-deprecation", "-Xexperimental")
->>>>>>> 69ae4102
+scalacOptions ++= Seq("-Xfatal-warnings", "-feature", "-deprecation")
+
 // set bytecode version to 8 to fix NoSuchMethodError for various ByteBuffer methods
 // see https://github.com/eclipse/jetty.project/issues/3244
 // these options applied only in "compile" task since scalac crashes on scaladoc compilation with "-release 8"
 // see https://github.com/scala/community-builds/issues/796#issuecomment-423395500
-<<<<<<< HEAD
 scalacOptions in(Compile, compile) ++= Seq("-release", "8")
-=======
-scalacOptions in(Compile, compile) ++= (if(scalaBinaryVersion.value == "2.11")
-    Seq.empty
-  else
-    Seq("-release", "8")
-  )
->>>>>>> 69ae4102
-scalacOptions --= Seq("-Ywarn-numeric-widen", "-Ywarn-value-discard", "-Ywarn-unused:params", "-Xfatal-warnings")
+scalacOptions --= Seq("-Ywarn-numeric-widen", "-Ywarn-value-discard")
 
 enablePlugins(ReproducibleBuildsPlugin)