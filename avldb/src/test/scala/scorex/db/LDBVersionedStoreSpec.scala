--- conflicted
+++ resolved
@@ -97,14 +97,11 @@
     store.versionIdExists(version1) shouldBe false
     store.versionIdExists(version2) shouldBe true
     store.setKeepVersions(10) shouldBe 0
-<<<<<<< HEAD
-=======
     store.update(version3, Seq.empty, Seq(k1 -> v1)).get
     store.rollbackTo(version2).isSuccess shouldBe true
     store.versionIdExists(version2) shouldBe true
     store.versionIdExists(version3) shouldBe false
     store.update(version3, Seq.empty, Seq(k1 -> v1)).get
     store.versionIdExists(version3) shouldBe true
->>>>>>> 2b3aff2a
    }
 }