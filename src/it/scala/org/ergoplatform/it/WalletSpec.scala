--- conflicted
+++ resolved
@@ -71,11 +71,7 @@
   "it should generate unsigned transaction" in {
     import sigmastate.eval._
     val mnemonic = SecretString.create(walletAutoInitConfig.getString("ergo.wallet.testMnemonic"))
-<<<<<<< HEAD
-    val prover = new ErgoWalletServiceImpl(settings).buildProverFromMnemonic(mnemonic, None, LaunchParameters)
-=======
-    val prover = new ErgoWalletServiceImpl().buildProverFromMnemonic(mnemonic, None, parameters)
->>>>>>> 7769ffdd
+    val prover = new ErgoWalletServiceImpl(settings).buildProverFromMnemonic(mnemonic, None, parameters)
     val pk = prover.hdPubKeys.head.key
     val ergoTree = ErgoTree.fromProposition(TrueLeaf)
     val transactionId = ModifierId @@ Base16.encode(Array.fill(32)(5: Byte))
