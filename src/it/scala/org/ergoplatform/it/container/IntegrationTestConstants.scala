--- conflicted
+++ resolved
@@ -37,18 +37,12 @@
     """.stripMargin
   )
 
-<<<<<<< HEAD
-  def prunedHistoryPeerConfig(blocksToKeep: Int): Config = ConfigFactory.parseString(
-=======
   def prunedHistoryConfig(blocksToKeep: Int): Config = ConfigFactory.parseString(
->>>>>>> 3fb0fb77
     s"""
        |ergo.node.blocksToKeep=$blocksToKeep
     """.stripMargin
   )
 
-<<<<<<< HEAD
-=======
   def miningDelayConfig(millis: Int): Config = ConfigFactory.parseString(
     s"""
       |ergo.node.miningDelay=${millis}ms
@@ -61,7 +55,6 @@
     """.stripMargin
   )
 
->>>>>>> 3fb0fb77
   val nonGeneratingPeerConfig: Config = ConfigFactory.parseString(
     """
       |ergo.node.mining=false
@@ -82,17 +75,7 @@
     """.stripMargin
   )
 
-<<<<<<< HEAD
-  val shortMiningDelayConfig: Config = ConfigFactory.parseString(
-=======
   val shortMiningDelayConfig: Config = miningDelayConfig(500)
-
-  val digestStatePeerConfig: Config = ConfigFactory.parseString(
->>>>>>> 3fb0fb77
-    """
-      |ergo.node.stateType = "digest"
-    """.stripMargin
-  )
 
   val digestStatePeerConfig: Config = ConfigFactory.parseString(
     """
