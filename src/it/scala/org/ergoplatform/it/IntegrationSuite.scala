package org.ergoplatform.it

import com.typesafe.config.ConfigFactory
import org.ergoplatform.utils.ErgoTestHelpers
import org.scalatest.concurrent.{IntegrationPatience, ScalaFutures}
import org.scalatest.{BeforeAndAfterAll, Suite, TryValues}
import scorex.core.utils.ScorexLogging

import scala.concurrent.ExecutionContext

trait IntegrationSuite
  extends  BeforeAndAfterAll
  with ErgoTestHelpers
  with TryValues
  with ScalaFutures
  with IntegrationPatience
  with ScorexLogging { this: Suite =>

  implicit def executionContext: ExecutionContext = ErgoTestHelpers.defaultExecutionContext

<<<<<<< HEAD
  protected val docker: Docker = Docker(getClass, knownPeers)
  protected lazy val futureNodes: Future[Seq[Node]] = docker.startNodes(nodeConfigs)
=======
  protected val docker: Docker = Docker(getClass)
>>>>>>> 070f0586

  override protected def beforeAll(): Unit = {
    log.debug("Starting tests")
  }

<<<<<<< HEAD
  def knownPeers(nodes: Map[String, Node], nodeConfig: Config): String

  override def nestedSuites: IndexedSeq[Suite] = {
    val futureSuits = futureNodes
      .map(nodeSuites)
      .recover {
        case e =>
          fail(e)
          IndexedSeq.empty
      }
    Await.result(futureSuits, 3.minutes)
  }

=======
>>>>>>> 070f0586
  override protected def afterAll(): Unit = docker.close()

  protected val nonGeneratingPeerConfig = ConfigFactory.parseString(
    """
      |ergo.node.mining=false
    """.stripMargin
  )

  protected val onlineGeneratingPeerConfig = ConfigFactory.parseString(
    """
      |ergo.node.mining=true
      |ergo.node.offlineGeneration=false
    """.stripMargin
  )

  protected val noDelayConfig = ConfigFactory.parseString(
    """
      |ergo.node.miningDelay=300ms
    """.stripMargin
  )

}<|MERGE_RESOLUTION|>--- conflicted
+++ resolved
@@ -1,6 +1,6 @@
 package org.ergoplatform.it
 
-import com.typesafe.config.ConfigFactory
+import com.typesafe.config.{Config, ConfigFactory}
 import org.ergoplatform.utils.ErgoTestHelpers
 import org.scalatest.concurrent.{IntegrationPatience, ScalaFutures}
 import org.scalatest.{BeforeAndAfterAll, Suite, TryValues}
@@ -18,33 +18,14 @@
 
   implicit def executionContext: ExecutionContext = ErgoTestHelpers.defaultExecutionContext
 
-<<<<<<< HEAD
   protected val docker: Docker = Docker(getClass, knownPeers)
-  protected lazy val futureNodes: Future[Seq[Node]] = docker.startNodes(nodeConfigs)
-=======
-  protected val docker: Docker = Docker(getClass)
->>>>>>> 070f0586
+
+  def knownPeers(nodes: Map[String, Node], nodeConfig: Config): String
 
   override protected def beforeAll(): Unit = {
     log.debug("Starting tests")
   }
 
-<<<<<<< HEAD
-  def knownPeers(nodes: Map[String, Node], nodeConfig: Config): String
-
-  override def nestedSuites: IndexedSeq[Suite] = {
-    val futureSuits = futureNodes
-      .map(nodeSuites)
-      .recover {
-        case e =>
-          fail(e)
-          IndexedSeq.empty
-      }
-    Await.result(futureSuits, 3.minutes)
-  }
-
-=======
->>>>>>> 070f0586
   override protected def afterAll(): Unit = docker.close()
 
   protected val nonGeneratingPeerConfig = ConfigFactory.parseString(
