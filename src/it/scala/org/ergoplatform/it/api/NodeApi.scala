--- conflicted
+++ resolved
@@ -96,34 +96,6 @@
 
   def waitForStartup: Future[this.type] = get("/info").map(_ => this)
 
-<<<<<<< HEAD
-  /** Tries to catch the moment when full block is already persisted in history,
-    * but indexes aren't updated yet. */
-  def waitForInconsistentHistory: Future[Unit] = {
-    waitFor[Boolean](_.historyIsInconsistent, bool => bool, 25.millis).map(_ => ())
-  }
-
-  /** To find out whether history is inconsistent at this moment we should:
-    * 1. Fetch current `HistoryInfo`;
-    * 2. Check whether `FullBlock` with `bestHeaderId` from `HistoryInfo` is already available;
-    * 3. Check that `bestFullBlockId` isn't updated yet in `HistoryInfo`;
-    * */
-  def historyIsInconsistent: Future[Boolean] = {
-    for {
-      hiInit <- historyInfo
-      fullBlockPersisted <- singleGet(s"/blocks/${hiInit.bestHeaderId}")
-        .map(_.getStatusCode == HttpConstants.ResponseStatusCodes.OK_200)
-      hi <- historyInfo
-    } yield {
-      fullBlockPersisted &&
-        hi.bestHeaderHeight > hi.bestBlockHeight &&
-        hi.bestBlockId != hi.bestHeaderId &&
-        hiInit == hi
-    }
-  }
-
-=======
->>>>>>> 1ec7906f
   def height: Future[Int] = get("/info") flatMap { r =>
     val response = ergoJsonAnswerAs[Json](r.getResponseBody)
     val eitherHeight = response.hcursor.downField("fullHeight").as[Option[Int]]
@@ -195,11 +167,7 @@
 
   case class HistoryInfo(bestHeaderId: String, bestBlockId: String, bestHeaderHeight: Int, bestBlockHeight: Int)
 
-<<<<<<< HEAD
-  private implicit val historyInfoDecoder: Decoder[HistoryInfo] = { c =>
-=======
   implicit val historyInfoDecoder: Decoder[HistoryInfo] = { c =>
->>>>>>> 1ec7906f
     for {
       bestHeaderId <- c.downField("bestHeaderId").as[String]
       bestBlockId <- c.downField("bestFullHeaderId").as[String]
