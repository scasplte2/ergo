--- conflicted
+++ resolved
@@ -46,19 +46,12 @@
     Seq(
       GetPeersSpec,
       new PeersSpec(featureSerializers, settings.network.maxPeerSpecObjects),
-<<<<<<< HEAD
       InvSpec,
       RequestModifierSpec,
       ModifiersSpec,
-      GetSnapshotsInfoSpec
-=======
-      invSpec,
-      requestModifierSpec,
-      modifiersSpec,
       GetSnapshotsInfoSpec,
       new GetManifestSpec,
       new GetUtxoSnapshotChunkSpec
->>>>>>> 31a0b3d9
     )
   }
 
