package scorex.core.transaction.state

import org.ergoplatform.modifiers.mempool.ErgoTransaction
import scala.util.Try

/**
  * Basic trait for features supported by state representation
  */
trait StateFeature

/**
  * Instance of this trait supports stateful validation of any transaction
  */
trait TransactionValidation extends StateFeature {
  def validate(tx: ErgoTransaction): Try[Unit]
<<<<<<< HEAD
}

object TransactionValidation {
  case class TooHighComplexityError(message: String) extends Exception(message)
  case class TooHighCostError(message: String) extends Exception(message)
}

trait ModifierValidation[M <: PersistentNodeViewModifier] extends StateFeature {
  def validate(mod: M): Try[Unit]
=======
>>>>>>> 7550991e
}<|MERGE_RESOLUTION|>--- conflicted
+++ resolved
@@ -13,16 +13,9 @@
   */
 trait TransactionValidation extends StateFeature {
   def validate(tx: ErgoTransaction): Try[Unit]
-<<<<<<< HEAD
 }
 
 object TransactionValidation {
   case class TooHighComplexityError(message: String) extends Exception(message)
   case class TooHighCostError(message: String) extends Exception(message)
 }
-
-trait ModifierValidation[M <: PersistentNodeViewModifier] extends StateFeature {
-  def validate(mod: M): Try[Unit]
-=======
->>>>>>> 7550991e
-}