--- conflicted
+++ resolved
@@ -5,13 +5,10 @@
 
 import scala.util.control.NoStackTrace
 
-<<<<<<< HEAD
-=======
 /**
   * Container for error details in regards with block section turned out to be invalid. Wraps validation error,
   * block section id, and block section type id.
   */
->>>>>>> 7b183f12
 case class InvalidModifier(error: String, modifierId: ModifierId, modifierTypeId: NetworkObjectTypeId.Value)
 
 /** Base trait for errors that were occurred during NodeView Modifier validation
