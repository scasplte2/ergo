--- conflicted
+++ resolved
@@ -11,12 +11,9 @@
 abstract class ValidationSettings {
   val isFailFast: Boolean
 
-<<<<<<< HEAD
-=======
   /**
     * @return validation error of type `id` for block section `modifierId` of type `modifierTypeId`, error details in `e`
     */
->>>>>>> 7b183f12
   def getError(id: Short, e: Throwable, modifierId: ModifierId, modifierTypeId: NetworkObjectTypeId.Value): Invalid =
     getError(id, InvalidModifier(e.getMessage, modifierId, modifierTypeId))
 
