package scorex.core.network

import akka.actor.{Actor, ActorRef, Cancellable, Props, SupervisorStrategy}
import akka.io.Tcp
import akka.io.Tcp._
import akka.util.{ByteString, CompactByteString}
import scorex.core.app.{ScorexContext, Version}
import scorex.core.network.NetworkController.ReceivableMessages.{Handshaked, PenalizePeer}
import scorex.core.network.PeerConnectionHandler.ReceivableMessages
import scorex.core.network.message.{HandshakeSerializer, MessageSerializer}
import scorex.core.network.peer.{PeerInfo, PenaltyType}
import scorex.core.settings.ScorexSettings
import scorex.util.ScorexLogging

import scala.annotation.tailrec
import scala.collection.immutable.TreeMap
import scala.concurrent.ExecutionContext
import scala.util.{Failure, Success}

class PeerConnectionHandler(scorexSettings: ScorexSettings,
                            networkControllerRef: ActorRef,
                            scorexContext: ScorexContext,
                            connectionDescription: ConnectionDescription
                           )(implicit ec: ExecutionContext)
  extends Actor with ScorexLogging {

  import PeerConnectionHandler.ReceivableMessages._

  private val networkSettings = scorexSettings.network
  private val connection = connectionDescription.connection
  private val connectionId = connectionDescription.connectionId
  private val direction = connectionDescription.connectionId.direction
  private val ownSocketAddress = connectionDescription.ownSocketAddress
  private val localFeatures = connectionDescription.localFeatures

  private val messageSerializer = new MessageSerializer(scorexContext.messageSpecs, networkSettings.magicBytes)

  // there is no recovery for broken connections
  override val supervisorStrategy: SupervisorStrategy = SupervisorStrategy.stoppingStrategy

  private var selfPeer: Option[ConnectedPeer] = None

  private var handshakeTimeoutCancellableOpt: Option[Cancellable] = None

  private var chunksBuffer: ByteString = CompactByteString.empty

  private var outMessagesBuffer: TreeMap[Long, ByteString] = TreeMap.empty

  private var outMessagesCounter: Long = 0

  override def preStart: Unit = {
    context watch connection
    connection ! Register(self, keepOpenOnPeerClosed = false, useResumeWriting = true)
    connection ! ResumeReading

    context.become(handshaking)
  }

  override def receive: Receive = reportStrangeInput

  override def postStop(): Unit = log.info(s"Peer handler to $connectionId destroyed")

  private def handshaking: Receive = {
    handshakeTimeoutCancellableOpt = Some(context.system.scheduler.scheduleOnce(networkSettings.handshakeTimeout)
    (self ! HandshakeTimeout))
    val hb = HandshakeSerializer.toBytes(createHandshakeMessage())
    connection ! Tcp.Write(ByteString(hb))
    log.info(s"Handshake sent to $connectionId")

    receiveAndHandleHandshake { receivedHandshake =>
      log.info(s"Got a Handshake from $connectionId")

      val peerInfo = PeerInfo(
        receivedHandshake.peerSpec,
        scorexContext.timeProvider.time(),
        Some(direction)
      )
      val peer = ConnectedPeer(connectionDescription.connectionId, self, 0, Some(peerInfo))
      selfPeer = Some(peer)

      networkControllerRef ! Handshaked(peerInfo)
      handshakeTimeoutCancellableOpt.map(_.cancel())
      connection ! ResumeReading
      context become workingCycleWriting
    } orElse handshakeTimeout orElse closeCommands
  }

  private def receiveAndHandleHandshake(handler: Handshake => Unit): Receive = {
    case Received(data) =>
      HandshakeSerializer.parseBytesTry(data.toArray) match {
        case Success(handshake) =>
          handler(handshake)

        case Failure(t) =>
<<<<<<< HEAD
          log.info(s"Error during parsing a handshake", t.getMessage)
=======
          log.info(s"Error during parsing a handshake: ${t.getMessage}")
>>>>>>> 7803e653
          //ban the peer for the wrong handshake message
          //peer will be added to the blacklist and the network controller will send CloseConnection
          selfPeer.foreach(c => networkControllerRef ! PenalizePeer(c.connectionId.remoteAddress, PenaltyType.PermanentPenalty))
      }
  }

  private def handshakeTimeout: Receive = {
    case HandshakeTimeout =>
      log.info(s"Handshake timeout with $connectionId, going to drop the connection")
      self ! CloseConnection
  }

  private def workingCycleWriting: Receive =
    localInterfaceWriting orElse
      remoteInterface orElse
      closeCommands orElse
      reportStrangeInput

  private def workingCycleBuffering: Receive =
    localInterfaceBuffering orElse
      remoteInterface orElse
      closeCommands orElse
      reportStrangeInput

  private def closeCommands: Receive = {
    case CloseConnection =>
      log.info(s"Enforced to abort communication with: " + connectionId)
      pushAllWithNoAck()
      connection ! Abort // we're closing connection without waiting for a confirmation from the peer

    case cc: ConnectionClosed =>
      // connection closed from either side, actor is shutting down itself
      val reason: String = if (cc.isErrorClosed) {
        "error: " + cc.getErrorCause
      } else if (cc.isPeerClosed) {
        "closed by the peer"
      } else if (cc.isAborted) {
        "aborted locally"
      } else {
        ""
      }
      log.info(s"Connection closed to $connectionId, reason: " + reason)
      context stop self
  }

  def localInterfaceWriting: Receive = {
    case msg: message.Message[_] =>
      log.info("Send message " + msg.spec + " to " + connectionId)
      outMessagesCounter += 1
      connection ! Write(messageSerializer.serialize(msg), ReceivableMessages.Ack(outMessagesCounter))

    case CommandFailed(Write(msg, ReceivableMessages.Ack(id))) =>
      log.warn(s"Failed to write ${msg.length} bytes to $connectionId, switching to buffering mode")
      connection ! ResumeWriting
      buffer(id, msg)
      context become workingCycleBuffering

    case ReceivableMessages.Ack(_) => // ignore ACKs in stable mode

    case WritingResumed => // ignore in stable mode
  }

  // operate in ACK mode until all buffered messages are transmitted
  def localInterfaceBuffering: Receive = {
    case msg: message.Message[_] =>
      outMessagesCounter += 1
      buffer(outMessagesCounter, messageSerializer.serialize(msg))

    case CommandFailed(Write(msg, ReceivableMessages.Ack(id))) =>
      connection ! ResumeWriting
      buffer(id, msg)

    case CommandFailed(ResumeWriting) => // ignore in ACK mode

    case WritingResumed =>
      writeFirst()

    case ReceivableMessages.Ack(id) =>
      outMessagesBuffer -= id
      if (outMessagesBuffer.nonEmpty){
        writeFirst()
      } else {
        log.info("Buffered messages processed, exiting buffering mode")
        context become workingCycleWriting
      }
  }

  def remoteInterface: Receive = {
    case Received(data) =>

      chunksBuffer ++= data

      @tailrec
      def process(): Unit = {
        messageSerializer.deserialize(chunksBuffer, selfPeer) match {
          case Success(Some(message)) =>
            log.debug("Received message " + message.spec + " from " + connectionId)
            networkControllerRef ! message
            chunksBuffer = chunksBuffer.drop(message.messageLength)
            process()
          case Success(None) =>
          case Failure(e) =>
            e match {
              //peer is doing bad things, ban it
              case MaliciousBehaviorException(msg) =>
                log.warn(s"Banning peer for malicious behaviour($msg): ${connectionId.toString}")
                //peer will be added to the blacklist and the network controller will send CloseConnection
                networkControllerRef ! PenalizePeer(connectionId.remoteAddress, PenaltyType.PermanentPenalty)
              //non-malicious corruptions
              case _ =>
                log.info(s"Corrupted data from ${connectionId.toString}: ${e.getMessage}")
            }
        }
      }

      process()
      connection ! ResumeReading
  }

  private def reportStrangeInput: Receive = {
    case nonsense =>
      log.warn(s"Strange input for PeerConnectionHandler: $nonsense")
  }

  private def buffer(id: Long, msg: ByteString): Unit = {
    outMessagesBuffer += id -> msg
  }

  private def writeFirst(): Unit = {
    outMessagesBuffer.headOption.foreach { case (id, msg) =>
      connection ! Write(msg, ReceivableMessages.Ack(id))
    }
  }

  // Write into the wire all the buffered messages we have for the peer with no ACK
  private def pushAllWithNoAck(): Unit = {
    outMessagesBuffer.foreach { case (_, msg) =>
      connection ! Write(msg, NoAck)
    }
  }

  private def createHandshakeMessage() = {
    Handshake(
      PeerSpec(
        networkSettings.agentName,
        Version(networkSettings.appVersion),
        networkSettings.nodeName,
        ownSocketAddress,
        localFeatures
      ),
      scorexContext.timeProvider.time()
    )
  }

}

object PeerConnectionHandler {

  object ReceivableMessages {
    
    case object HandshakeTimeout

    case object CloseConnection

    final case class Ack(id: Long) extends Tcp.Event

  }

}

object PeerConnectionHandlerRef {

  def props(settings: ScorexSettings,
            networkControllerRef: ActorRef,
            scorexContext: ScorexContext,
            connectionDescription: ConnectionDescription
           )(implicit ec: ExecutionContext): Props =
    Props(new PeerConnectionHandler(settings, networkControllerRef, scorexContext, connectionDescription))

}<|MERGE_RESOLUTION|>--- conflicted
+++ resolved
@@ -92,11 +92,7 @@
           handler(handshake)
 
         case Failure(t) =>
-<<<<<<< HEAD
-          log.info(s"Error during parsing a handshake", t.getMessage)
-=======
           log.info(s"Error during parsing a handshake: ${t.getMessage}")
->>>>>>> 7803e653
           //ban the peer for the wrong handshake message
           //peer will be added to the blacklist and the network controller will send CloseConnection
           selfPeer.foreach(c => networkControllerRef ! PenalizePeer(c.connectionId.remoteAddress, PenaltyType.PermanentPenalty))
