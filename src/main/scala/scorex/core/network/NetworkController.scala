package scorex.core.network

import java.net._
import akka.actor._
import akka.io.Tcp._
import akka.io.{IO, Tcp}
import akka.pattern.ask
import akka.util.Timeout
import scorex.core.app.{ScorexContext, Version}
import org.ergoplatform.network.ErgoNodeViewSynchronizer.ReceivableMessages.{DisconnectedPeer, HandshakedPeer}
import scorex.core.network.message.Message.MessageCode
import scorex.core.network.message.{Message, MessageSpec}
import scorex.core.network.peer.PeerManager.ReceivableMessages._
import scorex.core.network.peer.{LocalAddressPeerFeature, PeerInfo, PeerManager, PeersStatus, PenaltyType, SessionIdPeerFeature}
import scorex.core.settings.NetworkSettings
import scorex.core.utils.TimeProvider.Time
import scorex.core.utils.{NetworkUtils, TimeProvider}
import scorex.util.ScorexLogging

import scala.concurrent.ExecutionContext
import scala.concurrent.duration._
import scala.util.{Random, Try}

/**
  * Control all network interaction
  * must be singleton
  */
class NetworkController(settings: NetworkSettings,
                        peerManagerRef: ActorRef,
                        scorexContext: ScorexContext,
                        tcpManager: ActorRef
                       )(implicit ec: ExecutionContext) extends Actor with ScorexLogging {

  import NetworkController.ReceivableMessages._
  import PeerConnectionHandler.ReceivableMessages.CloseConnection
  import akka.actor.SupervisorStrategy._

  override val supervisorStrategy: OneForOneStrategy = OneForOneStrategy(
    maxNrOfRetries = NetworkController.ChildActorHandlingRetriesNr,
    withinTimeRange = 1.minute) {
    case _: ActorKilledException => Stop
    case _: DeathPactException => Stop
    case e: ActorInitializationException =>
      log.warn(s"Stopping child actor failed with: $e")
      Stop
    case e: Exception =>
      log.warn(s"Restarting child actor failed with: $e")
      Restart
  }

  private implicit val timeout: Timeout = Timeout(settings.controllerTimeout.getOrElse(5.seconds))

  private var messageHandlers = Map.empty[MessageCode, ActorRef]

  private lazy val bindAddress = settings.bindAddress

  private var connections = Map.empty[InetSocketAddress, ConnectedPeer]
  private var unconfirmedConnections = Set.empty[InetSocketAddress]

  private val mySessionIdFeature = SessionIdPeerFeature(settings.magicBytes)
  /**
    * Storing timestamp of a last message got via p2p network.
    * Used to check whether connectivity is lost.
    */
  private var lastIncomingMessageTime: TimeProvider.Time = 0L

  //check own declared address for validity
  validateDeclaredAddress()

  log.info(s"Declared address: ${scorexContext.externalNodeAddress}")

  //bind to listen incoming connections
  tcpManager ! Bind(self, bindAddress, options = Nil, pullMode = false)

  override def receive: Receive =
    bindingLogic orElse
      businessLogic orElse
      peerCommands orElse
      connectionEvents orElse
      interfaceCalls orElse
      nonsense

  private def bindingLogic: Receive = {
    case Bound(_) =>
      log.info("Successfully bound to the port " + settings.bindAddress.getPort)
      scheduleConnectionToPeer()
      scheduleDroppingDeadConnections()
      scheduleEvictRandomConnections()

    case CommandFailed(_: Bind) =>
      log.error("Network port " + settings.bindAddress.getPort + " already in use!")
      java.lang.System.exit(1) // Terminate node if port is in use
      context stop self
  }

  private def networkTime(): Time = scorexContext.timeProvider.time()

  private def businessLogic: Receive = {
    //a message coming in from another peer
    case msg@Message(spec, _, Some(remote)) =>
      messageHandlers.get(spec.messageCode) match {
        case Some(handler) => handler ! msg // forward the message to the appropriate handler for processing
        case None => log.error(s"No handlers found for message $remote: " + spec.messageCode)
      }

      // Update last seen message timestamps, global and peer's, with the message timestamp
      val remoteAddress = remote.connectionId.remoteAddress
      connections.get(remoteAddress) match {
        case Some(cp) =>
          val now = networkTime()
          lastIncomingMessageTime = now
          cp.lastMessage = now
        case None => log.warn("Connection not found for a message got from: " + remoteAddress)
      }

    case SendToNetwork(message, sendingStrategy) =>
      filterConnections(sendingStrategy, message.spec.protocolVersion).foreach { connectedPeer =>
        connectedPeer.handlerRef ! message
      }

    case RegisterMessageSpecs(specs, handler) =>
      log.info(s"Registering handlers for ${specs.map(s => s.messageCode -> s.messageName)}")
      messageHandlers ++= specs.map(_.messageCode -> handler)
  }

  private def peerCommands: Receive = {
    case ConnectTo(peer) =>
      connectTo(peer)

    case DisconnectFrom(peer) =>
      log.info(s"Disconnected from ${peer.connectionId}")
      peer.handlerRef ! CloseConnection

    case PenalizePeer(peerAddress, penaltyType) =>
      penalize(peerAddress, penaltyType)

    case Blacklisted(peerAddress) =>
      closeConnection(peerAddress)
  }

  private def connectionEvents: Receive = {
    case Connected(remoteAddress, localAddress) if connectionForPeerAddress(remoteAddress).isEmpty =>
      val connectionDirection: ConnectionDirection =
        if (unconfirmedConnections.contains(remoteAddress)) Outgoing else Incoming
      val connectionId = ConnectionId(remoteAddress, localAddress, connectionDirection)
      log.info(s"Unconfirmed connection: ($remoteAddress, $localAddress) => $connectionId")
      if (connectionDirection.isOutgoing) createPeerConnectionHandler(connectionId, sender())
      else peerManagerRef ! ConfirmConnection(connectionId, sender())

    case Connected(remoteAddress, _) =>
      log.warn(s"Connection to peer $remoteAddress is already established")
      sender() ! Close

    case ConnectionConfirmed(connectionId, handlerRef) =>
      log.info(s"Connection confirmed to $connectionId")
      createPeerConnectionHandler(connectionId, handlerRef)

    case ConnectionDenied(connectionId, handlerRef) =>
      log.info(s"Incoming connection from ${connectionId.remoteAddress} denied")
      handlerRef ! Close

    case Handshaked(connectedPeer) =>
      val now = networkTime()
      lastIncomingMessageTime = now
      handleHandshake(connectedPeer, sender())

    case f@CommandFailed(c: Connect) =>
      unconfirmedConnections -= c.remoteAddress
      f.cause match {
        case Some(t) => log.info("Failed to connect to : " + c.remoteAddress, t)
        case None => log.info("Failed to connect to : " + c.remoteAddress)
      }

      // If a message received from p2p within connection timeout,
      // connectivity is not lost thus we're removing the peer
<<<<<<< HEAD
      // we add multiplier 3 to remove more dead peers (and still not dropping a lot when connectivity lost)
      val noNetworkMessagesFor = networkTime() - lastIncomingMessageTime
      if (noNetworkMessagesFor < settings.connectionTimeout.toMillis * 3) {
=======
      // we add multiplier 6 to remove more dead peers (and still not dropping a lot when connectivity lost)
      val noNetworkMessagesFor = networkTime() - lastIncomingMessageTime
      if (noNetworkMessagesFor < settings.connectionTimeout.toMillis * 6) {
>>>>>>> 3f2e2dce
        peerManagerRef ! RemovePeer(c.remoteAddress)
      }

    case Terminated(ref) =>
      connectionForHandler(ref).foreach { connectedPeer =>
        val remoteAddress = connectedPeer.connectionId.remoteAddress
        connections -= remoteAddress
        unconfirmedConnections -= remoteAddress
        context.system.eventStream.publish(DisconnectedPeer(remoteAddress))
      }

    case _: ConnectionClosed =>
      log.info("Denied connection has been closed")
  }

  //calls from API / application
  private def interfaceCalls: Receive = {
    case GetPeersStatus =>
      sender() ! PeersStatus(lastIncomingMessageTime, networkTime())

    case GetConnectedPeers =>
      sender() ! connections.values.filter(_.peerInfo.nonEmpty)

    case ShutdownNetwork =>
      log.info("Going to shutdown all connections & unbind port")
      filterConnections(Broadcast, Version.initial).foreach { connectedPeer =>
        connectedPeer.handlerRef ! CloseConnection
      }
      tcpManager ! Unbind
      context stop self
  }

  private def nonsense: Receive = {
    case CommandFailed(cmd: Command) =>
      log.info("Failed to execute command : " + cmd)

    case nonsense: Any =>
      log.warn(s"NetworkController: got unexpected input $nonsense")
  }

  /**
    * Schedule a periodic connection to a random known peer
    */
  private def scheduleConnectionToPeer(): Unit = {
    context.system.scheduler.scheduleWithFixedDelay(5.seconds, 5.seconds) {
      () => if (connections.size < settings.maxConnections) {
        log.debug(s"Looking for a new random connection")
        val randomPeerF = peerManagerRef ? RandomPeerExcluding(connections.values.flatMap(_.peerInfo).toSeq)
        randomPeerF.mapTo[Option[PeerInfo]].foreach { peerInfoOpt =>
          peerInfoOpt.foreach { peerInfo =>
            getPeerAddress(peerInfo).foreach { remote =>
              if (connectionForPeerAddress(remote).isEmpty && !unconfirmedConnections.contains(remote))
                self ! ConnectTo(peerInfo)
            }
          }
        }
      }
    }
  }

  /**
    * Schedule a periodic eviction of random connection.
    * It is needed to prevent eclipsing (https://www.usenix.org/system/files/conference/usenixsecurity15/sec15-paper-heilman.pdf)
    */
  private def scheduleEvictRandomConnections(): Unit = {
   context.system.scheduler.scheduleWithFixedDelay(settings.peerEvictionInterval, settings.peerEvictionInterval) {
     () =>
       val connectedPeers = connections.values.filter(_.peerInfo.nonEmpty).toSeq
       if (!connectedPeers.isEmpty) {
         val victim = Random.nextInt(connectedPeers.size)
         val cp = connectedPeers(victim)
         log.info(s"Evict connection to ${cp.peerInfo}")
         cp.handlerRef ! CloseConnection
       }
    }
  }

    /**
    * Schedule a periodic dropping of connections which seem to be inactive
    */
  private def scheduleDroppingDeadConnections(): Unit = {
    context.system.scheduler.scheduleWithFixedDelay(60.seconds, 60.seconds) {
      () => {
        // Drop connections with peers if they seem to be inactive
        val now = networkTime()
        connections.values.foreach { cp =>
          val lastSeen = cp.lastMessage
          val timeout = settings.inactiveConnectionDeadline.toMillis
          val delta = now - lastSeen
          if (delta > timeout) {
            log.info(s"Dropping connection with ${cp.peerInfo}, last seen ${delta / 1000.0} seconds ago")
            cp.handlerRef ! CloseConnection
          }
        }
      }
    }
  }

  /**
    * Connect to peer
    *
    * @param peer - PeerInfo
    */
  private def connectTo(peer: PeerInfo): Unit = {
    log.info(s"Connecting to peer: $peer")
    getPeerAddress(peer) match {
      case Some(remote) =>
        if (connectionForPeerAddress(remote).isEmpty && !unconfirmedConnections.contains(remote)) {
          unconfirmedConnections += remote
          tcpManager ! Connect(
            remoteAddress = remote,
            options = Nil,
            timeout = Some(settings.connectionTimeout),
            pullMode = true
          )
        } else {
          log.warn(s"Connection to peer $remote is already established")
        }
      case None =>
        log.warn(s"Can't obtain remote address for peer $peer")
    }
  }

  /**
    * Creates a PeerConnectionHandler for the established connection
    *
    * @param connectionId - connection detailed info
    * @param connection   - connection ActorRef
    */
  private def createPeerConnectionHandler(connectionId: ConnectionId,
                                          connection: ActorRef): Unit = {
    log.info {
      connectionId.direction match {
        case Incoming =>
          s"New incoming connection from ${connectionId.remoteAddress} established (bound to local ${connectionId.localAddress})"
        case Outgoing =>
          s"New outgoing connection to ${connectionId.remoteAddress} established (bound to local ${connectionId.localAddress})"
      }
    }
    val isLocal = connectionId.remoteAddress.getAddress.isSiteLocalAddress ||
      connectionId.remoteAddress.getAddress.isLoopbackAddress
    val mandatoryFeatures = scorexContext.features :+ mySessionIdFeature
    val peerFeatures = if (isLocal) {
      val la = new InetSocketAddress(connectionId.localAddress.getAddress, settings.bindAddress.getPort)
      val localAddrFeature = LocalAddressPeerFeature(la)
      mandatoryFeatures :+ localAddrFeature
    } else {
      mandatoryFeatures
    }
    val selfAddressOpt = getNodeAddressForPeer(connectionId.localAddress)

    if (selfAddressOpt.isEmpty)
      log.warn("Unable to define external address. Specify it manually in `scorex.network.declaredAddress`.")

    val connectionDescription = ConnectionDescription(connection, connectionId, selfAddressOpt, peerFeatures)

    val handlerProps: Props = PeerConnectionHandlerRef.props(settings, self, scorexContext, connectionDescription)

    val handler = context.actorOf(handlerProps) // launch connection handler
    context.watch(handler)
    val connectedPeer = ConnectedPeer(connectionId, handler, networkTime(), None)
    connections += connectionId.remoteAddress -> connectedPeer
    unconfirmedConnections -= connectionId.remoteAddress
  }

  private def handleHandshake(peerInfo: PeerInfo, peerHandlerRef: ActorRef): Unit = {
    connectionForHandler(peerHandlerRef).foreach { connectedPeer =>
      val remoteAddress = connectedPeer.connectionId.remoteAddress
      val peerAddress = peerInfo.peerSpec.address.getOrElse(remoteAddress)
      // Drop connection to self if occurred or peer already connected.
      // Decision whether connection is local or is from some other network is made
      // based on SessionIdPeerFeature if exists or in old way using isSelf() function
      val shouldDrop =
        connectionForPeerAddress(peerAddress).exists(_.handlerRef != peerHandlerRef) ||
        peerInfo.peerSpec.features.collectFirst {
          case SessionIdPeerFeature(networkMagic, sessionId) =>
            !networkMagic.sameElements(mySessionIdFeature.networkMagic) || sessionId == mySessionIdFeature.sessionId
        }.getOrElse(isSelf(remoteAddress))

      if (shouldDrop) {
        connectedPeer.handlerRef ! CloseConnection
        peerManagerRef ! RemovePeer(peerAddress)
        connections -= connectedPeer.connectionId.remoteAddress
      } else {
        peerManagerRef ! AddOrUpdatePeer(peerInfo)

        val updatedConnectedPeer = connectedPeer.copy(peerInfo = Some(peerInfo))
        connections += remoteAddress -> updatedConnectedPeer
        context.system.eventStream.publish(HandshakedPeer(updatedConnectedPeer))
      }
    }
  }

  /**
    * Returns connections filtered by given SendingStrategy and Version.
    * Exclude all connections with lower version and apply sendingStrategy to remaining connected peers
    *
    * @param sendingStrategy - SendingStrategy
    * @param version         - minimal version required
    * @return sequence of ConnectedPeer instances according SendingStrategy
    */
  private def filterConnections(sendingStrategy: SendingStrategy, version: Version): Seq[ConnectedPeer] = {
    sendingStrategy.choose(connections.values.toSeq.filter(_.peerInfo.exists(_.peerSpec.protocolVersion >= version)))
  }

  /**
    * Returns connection for given PeerConnectionHandler ActorRef
    *
    * @param handler ActorRef on PeerConnectionHandler actor
    * @return Some(ConnectedPeer) when the connection exists for this handler, and None otherwise
    */
  private def connectionForHandler(handler: ActorRef) = {
    connections.values.find { connectedPeer =>
      connectedPeer.handlerRef == handler
    }
  }

  /**
    * Returns connection for given address of the peer
    *
    * @param peerAddress - socket address of peer
    * @return Some(ConnectedPeer) when the connection exists for this peer, and None otherwise
    */
  private def connectionForPeerAddress(peerAddress: InetSocketAddress): Option[ConnectedPeer] = {
    connections.values.find { connectedPeer =>
      connectedPeer.connectionId.remoteAddress == peerAddress ||
        connectedPeer.peerInfo.exists(peerInfo => getPeerAddress(peerInfo).contains(peerAddress))
    }
  }

  /**
    * Checks the node owns the address
    */
  private def isSelf(peerAddress: InetSocketAddress): Boolean = {
    NetworkUtils.isSelf(peerAddress, bindAddress, scorexContext.externalNodeAddress)
  }

  /**
    * Returns local address of peer for local connections and WAN address of peer for
    * external connections. When local address is not known, try to ask it at the UPnP gateway
    *
    * @param peer - known information about peer
    * @return socket address of the peer
    */
  private def getPeerAddress(peer: PeerInfo): Option[InetSocketAddress] = {
    (peer.peerSpec.localAddressOpt, peer.peerSpec.declaredAddress) match {
      case (Some(localAddr), _) =>
        Some(localAddr)

      case (None, Some(declaredAddress))
        if scorexContext.externalNodeAddress.exists(_.getAddress == declaredAddress.getAddress) =>

        scorexContext.upnpGateway.flatMap(_.getLocalAddressForExternalPort(declaredAddress.getPort))

      case _ => peer.peerSpec.declaredAddress
    }
  }

  /**
    * Returns the node address reachable from Internet
    *
    * @param localSocketAddress - local socket address of the connection to the peer
    * @return - socket address of the node
    */
  private def getNodeAddressForPeer(localSocketAddress: InetSocketAddress) = {
    val localAddr = localSocketAddress.getAddress
    scorexContext.externalNodeAddress match {
      case Some(extAddr) =>
        Some(extAddr)

      case None =>
        if (!localAddr.isSiteLocalAddress && !localAddr.isLoopbackAddress
          && localSocketAddress.getPort == settings.bindAddress.getPort) {
          Some(localSocketAddress)
        } else {
          val listenAddrs = NetworkUtils.getListenAddresses(settings.bindAddress)
            .filterNot(addr => addr.getAddress.isSiteLocalAddress || addr.getAddress.isLoopbackAddress)

          listenAddrs.find(addr => localAddr == addr.getAddress).orElse(listenAddrs.headOption)
        }
    }
  }

  private def validateDeclaredAddress(): Unit = {
    if (!settings.localOnly) {
      settings.declaredAddress.foreach { mySocketAddress =>
        Try {
          val uri = new URI("http://" + mySocketAddress)
          val myHost = uri.getHost
          val myAddress = InetAddress.getAllByName(myHost)

          val listenAddresses = NetworkUtils.getListenAddresses(bindAddress)
          val upnpAddress = scorexContext.upnpGateway.map(_.externalAddress)

          val valid = listenAddresses.exists(myAddress.contains) || upnpAddress.exists(myAddress.contains)

          if (!valid) {
            log.error(
              s"""Declared address validation failed:
                 | $mySocketAddress not match any of the listening address: $listenAddresses
                 | or Gateway WAN address: $upnpAddress""".stripMargin)
          }
        } recover { case t: Throwable =>
          log.error("Declared address validation failed: ", t)
        }
      }
    }
  }

  private def closeConnection(peerAddress: InetSocketAddress): Unit =
    connections.get(peerAddress).foreach { peer =>
      connections = connections.filterNot { case (address, _) => // clear all connections related to banned peer ip
        Option(peer.connectionId.remoteAddress.getAddress).exists(Option(address.getAddress).contains(_))
      }
      peer.handlerRef ! CloseConnection
    }

  /**
    * Register a new penalty for given peer address.
    */
  private def penalize(peerAddress: InetSocketAddress, penaltyType: PenaltyType): Unit =
    peerManagerRef ! PeerManager.ReceivableMessages.Penalize(peerAddress, penaltyType)

}

object NetworkController {

  val ChildActorHandlingRetriesNr: Int = 10

  object ReceivableMessages {

    case class Handshaked(peer: PeerInfo)

    case class RegisterMessageSpecs(specs: Seq[MessageSpec[_]], handler: ActorRef)

    case class SendToNetwork(message: Message[_], sendingStrategy: SendingStrategy)

    case object ShutdownNetwork

    case class ConnectTo(peer: PeerInfo)

    case class DisconnectFrom(peer: ConnectedPeer)

    case class PenalizePeer(address: InetSocketAddress, penaltyType: PenaltyType)

    case object GetConnectedPeers

    /**
      * Get p2p network status
      */
    case object GetPeersStatus

  }

}

object NetworkControllerRef {
  def props(settings: NetworkSettings,
            peerManagerRef: ActorRef,
            scorexContext: ScorexContext,
            tcpManager: ActorRef)(implicit ec: ExecutionContext): Props = {
    Props(new NetworkController(settings, peerManagerRef, scorexContext, tcpManager))
  }

  def apply(settings: NetworkSettings,
            peerManagerRef: ActorRef,
            scorexContext: ScorexContext)
           (implicit system: ActorSystem, ec: ExecutionContext): ActorRef = {
    system.actorOf(
      props(settings, peerManagerRef, scorexContext, IO(Tcp))
    )
  }

  def apply(name: String,
            settings: NetworkSettings,
            peerManagerRef: ActorRef,
            scorexContext: ScorexContext,
            tcpManager: ActorRef)
           (implicit system: ActorSystem, ec: ExecutionContext): ActorRef = {
    system.actorOf(
      props(settings, peerManagerRef, scorexContext, tcpManager),
      name)
  }

  def apply(name: String,
            settings: NetworkSettings,
            peerManagerRef: ActorRef,
            scorexContext: ScorexContext)
           (implicit system: ActorSystem, ec: ExecutionContext): ActorRef = {

    system.actorOf(
      props(settings, peerManagerRef, scorexContext, IO(Tcp)),
      name)
  }

}<|MERGE_RESOLUTION|>--- conflicted
+++ resolved
@@ -173,15 +173,9 @@
 
       // If a message received from p2p within connection timeout,
       // connectivity is not lost thus we're removing the peer
-<<<<<<< HEAD
-      // we add multiplier 3 to remove more dead peers (and still not dropping a lot when connectivity lost)
-      val noNetworkMessagesFor = networkTime() - lastIncomingMessageTime
-      if (noNetworkMessagesFor < settings.connectionTimeout.toMillis * 3) {
-=======
       // we add multiplier 6 to remove more dead peers (and still not dropping a lot when connectivity lost)
       val noNetworkMessagesFor = networkTime() - lastIncomingMessageTime
       if (noNetworkMessagesFor < settings.connectionTimeout.toMillis * 6) {
->>>>>>> 3f2e2dce
         peerManagerRef ! RemovePeer(c.remoteAddress)
       }
 
