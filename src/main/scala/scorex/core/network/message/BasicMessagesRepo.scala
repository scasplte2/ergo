--- conflicted
+++ resolved
@@ -3,12 +3,8 @@
 import org.ergoplatform.modifiers.NetworkObjectTypeId
 import org.ergoplatform.nodeView.state.SnapshotsInfo
 import org.ergoplatform.nodeView.state.UtxoState.{ManifestId, SubtreeId}
-<<<<<<< HEAD
-import org.ergoplatform.wallet.Constants
 import org.ergoplatform.modifiers.history.popow.{NipopowAlgos, NipopowProof, NipopowProofSerializer}
 import org.ergoplatform.settings.{Algos, ErgoSettings}
-=======
->>>>>>> 20bfa813
 import scorex.core.consensus.SyncInfo
 import scorex.core.network._
 import scorex.core.network.message.Message.MessageCode
@@ -429,14 +425,12 @@
   override def parse(r: Reader): NipopowProofData = {
     require(r.remaining <= SizeLimit, s"Too big GetNipopowProofSpec message(size: ${r.remaining})")
 
-    val modifierIdLength = Constants.ModifierIdLength
-
     val m = r.getInt()
     val k = r.getInt()
 
     val headerIdPresents = r.getByte() == 1
     val headerIdOpt = if (headerIdPresents) {
-      Some(ModifierId @@ Algos.encode(r.getBytes(modifierIdLength)))
+      Some(ModifierId @@ Algos.encode(r.getBytes(ModifierIdLength)))
     } else {
       None
     }
@@ -452,7 +446,7 @@
 /**
   * The `NipopowProof` message is a reply to a `GetNipopowProof` message.
   */
-class NipopowProofSpec(serializer: ScorexSerializer[NipopowProof]) extends MessageSpecV1[NipopowProof] {
+class NipopowProofSpec(serializer: ErgoSerializer[NipopowProof]) extends MessageSpecV1[NipopowProof] {
 
   import NipopowProofSpec._
 
