--- conflicted
+++ resolved
@@ -23,16 +23,10 @@
                   stateRoot: Array[Byte],
                   transactionsRoot: Array[Byte],
                   timestamp: Timestamp,
-<<<<<<< HEAD
-                  nonce: BigInt,
-                  requiredDifficulty: Difficulty,
+                  nonce: Long,
                   equihashSolutions: Array[Byte],
-                  extensionHash: Array[Byte],
-=======
-                  nonce: Long,
                   nBits: Long, //actually it is unsigned int
                   height: Int,
->>>>>>> 942bd10d
                   votes: Array[Byte]) extends ErgoPersistentModifier {
 
   override val modifierTypeId: ModifierTypeId = Header.ModifierTypeId
@@ -59,13 +53,9 @@
     "parentId" -> Base58.encode(parentId).asJson,
     "timestamp" -> timestamp.asJson,
     "nonce" -> nonce.asJson,
-<<<<<<< HEAD
     "equihashSolutions" -> equihashSolutions.asJson,
-    "extensionHash" -> Base58.encode(extensionHash).asJson,
-=======
     "nBits" -> nBits.asJson,
     "height" -> height.asJson,
->>>>>>> 942bd10d
     "votes" -> Base58.encode(votes).asJson
   ).asJson
 
@@ -85,24 +75,9 @@
 
 object HeaderSerializer extends Serializer[Header] {
 
-<<<<<<< HEAD
-  private object RequiredDifficultySerializer extends Serializer[Difficulty] {
-
-    //TODO implement compact algorithm from bitcoin
-    //TODO serializing BigInt to Int?!
-    override def toBytes(obj: Difficulty): Array[Version] = Ints.toByteArray((obj % Int.MaxValue).toInt)
-
-    override def parseBytes(bytes: Array[Version]): Try[Difficulty] = Try(Ints.fromByteArray(bytes))
-  }
-
   def bytesWithoutInterlinks(h: Header): Array[Byte] = Bytes.concat(Array(h.version), h.parentId, h.ADProofsRoot,
-    h.transactionsRoot, h.stateRoot, Longs.toByteArray(h.timestamp), Shorts.toByteArray(h.nonce.toByteArray.length.toShort), h.nonce.toByteArray, h.extensionHash,
-    h.votes, RequiredDifficultySerializer.toBytes(h.requiredDifficulty), Shorts.toByteArray(h.equihashSolutions.length.toShort), h.equihashSolutions)
-=======
-  def bytesWithoutInterlinks(h: Header): Array[Byte] = Bytes.concat(Array(h.version), h.parentId, h.ADProofsRoot,
-    h.transactionsRoot, h.stateRoot, Longs.toByteArray(h.timestamp), Longs.toByteArray(h.nonce), h.votes,
-    RequiredDifficulty.toBytes(h.nBits), Ints.toByteArray(h.height))
->>>>>>> 942bd10d
+    h.transactionsRoot, h.stateRoot, Longs.toByteArray(h.timestamp), Shorts.toByteArray(h.nonce.toByteArray.length.toShort), h.nonce.toByteArray, h.votes,
+    RequiredDifficulty.toBytes(h.nBits), Ints.toByteArray(h.height), Shorts.toByteArray(h.equihashSolutions.length.toShort), h.equihashSolutions)
 
   override def toBytes(h: Header): Array[Version] = {
 
@@ -125,20 +100,12 @@
     val transactionsRoot = bytes.slice(65, 97)
     val stateRoot = bytes.slice(97, 129)
     val timestamp = Longs.fromByteArray(bytes.slice(129, 137))
-<<<<<<< HEAD
-    val nonceBytesSize = Shorts.fromByteArray(bytes.slice(137, 139))
-    val nonce = BigInt(bytes.slice(139, 139 + nonceBytesSize))
-    val extensionHash = bytes.slice(nonceBytesSize + 139, nonceBytesSize + 171)
-    val votes = bytes.slice(nonceBytesSize + 171, nonceBytesSize + 176)
-    val requiredDifficulty = RequiredDifficultySerializer.parseBytes(bytes.slice(nonceBytesSize + 176, nonceBytesSize + 180)).get
-    val equihashSolutionsBytesSize = Shorts.fromByteArray(bytes.slice(nonceBytesSize + 180, nonceBytesSize + 182))
-    val equihashSolutions = bytes.slice(nonceBytesSize + 182, nonceBytesSize + 182 + equihashSolutionsBytesSize)
-=======
     val nonce = Longs.fromByteArray(bytes.slice(137, 145))
     val votes = bytes.slice(145, 150)
     val nBits = RequiredDifficulty.parseBytes(bytes.slice(150, 154)).get
     val height = Ints.fromByteArray(bytes.slice(154, 158))
->>>>>>> 942bd10d
+    val equihashSolutionsBytesSize = Shorts.fromByteArray(bytes.slice(158, 160))
+    val equihashSolutions = bytes.slice(160, 160 + equihashSolutionsBytesSize)
 
     @tailrec
     def parseInterlinks(index: Int, acc: Seq[Array[Byte]]): Seq[Array[Byte]] = if (bytes.length > index) {
@@ -150,17 +117,10 @@
       acc
     }
 
-<<<<<<< HEAD
-    val interlinks = parseInterlinks(nonceBytesSize + 182 + equihashSolutionsBytesSize, Seq())
-
-    Header(version, parentId, interlinks, ADProofsRoot, stateRoot, transactionsRoot, timestamp, nonce,
-      requiredDifficulty, equihashSolutions, extensionHash, votes)
-=======
-    val interlinks = parseInterlinks(158, Seq())
+    val interlinks = parseInterlinks(160 + equihashSolutionsBytesSize, Seq())
 
 
     Header(version, parentId, interlinks, ADProofsRoot, stateRoot, transactionsRoot, timestamp, nonce,
-      nBits, height, votes)
->>>>>>> 942bd10d
+      equihashSolutions, nBits, height, votes)
   }
 }