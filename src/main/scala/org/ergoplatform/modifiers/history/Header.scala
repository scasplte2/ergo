--- conflicted
+++ resolved
@@ -130,20 +130,11 @@
     val parentId = bytes.slice(1, 33)
     val ADProofsRoot = bytes.slice(33, 65)
     val transactionsRoot = bytes.slice(65, 97)
-<<<<<<< HEAD
-    val stateRoot = bytes.slice(97, 129)
-    val timestamp = Longs.fromByteArray(bytes.slice(129, 137))
-    val votes = bytes.slice(137, 142)
-    val nBits = RequiredDifficulty.parseBytes(bytes.slice(142, 146)).get
-    val height = Ints.fromByteArray(bytes.slice(146, 150))
-=======
     val stateRoot = bytes.slice(97, 130)
     val timestamp = Longs.fromByteArray(bytes.slice(130, 138))
-    val nonce = Longs.fromByteArray(bytes.slice(138, 146))
-    val votes = bytes.slice(146, 151)
-    val nBits = RequiredDifficulty.parseBytes(bytes.slice(151, 155)).get
-    val height = Ints.fromByteArray(bytes.slice(155, 159))
->>>>>>> c64aa157
+    val votes = bytes.slice(138, 143)
+    val nBits = RequiredDifficulty.parseBytes(bytes.slice(143, 147)).get
+    val height = Ints.fromByteArray(bytes.slice(147, 151))
 
     @tailrec
     def parseInterlinks(index: Int, endIndex: Int, acc: Seq[Array[Byte]]): Seq[Array[Byte]] = if (endIndex > index) {
@@ -155,17 +146,13 @@
       acc
     }
 
-<<<<<<< HEAD
-    val interlinksSize = Shorts.fromByteArray(bytes.slice(150, 152))
-    val interlinks = parseInterlinks(152, 152 + interlinksSize, Seq())
+    val interlinksSize = Shorts.fromByteArray(bytes.slice(151, 153))
+    val interlinks = parseInterlinks(153, 153 + interlinksSize, Seq())
 
-    val nonce = Longs.fromByteArray(bytes.slice(152 + interlinksSize, 160 + interlinksSize))
+    val nonce = Longs.fromByteArray(bytes.slice(153 + interlinksSize, 161 + interlinksSize))
 
-    val equihashSolutionsBytesSize = Shorts.fromByteArray(bytes.slice(160 + interlinksSize, 162 + interlinksSize))
-    val equihashSolutions = bytes.slice(162 + interlinksSize, 162 + interlinksSize + equihashSolutionsBytesSize)
-=======
-    val interlinks = parseInterlinks(159, Seq())
->>>>>>> c64aa157
+    val equihashSolutionsBytesSize = Shorts.fromByteArray(bytes.slice(161 + interlinksSize, 163 + interlinksSize))
+    val equihashSolutions = bytes.slice(163 + interlinksSize, 163 + interlinksSize + equihashSolutionsBytesSize)
 
     Header(version, parentId, interlinks, ADProofsRoot, stateRoot, transactionsRoot, timestamp,
       nBits, height, votes, nonce, equihashSolutions)
