--- conflicted
+++ resolved
@@ -34,13 +34,8 @@
                   height: Int,
                   extensionRoot: Digest32,
                   powSolution: AutolykosSolution,
-<<<<<<< HEAD
                   votes: Array[Byte], //3 bytes
-                  override val sizeOpt: Option[Int] = None) extends ErgoPersistentModifier {
-=======
-                  override val sizeOpt: Option[Int] = None
-                 ) extends PreHeader with ErgoPersistentModifier {
->>>>>>> bd32827f
+                  override val sizeOpt: Option[Int] = None) extends PreHeader with ErgoPersistentModifier {
 
   override def serializedId: Array[Version] = Algos.hash(bytes)
 
