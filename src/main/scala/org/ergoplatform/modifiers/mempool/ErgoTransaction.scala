package org.ergoplatform.modifiers.mempool

import io.circe.syntax._
import org.ergoplatform.SigmaConstants.{MaxBoxSize, MaxPropositionBytes}
import org.ergoplatform._
import org.ergoplatform.http.api.ApiCodecs
import org.ergoplatform.mining.emission.EmissionRules
import org.ergoplatform.modifiers.ErgoNodeViewModifier
import org.ergoplatform.nodeView.ErgoContext
import org.ergoplatform.nodeView.state.ErgoStateContext
import org.ergoplatform.utils.ArithUtils._
import org.ergoplatform.settings.ValidationRules._
import org.ergoplatform.settings.{Algos, ErgoValidationSettings}
import org.ergoplatform.utils.BoxUtils
import org.ergoplatform.wallet.boxes.ErgoBoxAssetExtractor
import org.ergoplatform.wallet.interpreter.ErgoInterpreter
import scorex.core.EphemerealNodeViewModifier
import org.ergoplatform.wallet.protocol.context.{InputContext, TransactionContext}
import org.ergoplatform.wallet.serialization.JsonCodecsWrapper
import scorex.core.serialization.ScorexSerializer
import scorex.core.transaction.Transaction
import scorex.core.utils.ScorexEncoding
import scorex.core.validation.ValidationResult.fromValidationState
import scorex.core.validation.{ModifierValidator, ValidationResult, ValidationState}
import scorex.db.ByteArrayUtils
import scorex.util.serialization.{Reader, Writer}
import scorex.util.{ModifierId, ScorexLogging, bytesToId}
import sigmastate.serialization.ConstantStore
import sigmastate.utils.{SigmaByteReader, SigmaByteWriter}
import sigmastate.utxo.CostTable

import scala.collection.mutable
import scala.util.{Failure, Success, Try}

/**
  * ErgoTransaction is an atomic state transition operation. It destroys Boxes from the state
  * and creates new ones. If transaction is spending boxes protected by some non-trivial scripts,
  * its inputs should also contain proof of spending correctness - context extension (user-defined
  * key-value map) and data inputs (links to existing boxes in the state) that may be used during
  * script reduction to crypto, signatures that satisfies the remaining cryptographic protection
  * of the script.
  * Transactions are not encrypted, so it is possible to browse and view every transaction ever
  * collected into a block.
  *
  * @param inputs           - inputs, that will be spent by this transaction.
  * @param dataInputs       - inputs, that are not going to be spent by transaction, but will be
  *                         reachable from inputs scripts. `dataInputs` scripts will not be executed,
  *                         thus their scripts costs are not included in transaction cost and
  *                         they do not contain spending proofs.
  * @param outputCandidates - box candidates to be created by this transaction.
  *                         Differ from ordinary ones in that they do not include transaction id and index
  */
case class ErgoTransaction(override val inputs: IndexedSeq[Input],
                           override val dataInputs: IndexedSeq[DataInput],
                           override val outputCandidates: IndexedSeq[ErgoBoxCandidate],
                           override val sizeOpt: Option[Int] = None)
  extends ErgoLikeTransaction(inputs, dataInputs, outputCandidates)
    with Transaction
    with EphemerealNodeViewModifier
    with ErgoNodeViewModifier
    with ScorexLogging {

  override val serializedId: Array[Byte] = Algos.hash(messageToSign)

  override lazy val id: ModifierId = bytesToId(serializedId)

  /**
    * Id of transaction "witness" (taken from Bitcoin jargon, means commitment to signatures of a transaction).
    * Id is 248-bit long, to distinguish transaction ids from witness ids in Merkle tree of transactions,
    * where both kinds of ids are written into leafs of the tree.
    */
  lazy val witnessSerializedId: Array[Byte] =
    Algos.hash(ByteArrayUtils.mergeByteArrays(inputs.map(_.spendingProof.proof))).tail


  lazy val outAssetsTry: Try[(Map[Seq[Byte], Long], Int)] = ErgoBoxAssetExtractor.extractAssets(outputCandidates)

  lazy val outputsSumTry: Try[Long] = Try(outputCandidates.map(_.value).reduce(Math.addExact(_, _)))

  /**
    * Stateless transaction validation with result returned as `ValidationResult`
    * to accumulate further validation results
    *
    * @note Consensus-critical!
    */
  def validateStateless(): ValidationState[Unit] = {
    ModifierValidator(ErgoValidationSettings.initial)
      .validate(txNoInputs, inputs.nonEmpty, s"$id")
      .validate(txNoOutputs, outputCandidates.nonEmpty, s"$id")
      .validate(txManyInputs, inputs.size <= Short.MaxValue, s"$id: ${inputs.size}")
      .validate(txManyDataInputs, dataInputs.size <= Short.MaxValue, s"$id: ${dataInputs.size}")
      .validate(txManyOutputs, outputCandidates.size <= Short.MaxValue, s"$id: ${outputCandidates.size}")
      .validate(txNegativeOutput, outputCandidates.forall(_.value >= 0), s"$id: ${outputCandidates.map(_.value)}")
      .validateNoFailure(txOutputSum, outputsSumTry)
      .validate(txInputsUnique, inputs.distinct.size == inputs.size, s"$id: ${inputs.distinct.size} == ${inputs.size}")
  }

  /**
    * Same as `validateStateless`, but result is returned as Try[Unit]
    **/
  def statelessValidity(): Try[Unit] = {
    validateStateless().result.toTry
  }

  private def verifyInput(validationBefore: ValidationState[Long],
                          boxesToSpend: IndexedSeq[ErgoBox],
                          dataBoxes: IndexedSeq[ErgoBox],
                          box: ErgoBox,
                          inputIndex: Short,
                          stateContext: ErgoStateContext,
                          currentTxCost: Long)
                         (implicit verifier: ErgoInterpreter): ValidationResult[Long] = {

    // Cost limit per block
    val maxCost = stateContext.currentParameters.maxBlockCost

    val input = inputs(inputIndex)

    // Just in case, should always be true if client implementation is correct.
    if(!box.id.sameElements(input.boxId)) {
      log.error("Critical client error: box is not inputs(inputIndex)")
    }

    val proof = input.spendingProof
    val transactionContext = TransactionContext(boxesToSpend, dataBoxes, this)
    val inputContext = InputContext(inputIndex, proof.extension)

    val ctx = new ErgoContext(
      stateContext, transactionContext, inputContext,
      costLimit = maxCost - currentTxCost, // remaining cost so far
      initCost = 0)

    val costTry = verifier.verify(box.ergoTree, ctx, proof, messageToSign)
    val (isCostValid, scriptCost) =
      costTry match {
        case Failure(t) =>
          log.warn(s"Tx verification failed: ${t.getMessage}")
          log.warn(s"Tx $id verification context: " +
            s"${JsonCodecsWrapper.ergoLikeContextEncoder.apply(ctx)} " +
            s"input context: $inputContext " +
            s"proof: $proof" +
            s"messageToSign: $messageToSign")
          (false, maxCost + 1)
        case Success(result) =>
          result
      }

    val currCost = addExact(currentTxCost, scriptCost)

    validationBefore
      // Check whether input box script interpreter raised exception
      .validate(txScriptValidation, costTry.isSuccess && isCostValid, s"$id: #$inputIndex => $costTry")
      // Check that cost of the transaction after checking the input becomes too big
      .validate(bsBlockTransactionsCost, currCost <= maxCost, s"$id: cost exceeds limit after input #$inputIndex")
      .map(c => addExact(c, scriptCost))
  }

  private def verifyOutput(validationBefore: ValidationState[Long],
                           out: ErgoBox,
                           stateContext: ErgoStateContext): ValidationResult[Long] = {

    val blockVersion = stateContext.blockVersion

    validationBefore
      .validate(txDust, out.value >= BoxUtils.minimalErgoAmount(out, stateContext.currentParameters), s"$id, output ${Algos.encode(out.id)}, ${out.value} >= ${BoxUtils.minimalErgoAmount(out, stateContext.currentParameters)}")
      .validate(txFuture, out.creationHeight <= stateContext.currentHeight, s" ${out.creationHeight} <= ${stateContext.currentHeight} is not true, output id: $id: output $out")
      .validate(txNegHeight, (blockVersion == 1) || out.creationHeight >= 0, s" ${out.creationHeight} >= 0 is not true, output id: $id: output $out")
      .validate(txBoxSize, out.bytes.length <= MaxBoxSize.value, s"$id: output $out")
      .validate(txBoxPropositionSize, out.propositionBytes.length <= MaxPropositionBytes.value, s"$id: output $out")
  }

  private def verifyAssets(validationBefore: ValidationState[Long],
                           outAssets: Map[Seq[Byte], Long],
                           outAssetsNum: Int,
                           boxesToSpend: IndexedSeq[ErgoBox],
                           stateContext: ErgoStateContext): ValidationResult[Long] = {
    // Cost limit per block
    val maxCost = stateContext.currentParameters.maxBlockCost

    ErgoBoxAssetExtractor.extractAssets(boxesToSpend) match {
      case Success((inAssets, inAssetsNum)) =>
        lazy val newAssetId = mutable.WrappedArray.make(inputs.head.boxId)
        val tokenAccessCost = stateContext.currentParameters.tokenAccessCost
        val currentTxCost = validationBefore.result.payload.get

        val totalAssetsAccessCost =
          ErgoBoxAssetExtractor.totalAssetsAccessCost(inAssetsNum, inAssets.size, outAssetsNum, outAssets.size, tokenAccessCost)
        val newCost = addExact(currentTxCost, totalAssetsAccessCost)

        validationBefore
          // Check that transaction is not too costly considering all the assets
          .validate(bsBlockTransactionsCost, maxCost >= newCost, s"$id: assets cost")
          .validateSeq(outAssets) {
            case (validationState, (outAssetId, outAmount)) =>
              val inAmount: Long = inAssets.getOrElse(outAssetId, -1L)

              // Check that for each asset output amount is no more than input amount,
              // with a possible exception for a new asset created by the transaction
              validationState.validate(txAssetsPreservation,
                inAmount >= outAmount || (outAssetId == newAssetId && outAmount > 0),
                s"$id: Amount in = $inAmount, out = $outAmount. Allowed new asset = $newAssetId, out = $outAssetId")
          }
          .payload(newCost)
      case Failure(e) =>
        // should never be here as far as we've already checked this when we've created the box
        ModifierValidator.fatal(e.getMessage)
    }
  }

  /**
    * Helper method to validate reemission rules according to EIP-27
    */
  def verifyReemissionSpending(boxesToSpend: IndexedSeq[ErgoBox],
                               outputCandidates: Seq[ErgoBoxCandidate],
                               stateContext: ErgoStateContext): Try[Unit] = {
    val res = Try {

      lazy val reemissionSettings = stateContext.ergoSettings.chainSettings.reemission
      lazy val reemissionRules = reemissionSettings.reemissionRules

      lazy val reemissionTokenId = ModifierId @@ reemissionSettings.reemissionTokenId
      lazy val reemissionTokenIdBytes = reemissionSettings.reemissionTokenIdBytes

      lazy val emissionNftId = ModifierId @@ reemissionSettings.emissionNftId
      lazy val emissionNftIdBytes = reemissionSettings.emissionNftIdBytes

      lazy val chainSettings = stateContext.ergoSettings.chainSettings
      lazy val emissionRules = chainSettings.emissionRules

      lazy val height = stateContext.currentHeight
      lazy val eip27Supported = stateContext.currentParameters.eip27Supported
      lazy val activationHeight = if(eip27Supported) {
        reemissionSettings.activationHeight
      } else {
        Int.MaxValue
      }

      // reemission logic below
      var reemissionSpending = false
      boxesToSpend.foreach { box =>
        // checking EIP-27 rules for emission box
        if (box.value > 100000 * EmissionRules.CoinsInOneErgo) { // for efficiency, skip boxes with less than 100,000 ERG
          // on activation height, emissionNft is not in emission box yet, but in injection box
          if (box.tokens.contains(emissionNftId) ||
            (height == activationHeight && boxesToSpend(1).tokens.contains(emissionNftId))) {

            // if emission contract NFT is in the input, remission tokens should be there also
            val reemissionTokensIn = if(height == activationHeight) {
              boxesToSpend(1).tokens.getOrElse(reemissionTokenId, 0L)
            } else {
              box.tokens.getOrElse(reemissionTokenId, 0L)
            }
            require(reemissionTokensIn > 0)

            // output positions guaranteed by emission contract
            val emissionOut = outputCandidates(0)
            val rewardsOut = outputCandidates(1)

            // check positions of emission NFT and reemission token
            val firstEmissionBoxTokenId = emissionOut.additionalTokens.apply(0)._1
            val secondEmissionBoxTokenId = emissionOut.additionalTokens.apply(1)._1
            require(firstEmissionBoxTokenId.sameElements(emissionNftIdBytes))
            require(secondEmissionBoxTokenId.sameElements(reemissionTokenIdBytes))

            //we're checking how emission box is paying reemission tokens below
            val emissionTokensOut = emissionOut.tokens.getOrElse(reemissionTokenId, 0L)
            val rewardsTokensOut = rewardsOut.tokens.getOrElse(reemissionTokenId, 0L)
            require(reemissionTokensIn == emissionTokensOut + rewardsTokensOut, "Reemission token not preserved")

            val properReemissionRewardPart = reemissionRules.reemissionForHeight(height, emissionRules)
            require(rewardsTokensOut == properReemissionRewardPart, "Rewards out condition violated")
          } else {
            //this path can be removed after EIP-27 activation
            if (height >= activationHeight && box.ergoTree == chainSettings.monetary.emissionBoxProposition) {
              //we require emission contract NFT and reemission token to be presented in emission output
              val emissionOutTokens = outputCandidates(0).tokens
              require(emissionOutTokens.contains(emissionNftId))
              require(emissionOutTokens.contains(reemissionTokenId))
            }
          }
        } else if (box.tokens.contains(reemissionTokenId) && height > activationHeight) {
          // reemission tokens spent after EIP-27 activation
          reemissionSpending = true
        }
      }

      // if box with reemission tokens spent
      if (reemissionSpending) {
        val payToReemissionContract = reemissionRules.payToReemission()
        val toBurn = boxesToSpend.map { box =>
          box.tokens.getOrElse(reemissionTokenId, 0L)
        }.sum
        log.debug(s"Reemission tokens to burn: $toBurn")
        val reemissionOutputs = outputCandidates.filter { out =>
          require(!out.tokens.contains(reemissionTokenId), "outputs contain reemission token")
          out.ergoTree == payToReemissionContract
        }
        val sentToReemission = reemissionOutputs.map(_.value).sum
        require(sentToReemission == toBurn, "Burning condition violated")
      }
    }
    println("res: " + res)
    res
  }

  /**
    * Checks whether transaction is valid against input boxes to spend, and
    * non-spendable data inputs.
    *
    * Note that this method make only checks which are possible when input boxes are available.
    *
    * To make full transaction validation, use (tx.statelessValidity && tx.statefulValidity(...))
    *
    * @note Consensus-critical!
    * @param boxesToSpend    - boxes the transaction spends (via inputs)
    * @param dataBoxes       - boxes the transaction only reads (via data inputs)
    * @param stateContext    - blockchain context at the moment of validation
    * @param accumulatedCost - computational cost before validation, validation starts with this value
    * @param verifier        - interpreter used to check spending correctness for transaction inputs
    * @return total computation cost (accumulatedCost + transaction verification cost), or error details
    */
  def validateStateful(boxesToSpend: IndexedSeq[ErgoBox],
                       dataBoxes: IndexedSeq[ErgoBox],
                       stateContext: ErgoStateContext,
                       accumulatedCost: Long)
                      (implicit verifier: ErgoInterpreter): ValidationState[Long] = {

    verifier.IR.resetContext() // ensure there is no garbage in the IRContext
    lazy val inputSumTry = Try(boxesToSpend.map(_.value).reduce(Math.addExact(_, _)))

    // Cost of transaction initialization: we should read and parse all inputs and data inputs,
    // and also iterate through all outputs to check rules
    val initialCost: Long = addExact(
      CostTable.interpreterInitCost,
      multiplyExact(boxesToSpend.size, stateContext.currentParameters.inputCost),
      multiplyExact(dataBoxes.size, stateContext.currentParameters.dataInputCost),
      multiplyExact(outputCandidates.size, stateContext.currentParameters.outputCost),
    )

    // Cost limit per block
    val maxCost = stateContext.currentParameters.maxBlockCost

    // We sum up previously accumulated cost and transaction initialization cost
    val startCost = addExact(initialCost, accumulatedCost)
    ModifierValidator(stateContext.validationSettings)
      // Check that the initial transaction cost is not too exceeding block limit
      .validate(bsBlockTransactionsCost, maxCost >= startCost, s"$id: initial cost")
      // Starting validation
      .payload(startCost)
      // Perform cheap checks first
      .validateNoFailure(txAssetsInOneBox, outAssetsTry)
      .validate(txPositiveAssets,
        outputCandidates.forall(_.additionalTokens.forall(_._2 > 0)),
        s"$id: ${outputCandidates.map(_.additionalTokens)}")
      // Check that outputs are not dust, and not created in future
      .validateSeq(outputs) { case (validationState, out) => verifyOutput(validationState, out, stateContext) }
      // Just to be sure, check that all the input boxes to spend (and to read) are presented.
      // Normally, this check should always pass, if the client is implemented properly
      // so it is not part of the protocol really.
      .validate(txBoxesToSpend, boxesToSpend.size == inputs.size, s"$id: ${boxesToSpend.size} == ${inputs.size}")
      .validate(txDataBoxes, dataBoxes.size == dataInputs.size, s"$id: ${dataBoxes.size} == ${dataInputs.size}")
      // Check that there are no overflow in input and output values
      .validate(txInputsSum, inputSumTry.isSuccess, s"$id")
      // Check that transaction is not creating money out of thin air.
      .validate(txErgPreservation, inputSumTry == outputsSumTry, s"$id: $inputSumTry == $outputsSumTry")
      .validateTry(outAssetsTry, e => ModifierValidator.fatal("Incorrect assets", e)) { case (validation, (outAssets, outAssetsNum)) =>
        verifyAssets(validation, outAssets, outAssetsNum, boxesToSpend, stateContext)
      }
      // Check inputs, the most expensive check usually, so done last.
      .validateSeq(boxesToSpend.zipWithIndex) { case (validation, (box, idx)) =>
        val currentTxCost = validation.result.payload.get
<<<<<<< HEAD
        verifyInput(validation, boxesToSpend, dataBoxes, box, idx.toShort, stateContext, currentTxCost)
       }
      .validate(txReemission, !stateContext.ergoSettings.chainSettings.reemission.checkReemissionRules ||
                                verifyReemissionSpending(boxesToSpend, outputCandidates, stateContext).isSuccess)
=======

        val input = inputs(idx)
        val proof = input.spendingProof
        val transactionContext = TransactionContext(boxesToSpend, dataBoxes, this)
        val inputContext = InputContext(idx.toShort, proof.extension)

        val ctx = new ErgoContext(
          stateContext, transactionContext, inputContext,
          costLimit = maxCost - currentTxCost, // remaining cost so far
          initCost = 0)

        val costTry = verifier.verify(box.ergoTree, ctx, proof, messageToSign)
        val (isCostValid, scriptCost: Long) =
          costTry match {
            case Failure(t) =>
              log.warn(s"Tx $id verification failed: ${t.getMessage} : " , t)
              log.warn(s"Tx $id verification context: " +
                s"${JsonCodecsWrapper.ergoLikeContextEncoder.apply(ctx)} " +
                s"input context: $inputContext " +
                s"proof: $proof" +
                s"messageToSign: $messageToSign")
              (false, maxCost + 1)
            case Success(result) =>
              result
          }

        val currCost = addExact(currentTxCost, scriptCost)

        validation
          // Just in case, should always be true if client implementation is correct.
          .validateEquals(txBoxToSpend, box.id, input.boxId)
          // Check whether input box script interpreter raised exception
          .validate(txScriptValidation, costTry.isSuccess && isCostValid, s"$id: #$idx => $costTry")
          // Check that cost of the transaction after checking the input becomes too big
          .validate(bsBlockTransactionsCost, currCost <= maxCost, s"$id: cost exceeds limit after input #$idx")
          .map(c => addExact(c, scriptCost))
    }
>>>>>>> 574125d4
  }

  /**
    * Same as `validateStateful`, but result is returned as Try[Long]
    **/
  def statefulValidity(boxesToSpend: IndexedSeq[ErgoBox],
                       dataBoxes: IndexedSeq[ErgoBox],
                       stateContext: ErgoStateContext,
                       accumulatedCost: Long = 0L)
                      (implicit verifier: ErgoInterpreter): Try[Int] = {
    validateStateful(boxesToSpend, dataBoxes, stateContext, accumulatedCost).result.toTry.map(_.toInt)
  }

  override type M = ErgoTransaction

  override def serializer: ScorexSerializer[ErgoTransaction] = ErgoTransactionSerializer

  override def toString: String = {
    import ErgoTransaction._
    val displayMaxObjects = 3
    val inputsStr = if (inputs.size > displayMaxObjects) {
      inputs.take(displayMaxObjects).asJson.noSpaces + s" ... (${inputs.size})"
    } else {
      inputs.asJson.noSpaces
    }
    val outputsStr = if (outputs.size > displayMaxObjects) {
      outputs.take(displayMaxObjects).asJson.noSpaces + s" ... (${outputs.size})"
    } else {
      outputs.asJson.noSpaces
    }
    s"ErgoTransaction(id: $encodedId, inputs: $inputsStr, outputs: $outputsStr, size: $size)"
  }

}

object ErgoTransaction extends ApiCodecs with ScorexLogging with ScorexEncoding {

  def apply(inputs: IndexedSeq[Input], outputCandidates: IndexedSeq[ErgoBoxCandidate]): ErgoTransaction =
    ErgoTransaction(inputs, IndexedSeq.empty, outputCandidates, None)

  def apply(tx: ErgoLikeTransaction): ErgoTransaction =
    ErgoTransaction(tx.inputs, tx.dataInputs, tx.outputCandidates)

}

object ErgoTransactionSerializer extends ScorexSerializer[ErgoTransaction] {

  override def serialize(tx: ErgoTransaction, w: Writer): Unit = {
    val elt = new ErgoLikeTransaction(tx.inputs, tx.dataInputs, tx.outputCandidates)
    ErgoLikeTransactionSerializer.serialize(elt, new SigmaByteWriter(w, None))
  }

  override def parse(r: Reader): ErgoTransaction = {
    val reader = new SigmaByteReader(r,
      new ConstantStore(),
      resolvePlaceholdersToConstants = false)
    val elt = ErgoLikeTransactionSerializer.parse(reader)
    ErgoTransaction(elt.inputs, elt.dataInputs, elt.outputCandidates)
  }
}<|MERGE_RESOLUTION|>--- conflicted
+++ resolved
@@ -131,7 +131,7 @@
       initCost = 0)
 
     val costTry = verifier.verify(box.ergoTree, ctx, proof, messageToSign)
-    val (isCostValid, scriptCost) =
+    val (isCostValid, scriptCost: Long) =
       costTry match {
         case Failure(t) =>
           log.warn(s"Tx verification failed: ${t.getMessage}")
@@ -369,50 +369,10 @@
       // Check inputs, the most expensive check usually, so done last.
       .validateSeq(boxesToSpend.zipWithIndex) { case (validation, (box, idx)) =>
         val currentTxCost = validation.result.payload.get
-<<<<<<< HEAD
         verifyInput(validation, boxesToSpend, dataBoxes, box, idx.toShort, stateContext, currentTxCost)
        }
       .validate(txReemission, !stateContext.ergoSettings.chainSettings.reemission.checkReemissionRules ||
                                 verifyReemissionSpending(boxesToSpend, outputCandidates, stateContext).isSuccess)
-=======
-
-        val input = inputs(idx)
-        val proof = input.spendingProof
-        val transactionContext = TransactionContext(boxesToSpend, dataBoxes, this)
-        val inputContext = InputContext(idx.toShort, proof.extension)
-
-        val ctx = new ErgoContext(
-          stateContext, transactionContext, inputContext,
-          costLimit = maxCost - currentTxCost, // remaining cost so far
-          initCost = 0)
-
-        val costTry = verifier.verify(box.ergoTree, ctx, proof, messageToSign)
-        val (isCostValid, scriptCost: Long) =
-          costTry match {
-            case Failure(t) =>
-              log.warn(s"Tx $id verification failed: ${t.getMessage} : " , t)
-              log.warn(s"Tx $id verification context: " +
-                s"${JsonCodecsWrapper.ergoLikeContextEncoder.apply(ctx)} " +
-                s"input context: $inputContext " +
-                s"proof: $proof" +
-                s"messageToSign: $messageToSign")
-              (false, maxCost + 1)
-            case Success(result) =>
-              result
-          }
-
-        val currCost = addExact(currentTxCost, scriptCost)
-
-        validation
-          // Just in case, should always be true if client implementation is correct.
-          .validateEquals(txBoxToSpend, box.id, input.boxId)
-          // Check whether input box script interpreter raised exception
-          .validate(txScriptValidation, costTry.isSuccess && isCostValid, s"$id: #$idx => $costTry")
-          // Check that cost of the transaction after checking the input becomes too big
-          .validate(bsBlockTransactionsCost, currCost <= maxCost, s"$id: cost exceeds limit after input #$idx")
-          .map(c => addExact(c, scriptCost))
-    }
->>>>>>> 574125d4
   }
 
   /**
