--- conflicted
+++ resolved
@@ -191,7 +191,6 @@
       help("help").text("prints this usage text")
   }
 
-<<<<<<< HEAD
   def main(args: Array[String]): Unit = argParser.parse(args, Args()) match {
     case Some(argsParsed) => new ErgoApp(argsParsed).run()
     case None => // Error message will be displayed when arguments are bad
@@ -200,9 +199,6 @@
   case object InternalShutdown extends CoordinatedShutdown.Reason
   case object RemoteShutdown extends CoordinatedShutdown.Reason
   case class CriticalSystemException(message: String) extends Exception(message)
-=======
-  def forceStopApplication(code: Int = 1): Nothing = sys.exit(code)
->>>>>>> 0f090de5
 
   def forceStopApplication(code: Int = 1): Nothing = sys.exit(code)
   def shutdownSystem(reason: CoordinatedShutdown.Reason = InternalShutdown)
