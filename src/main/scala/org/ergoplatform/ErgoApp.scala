package org.ergoplatform

import akka.Done
import akka.actor.{ActorRef, ActorSystem, CoordinatedShutdown}
import akka.http.scaladsl.Http
import akka.http.scaladsl.Http.ServerBinding
import ch.qos.logback.classic.Level
import ch.qos.logback.classic.LoggerContext
import org.ergoplatform.http._
import org.ergoplatform.http.api._
import org.ergoplatform.local._
import org.ergoplatform.mining.ErgoMiner
import org.ergoplatform.mining.ErgoMiner.StartMining
import org.ergoplatform.network.{ErgoNodeViewSynchronizer, ErgoSyncTracker, ModePeerFeature}
import org.ergoplatform.nodeView.history.ErgoSyncInfoMessageSpec
import org.ergoplatform.nodeView.{ErgoNodeViewRef, ErgoReadersHolderRef}
import org.slf4j.{Logger, LoggerFactory}
import org.ergoplatform.settings.{Args, ErgoSettings, NetworkType}
import scorex.core.api.http._
import scorex.core.app.ScorexContext
import scorex.core.network.NetworkController.ReceivableMessages.ShutdownNetwork
import scorex.core.network._
import scorex.core.network.message._
import scorex.core.network.peer.PeerManagerRef
import scorex.core.settings.ScorexSettings
import scorex.core.utils.NetworkTimeProvider
import scorex.util.ScorexLogging

import java.net.InetSocketAddress
import scala.concurrent.{ExecutionContext, Future}
import scala.io.Source

class ErgoApp(args: Args) extends ScorexLogging {

  log.info(s"Running with args: $args")

  private val ergoSettings: ErgoSettings = ErgoSettings.read(args)

  require(ergoSettings.scorexSettings.restApi.apiKeyHash.isDefined, "API key hash must be set")

  log.info(s"Working directory: ${ergoSettings.directory}")
  log.info(s"Secret directory: ${ergoSettings.walletSettings.secretStorage.secretDir}")

  implicit private def scorexSettings: ScorexSettings = ergoSettings.scorexSettings

  overrideLogLevel()

  implicit private val actorSystem: ActorSystem = ActorSystem(scorexSettings.network.agentName)
  implicit private val executionContext: ExecutionContext = actorSystem.dispatcher

  private val features: Seq[PeerFeature] = Seq(ModePeerFeature(ergoSettings.nodeSettings))
  private val featureSerializers: PeerFeature.Serializers = features.map(f => f.featureId -> f.serializer).toMap

  private val timeProvider = new NetworkTimeProvider(scorexSettings.ntp)

  private val upnpGateway: Option[UPnPGateway] =
    if (scorexSettings.network.upnpEnabled) UPnP.getValidGateway(scorexSettings.network) else None
  upnpGateway.foreach(_.addPort(scorexSettings.network.bindAddress.getPort))

  //an address to send to peers
  private val externalSocketAddress: Option[InetSocketAddress] =
    scorexSettings.network.declaredAddress orElse {
      upnpGateway.map(u => new InetSocketAddress(u.externalAddress, scorexSettings.network.bindAddress.getPort))
    }

  private val basicSpecs = {
    Seq(
      GetPeersSpec,
      new PeersSpec(featureSerializers, scorexSettings.network.maxPeerSpecObjects),
<<<<<<< HEAD
      invSpec,
      requestModifierSpec,
      modifiersSpec,
      GetSnapshotsInfoSpec
=======
      InvSpec,
      RequestModifierSpec,
      ModifiersSpec
>>>>>>> 31eb7912
    )
  }

  private val additionalMessageSpecs: Seq[MessageSpec[_]] = Seq(ErgoSyncInfoMessageSpec)

  private val scorexContext = ScorexContext(
    messageSpecs = basicSpecs ++ additionalMessageSpecs,
    features = features,
    upnpGateway = upnpGateway,
    timeProvider = timeProvider,
    externalNodeAddress = externalSocketAddress
  )

  private val peerManagerRef = PeerManagerRef(ergoSettings, scorexContext)

  private val networkControllerRef: ActorRef = NetworkControllerRef(
    "networkController", scorexSettings, peerManagerRef, scorexContext)

  private val nodeViewHolderRef: ActorRef = ErgoNodeViewRef(ergoSettings, timeProvider)

  private val readersHolderRef: ActorRef = ErgoReadersHolderRef(nodeViewHolderRef)

  // Create an instance of ErgoMiner actor if "mining = true" in config
  private val minerRefOpt: Option[ActorRef] =
    if (ergoSettings.nodeSettings.mining) {
      Some(ErgoMiner(ergoSettings, nodeViewHolderRef, readersHolderRef, timeProvider))
    } else {
      None
    }


  private val syncTracker = ErgoSyncTracker(scorexSettings.network, timeProvider)
  private val statsCollectorRef: ActorRef = ErgoStatsCollectorRef(readersHolderRef, networkControllerRef, syncTracker, ergoSettings, timeProvider)
  private val deliveryTracker: DeliveryTracker = DeliveryTracker.empty(ergoSettings)

  // touch it to run preStart method of the actor which is in turn running schedulers
  ErgoNodeViewSynchronizer(
    networkControllerRef,
    nodeViewHolderRef,
    ErgoSyncInfoMessageSpec,
    ergoSettings,
    timeProvider,
    syncTracker,
    deliveryTracker
  )

  if (ergoSettings.scorexSettings.network.peerDiscovery) {
    // Launching PeerSynchronizer actor which is then registering itself at network controller
    PeerSynchronizerRef("PeerSynchronizer", networkControllerRef, peerManagerRef, scorexSettings.network, featureSerializers)
  }

  private val apiRoutes: Seq[ApiRoute] = Seq(
    EmissionApiRoute(ergoSettings),
    ErgoUtilsApiRoute(ergoSettings),
    ErgoPeersApiRoute(peerManagerRef, networkControllerRef, syncTracker, deliveryTracker, scorexSettings.restApi),
    InfoApiRoute(statsCollectorRef, scorexSettings.restApi, timeProvider),
    BlocksApiRoute(nodeViewHolderRef, readersHolderRef, ergoSettings),
    NipopowApiRoute(nodeViewHolderRef, readersHolderRef, ergoSettings),
    TransactionsApiRoute(readersHolderRef, nodeViewHolderRef, ergoSettings),
    WalletApiRoute(readersHolderRef, nodeViewHolderRef, ergoSettings),
    UtxoApiRoute(readersHolderRef, scorexSettings.restApi),
    ScriptApiRoute(readersHolderRef, ergoSettings),
    ScanApiRoute(readersHolderRef, ergoSettings),
    NodeApiRoute(ergoSettings)
  ) ++ minerRefOpt.map(minerRef => MiningApiRoute(minerRef, ergoSettings)).toSeq


  private val swaggerRoute = SwaggerRoute(scorexSettings.restApi, swaggerConfig)
  private val panelRoute = NodePanelRoute()

  private val httpService = ErgoHttpService(apiRoutes, swaggerRoute, panelRoute)

  // Run mining immediately, i.e. without syncing if mining = true and offlineGeneration = true
  // Useful for local blockchains (devnet)
  if (ergoSettings.nodeSettings.mining && ergoSettings.nodeSettings.offlineGeneration) {
    require(minerRefOpt.isDefined, "Miner does not exist but mining = true in config")
    log.info(s"Starting mining with offlineGeneration")
    minerRefOpt.get ! StartMining
  }

  private val coordinatedShutdown = CoordinatedShutdown(actorSystem)
  coordinatedShutdown.addActorTerminationTask(
    CoordinatedShutdown.PhaseBeforeServiceUnbind,
    s"closing-network",
    networkControllerRef,
    Some(ShutdownNetwork)
  )

  coordinatedShutdown.addTask(CoordinatedShutdown.PhaseBeforeServiceUnbind, "stop-upnpGateway") { () =>
    Future(upnpGateway.foreach(_.deletePort(scorexSettings.network.bindAddress.getPort))).map(_ => Done)
  }

  if (!ergoSettings.nodeSettings.stateType.requireProofs) {
    MempoolAuditorRef(nodeViewHolderRef, networkControllerRef, ergoSettings)
  }

  /**
    * Override the log level at runtime with values provided in config/user provided config.
    */
  private def overrideLogLevel() {
    val loggerContext = LoggerFactory.getILoggerFactory.asInstanceOf[LoggerContext]
    val root = loggerContext.getLogger(Logger.ROOT_LOGGER_NAME)

    root.setLevel(Level.toLevel(ergoSettings.scorexSettings.logging.level))
  }

  private def swaggerConfig: String = Source.fromResource("api/openapi.yaml").getLines.mkString("\n")

  private def run(): Future[ServerBinding] = {
    require(scorexSettings.network.agentName.length <= ErgoApp.ApplicationNameLimit)

    log.info(s"Available processors: ${Runtime.getRuntime.availableProcessors}")
    log.info(s"Max memory available: ${Runtime.getRuntime.maxMemory}")
    log.info(s"RPC is allowed at ${scorexSettings.restApi.bindAddress.toString}")

    if (ergoSettings.chainSettings.reemission.checkReemissionRules) {
      log.info("Checking re-emission rules enabled")
      log.info(s"EIP27 activation height: " + ergoSettings.chainSettings.reemission.activationHeight)
    }

    val bindAddress = scorexSettings.restApi.bindAddress

    Http().newServerAt(bindAddress.getAddress.getHostAddress, bindAddress.getPort).bindFlow(httpService.compositeRoute)
  }
}

object ErgoApp extends ScorexLogging {
  val ApplicationNameLimit: Int = 50
  val argParser = new scopt.OptionParser[Args]("ergo") {
      opt[String]("config")
        .abbr("c")
        .action((x, c) => c.copy(userConfigPathOpt = Some(x)))
        .text("location of ergo node configuration")
        .optional()
      opt[Unit]("devnet")
        .action((_, c) => c.copy(networkTypeOpt = Some(NetworkType.DevNet)))
        .text("set network to devnet")
        .optional()
      opt[Unit]("testnet")
        .action((_, c) => c.copy(networkTypeOpt = Some(NetworkType.TestNet)))
        .text("set network to testnet")
        .optional()
      opt[Unit]("mainnet")
        .action((_, c) => c.copy(networkTypeOpt = Some(NetworkType.MainNet)))
        .text("set network to mainnet")
        .optional()
      help("help").text("prints this usage text")
  }

  /** Internal failure causing shutdown */
  case object InternalShutdown extends CoordinatedShutdown.Reason

  /** Intentional user invoked remote shutdown */
  case object RemoteShutdown extends CoordinatedShutdown.Reason

  /** Exception that triggers proper system shutdown */
  case class CriticalSystemException(message: String) extends Exception(message)

  /** hard application exit in case actor system is not started yet*/
  def forceStopApplication(code: Int = 1): Nothing = sys.exit(code)

  /** The only proper way of application shutdown after actor system initialization */
  def shutdownSystem(reason: CoordinatedShutdown.Reason = InternalShutdown)
                    (implicit system: ActorSystem): Future[Done] =
    CoordinatedShutdown(system).run(reason)

  def main(args: Array[String]): Unit =
    argParser.parse(args, Args()).foreach { argsParsed =>
      new ErgoApp(argsParsed).run()
  }

}<|MERGE_RESOLUTION|>--- conflicted
+++ resolved
@@ -67,16 +67,10 @@
     Seq(
       GetPeersSpec,
       new PeersSpec(featureSerializers, scorexSettings.network.maxPeerSpecObjects),
-<<<<<<< HEAD
-      invSpec,
-      requestModifierSpec,
-      modifiersSpec,
-      GetSnapshotsInfoSpec
-=======
       InvSpec,
       RequestModifierSpec,
-      ModifiersSpec
->>>>>>> 31eb7912
+      ModifiersSpec,
+      GetSnapshotsInfoSpec
     )
   }
 
