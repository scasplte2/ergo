package org.ergoplatform

import akka.Done
import akka.actor.{ActorRef, ActorSystem, CoordinatedShutdown}
import akka.http.scaladsl.Http
import akka.http.scaladsl.Http.ServerBinding
import org.ergoplatform.http._
import org.ergoplatform.http.api._
import org.ergoplatform.local._
import org.ergoplatform.mining.ErgoMiner
import org.ergoplatform.mining.ErgoMiner.StartMining
import org.ergoplatform.network.{ErgoNodeViewSynchronizer, ErgoSyncTracker}
import org.ergoplatform.nodeView.history.ErgoSyncInfoMessageSpec
import org.ergoplatform.nodeView.{ErgoNodeViewRef, ErgoReadersHolderRef}
import org.ergoplatform.settings.{Args, ErgoSettings, NetworkType}
import scorex.core.api.http._
import scorex.core.app.ScorexContext
import scorex.core.network.NetworkController.ReceivableMessages.ShutdownNetwork
import scorex.core.network._
import scorex.core.network.message.Message.MessageCode
import scorex.core.network.message._
import scorex.core.network.peer.PeerManagerRef
import scorex.core.settings.ScorexSettings
import scorex.core.utils.NetworkTimeProvider
import scorex.util.ScorexLogging

import java.net.InetSocketAddress
import scala.concurrent.{ExecutionContext, Future}
import scala.io.Source

class ErgoApp(args: Args) extends ScorexLogging {

  log.info(s"Running with args: $args")

  private val ergoSettings: ErgoSettings = ErgoSettings.read(args)

  require(
    ergoSettings.scorexSettings.restApi.apiKeyHash.isDefined,
    "API key hash must be set"
  )

  log.info(s"Working directory: ${ergoSettings.directory}")
  log.info(s"Secret directory: ${ergoSettings.walletSettings.secretStorage.secretDir}")

  implicit private def scorexSettings: ScorexSettings = ergoSettings.scorexSettings

<<<<<<< HEAD
  implicit private val actorSystem: ActorSystem = ActorSystem(scorexSettings.network.agentName)
=======
  overrideLogLevel()

  implicit private val actorSystem: ActorSystem = ActorSystem(
    scorexSettings.network.agentName
  )
>>>>>>> 67ba6c50
  implicit private val executionContext: ExecutionContext = actorSystem.dispatcher

  private val timeProvider = new NetworkTimeProvider(scorexSettings.ntp)

  private val upnpGateway: Option[UPnPGateway] =
    if (scorexSettings.network.upnpEnabled) UPnP.getValidGateway(scorexSettings.network)
    else None
  upnpGateway.foreach(_.addPort(scorexSettings.network.bindAddress.getPort))

  //an address to send to peers
  private val externalSocketAddress: Option[InetSocketAddress] =
  scorexSettings.network.declaredAddress orElse {
    upnpGateway.map(u =>
      new InetSocketAddress(u.externalAddress, scorexSettings.network.bindAddress.getPort)
    )
  }

  private val basicSpecs = {
    Seq(
      GetPeersSpec,
      new PeersSpec(scorexSettings.network.maxPeerSpecObjects),
      InvSpec,
      RequestModifierSpec,
      ModifiersSpec
    )
  }

  private val additionalMessageSpecs: Seq[MessageSpec[_]] = Seq(ErgoSyncInfoMessageSpec)

  private val scorexContext = ScorexContext(
    messageSpecs        = basicSpecs ++ additionalMessageSpecs,
    upnpGateway         = upnpGateway,
    timeProvider        = timeProvider,
    externalNodeAddress = externalSocketAddress
  )

  private val peerManagerRef = PeerManagerRef(ergoSettings, scorexContext)

  private val nodeViewHolderRef: ActorRef = ErgoNodeViewRef(ergoSettings, timeProvider)

  private val readersHolderRef: ActorRef = ErgoReadersHolderRef(nodeViewHolderRef)

  // Create an instance of ErgoMiner actor if "mining = true" in config
  private val minerRefOpt: Option[ActorRef] =
    if (ergoSettings.nodeSettings.mining) {
      Some(ErgoMiner(ergoSettings, nodeViewHolderRef, readersHolderRef, timeProvider))
    } else {
      None
    }

  private val syncTracker = ErgoSyncTracker(scorexSettings.network, timeProvider)

  private val deliveryTracker: DeliveryTracker = DeliveryTracker.empty(ergoSettings)

  // touch it to run preStart method of the actor which is in turn running schedulers
  private val ergoNodeViewSynchronizerRefPartial = ErgoNodeViewSynchronizer.make(
    nodeViewHolderRef,
    ErgoSyncInfoMessageSpec,
    ergoSettings,
    timeProvider,
    syncTracker,
    deliveryTracker
  )

  private val messageHandlers: ActorRef => Map[MessageCode, ActorRef] =
    networkControllerRef => {
      val ergoNodeViewSynchronizerRef = ergoNodeViewSynchronizerRefPartial(
        networkControllerRef
      )
      var map: Map[MessageCode, ActorRef] = Map(
        InvSpec.messageCode                 -> ergoNodeViewSynchronizerRef,
        RequestModifierSpec.messageCode     -> ergoNodeViewSynchronizerRef,
        ModifiersSpec.messageCode           -> ergoNodeViewSynchronizerRef,
        ErgoSyncInfoMessageSpec.messageCode -> ergoNodeViewSynchronizerRef
      )
      // Launching PeerSynchronizer actor which is then registering itself at network controller
      if (ergoSettings.scorexSettings.network.peerDiscovery) {
        val psr = PeerSynchronizerRef(
          "PeerSynchronizer",
          networkControllerRef,
          peerManagerRef,
          scorexSettings.network
        )
        map ++= Map(
          PeersSpec.messageCode    -> psr,
          GetPeersSpec.messageCode -> psr
        )
      }
      map
    }

  private val networkControllerRef: ActorRef =
    NetworkControllerRef(
      "networkController",
      ergoSettings,
      peerManagerRef,
      scorexContext,
      messageHandlers
    )

  private val statsCollectorRef: ActorRef = ErgoStatsCollectorRef(
    readersHolderRef,
    networkControllerRef,
    syncTracker,
    ergoSettings,
    timeProvider
  )

  private val apiRoutes: Seq[ApiRoute] = Seq(
      EmissionApiRoute(ergoSettings),
      ErgoUtilsApiRoute(ergoSettings),
      ErgoPeersApiRoute(
        peerManagerRef,
        networkControllerRef,
        syncTracker,
        deliveryTracker,
        scorexSettings.restApi
      ),
      InfoApiRoute(statsCollectorRef, scorexSettings.restApi, timeProvider),
      BlocksApiRoute(nodeViewHolderRef, readersHolderRef, ergoSettings),
      NipopowApiRoute(nodeViewHolderRef, readersHolderRef, ergoSettings),
      TransactionsApiRoute(readersHolderRef, nodeViewHolderRef, ergoSettings),
      WalletApiRoute(readersHolderRef, nodeViewHolderRef, ergoSettings),
      UtxoApiRoute(readersHolderRef, scorexSettings.restApi),
      ScriptApiRoute(readersHolderRef, ergoSettings),
      ScanApiRoute(readersHolderRef, ergoSettings),
      NodeApiRoute(ergoSettings)
    ) ++ minerRefOpt.map(minerRef => MiningApiRoute(minerRef, ergoSettings)).toSeq

  private val swaggerRoute = SwaggerRoute(scorexSettings.restApi, swaggerConfig)
  private val panelRoute   = NodePanelRoute()

  private val httpService = ErgoHttpService(apiRoutes, swaggerRoute, panelRoute)

  // Run mining immediately, i.e. without syncing if mining = true and offlineGeneration = true
  // Useful for local blockchains (devnet)
  if (ergoSettings.nodeSettings.mining && ergoSettings.nodeSettings.offlineGeneration) {
    require(minerRefOpt.isDefined, "Miner does not exist but mining = true in config")
    log.info(s"Starting mining with offlineGeneration")
    minerRefOpt.get ! StartMining
  }

  private val coordinatedShutdown = CoordinatedShutdown(actorSystem)
  coordinatedShutdown.addActorTerminationTask(
    CoordinatedShutdown.PhaseBeforeServiceUnbind,
    s"closing-network",
    networkControllerRef,
    Some(ShutdownNetwork)
  )

  coordinatedShutdown.addTask(
    CoordinatedShutdown.PhaseBeforeServiceUnbind,
    "stop-upnpGateway"
  ) { () =>
    Future(upnpGateway.foreach(_.deletePort(scorexSettings.network.bindAddress.getPort)))
      .map(_ => Done)
  }

  if (!ergoSettings.nodeSettings.stateType.requireProofs) {
    MempoolAuditorRef(nodeViewHolderRef, networkControllerRef, ergoSettings)
  }

<<<<<<< HEAD
  private def swaggerConfig: String = Source.fromResource("api/openapi.yaml").getLines.mkString("\n")
=======
  /**
    * Override the log level at runtime with values provided in config/user provided config.
    */
  private def overrideLogLevel() {
    val loggerContext = LoggerFactory.getILoggerFactory.asInstanceOf[LoggerContext]
    val root          = loggerContext.getLogger(Logger.ROOT_LOGGER_NAME)

    root.setLevel(Level.toLevel(ergoSettings.scorexSettings.logging.level))
  }

  private def swaggerConfig: String =
    Source.fromResource("api/openapi.yaml").getLines.mkString("\n")
>>>>>>> 67ba6c50

  private def run(): Future[ServerBinding] = {
    require(scorexSettings.network.agentName.length <= ErgoApp.ApplicationNameLimit)

    log.info(s"Available processors: ${Runtime.getRuntime.availableProcessors}")
    log.info(s"Max memory available: ${Runtime.getRuntime.maxMemory}")
    log.info(s"RPC is allowed at ${scorexSettings.restApi.bindAddress.toString}")

    if (ergoSettings.chainSettings.reemission.checkReemissionRules) {
      log.info("Checking re-emission rules enabled")
      log.info(
        s"EIP27 activation height: " + ergoSettings.chainSettings.reemission.activationHeight
      )
    }

    val bindAddress = scorexSettings.restApi.bindAddress

    Http()
      .newServerAt(bindAddress.getAddress.getHostAddress, bindAddress.getPort)
      .bindFlow(httpService.compositeRoute)
  }
}

object ErgoApp extends ScorexLogging {
  val ApplicationNameLimit: Int = 50

  val argParser = new scopt.OptionParser[Args]("ergo") {
    opt[String]("config")
      .abbr("c")
      .action((x, c) => c.copy(userConfigPathOpt = Some(x)))
      .text("location of ergo node configuration")
      .optional()
    opt[Unit]("devnet")
      .action((_, c) => c.copy(networkTypeOpt = Some(NetworkType.DevNet)))
      .text("set network to devnet")
      .optional()
    opt[Unit]("testnet")
      .action((_, c) => c.copy(networkTypeOpt = Some(NetworkType.TestNet)))
      .text("set network to testnet")
      .optional()
    opt[Unit]("mainnet")
      .action((_, c) => c.copy(networkTypeOpt = Some(NetworkType.MainNet)))
      .text("set network to mainnet")
      .optional()
    help("help").text("prints this usage text")
  }

  /** Internal failure causing shutdown */
  case object InternalShutdown extends CoordinatedShutdown.Reason

  /** Intentional user invoked remote shutdown */
  case object RemoteShutdown extends CoordinatedShutdown.Reason

  /** Exception that triggers proper system shutdown */
  case class CriticalSystemException(message: String) extends Exception(message)

  /** hard application exit in case actor system is not started yet*/
  def forceStopApplication(code: Int = 1): Nothing = sys.exit(code)

  /** The only proper way of application shutdown after actor system initialization */
  def shutdownSystem(
    reason: CoordinatedShutdown.Reason = InternalShutdown
  )(implicit system: ActorSystem): Future[Done] =
    CoordinatedShutdown(system).run(reason)

  def main(args: Array[String]): Unit = {
    argParser.parse(args, Args()).foreach { argsParsed =>
      new ErgoApp(argsParsed).run()
    }
  }

}<|MERGE_RESOLUTION|>--- conflicted
+++ resolved
@@ -43,16 +43,11 @@
   log.info(s"Secret directory: ${ergoSettings.walletSettings.secretStorage.secretDir}")
 
   implicit private def scorexSettings: ScorexSettings = ergoSettings.scorexSettings
-
-<<<<<<< HEAD
-  implicit private val actorSystem: ActorSystem = ActorSystem(scorexSettings.network.agentName)
-=======
-  overrideLogLevel()
-
+  
   implicit private val actorSystem: ActorSystem = ActorSystem(
     scorexSettings.network.agentName
   )
->>>>>>> 67ba6c50
+  
   implicit private val executionContext: ExecutionContext = actorSystem.dispatcher
 
   private val timeProvider = new NetworkTimeProvider(scorexSettings.ntp)
@@ -215,22 +210,8 @@
     MempoolAuditorRef(nodeViewHolderRef, networkControllerRef, ergoSettings)
   }
 
-<<<<<<< HEAD
-  private def swaggerConfig: String = Source.fromResource("api/openapi.yaml").getLines.mkString("\n")
-=======
-  /**
-    * Override the log level at runtime with values provided in config/user provided config.
-    */
-  private def overrideLogLevel() {
-    val loggerContext = LoggerFactory.getILoggerFactory.asInstanceOf[LoggerContext]
-    val root          = loggerContext.getLogger(Logger.ROOT_LOGGER_NAME)
-
-    root.setLevel(Level.toLevel(ergoSettings.scorexSettings.logging.level))
-  }
-
   private def swaggerConfig: String =
     Source.fromResource("api/openapi.yaml").getLines.mkString("\n")
->>>>>>> 67ba6c50
 
   private def run(): Future[ServerBinding] = {
     require(scorexSettings.network.agentName.length <= ErgoApp.ApplicationNameLimit)
