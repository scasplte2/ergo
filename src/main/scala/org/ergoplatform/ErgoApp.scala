--- conflicted
+++ resolved
@@ -48,13 +48,8 @@
   implicit private val actorSystem: ActorSystem = ActorSystem(scorexSettings.network.agentName)
   implicit private val executionContext: ExecutionContext = actorSystem.dispatcher
 
-<<<<<<< HEAD
   private val modePeerFeature = ModePeerFeature(ergoSettings.nodeSettings)
   private val features = Seq(modePeerFeature)
-=======
-  private val features: Seq[PeerFeature] = Seq(ModePeerFeature(ergoSettings.nodeSettings))
-  private val featureSerializers: PeerFeature.Serializers = features.map(f => f.featureId -> f.serializer).toMap
->>>>>>> 91a6a9a8
 
   private val timeProvider = new NetworkTimeProvider(scorexSettings.ntp)
 
