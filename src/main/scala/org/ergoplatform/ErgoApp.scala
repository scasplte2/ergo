--- conflicted
+++ resolved
@@ -103,15 +103,12 @@
       None
     }
 
-<<<<<<< HEAD
   // Create an instance of ExtraIndexer actor if "extraIndex = true" in config
   if(ergoSettings.nodeSettings.extraIndex)
     ExtraIndexerRef(ergoSettings.chainSettings, ergoSettings.cacheSettings)
 
   ExtraIndexerRef.setAddressEncoder(ergoSettings.addressEncoder) // initialize an accessible address encoder regardless of extra indexing being enabled
 
-=======
->>>>>>> 9e205027
   private val syncTracker = ErgoSyncTracker(scorexSettings.network, timeProvider)
 
   private val deliveryTracker: DeliveryTracker = DeliveryTracker.empty(ergoSettings)
@@ -153,12 +150,34 @@
       map
     }
 
-<<<<<<< HEAD
+  private val networkControllerRef: ActorRef =
+    NetworkControllerRef(
+      "networkController",
+      ergoSettings,
+      peerManagerRef,
+      scorexContext,
+      messageHandlers
+    )
+
+  private val statsCollectorRef: ActorRef = ErgoStatsCollectorRef(
+    readersHolderRef,
+    networkControllerRef,
+    syncTracker,
+    ergoSettings,
+    timeProvider
+  )
+
   private val apiRoutes: Seq[ApiRoute] = Seq(
     EmissionApiRoute(ergoSettings),
     ErgoUtilsApiRoute(ergoSettings),
     BlockchainApiRoute(readersHolderRef, ergoSettings),
-    ErgoPeersApiRoute(peerManagerRef, networkControllerRef, syncTracker, deliveryTracker, scorexSettings.restApi),
+    ErgoPeersApiRoute(
+      peerManagerRef,
+      networkControllerRef,
+      syncTracker,
+      deliveryTracker,
+      scorexSettings.restApi
+    ),
     InfoApiRoute(statsCollectorRef, scorexSettings.restApi, timeProvider),
     BlocksApiRoute(nodeViewHolderRef, readersHolderRef, ergoSettings),
     NipopowApiRoute(nodeViewHolderRef, readersHolderRef, ergoSettings),
@@ -169,45 +188,6 @@
     ScanApiRoute(readersHolderRef, ergoSettings),
     NodeApiRoute(ergoSettings)
   ) ++ minerRefOpt.map(minerRef => MiningApiRoute(minerRef, ergoSettings)).toSeq
-=======
-  private val networkControllerRef: ActorRef =
-    NetworkControllerRef(
-      "networkController",
-      ergoSettings,
-      peerManagerRef,
-      scorexContext,
-      messageHandlers
-    )
-
-  private val statsCollectorRef: ActorRef = ErgoStatsCollectorRef(
-    readersHolderRef,
-    networkControllerRef,
-    syncTracker,
-    ergoSettings,
-    timeProvider
-  )
->>>>>>> 9e205027
-
-  private val apiRoutes: Seq[ApiRoute] = Seq(
-      EmissionApiRoute(ergoSettings),
-      ErgoUtilsApiRoute(ergoSettings),
-      ErgoPeersApiRoute(
-        peerManagerRef,
-        networkControllerRef,
-        syncTracker,
-        deliveryTracker,
-        scorexSettings.restApi
-      ),
-      InfoApiRoute(statsCollectorRef, scorexSettings.restApi, timeProvider),
-      BlocksApiRoute(nodeViewHolderRef, readersHolderRef, ergoSettings),
-      NipopowApiRoute(nodeViewHolderRef, readersHolderRef, ergoSettings),
-      TransactionsApiRoute(readersHolderRef, nodeViewHolderRef, ergoSettings),
-      WalletApiRoute(readersHolderRef, nodeViewHolderRef, ergoSettings),
-      UtxoApiRoute(readersHolderRef, scorexSettings.restApi),
-      ScriptApiRoute(readersHolderRef, ergoSettings),
-      ScanApiRoute(readersHolderRef, ergoSettings),
-      NodeApiRoute(ergoSettings)
-    ) ++ minerRefOpt.map(minerRef => MiningApiRoute(minerRef, ergoSettings)).toSeq
 
   private val swaggerRoute = SwaggerRoute(scorexSettings.restApi, swaggerConfig)
   private val panelRoute   = NodePanelRoute()
@@ -252,12 +232,8 @@
     root.setLevel(Level.toLevel(ergoSettings.scorexSettings.logging.level))
   }
 
-<<<<<<< HEAD
-  private def swaggerConfig: String = Source.fromResource("api/openapi.yaml")(Codec.UTF8).getLines.mkString("\n")
-=======
   private def swaggerConfig: String =
-    Source.fromResource("api/openapi.yaml").getLines.mkString("\n")
->>>>>>> 9e205027
+    Source.fromResource("api/openapi.yaml")(Codec.UTF8).getLines.mkString("\n")
 
   private def run(): Future[ServerBinding] = {
     require(scorexSettings.network.agentName.length <= ErgoApp.ApplicationNameLimit)
