package org.ergoplatform

import akka.Done
import akka.actor.{ActorRef, ActorSystem, CoordinatedShutdown}
import akka.http.scaladsl.Http
import akka.http.scaladsl.Http.ServerBinding
import org.ergoplatform.http._
import org.ergoplatform.http.api._
import org.ergoplatform.local._
import org.ergoplatform.mining.ErgoMiner
import org.ergoplatform.mining.ErgoMiner.StartMining
<<<<<<< HEAD
import org.ergoplatform.network.{ErgoNodeViewSynchronizer, ErgoSyncTracker}
=======
import org.ergoplatform.modifiers.history.popow.{NipopowAlgos, NipopowProofSerializer}
import org.ergoplatform.network.{ErgoNodeViewSynchronizer, ErgoSyncTracker, ModeFeature}
>>>>>>> 14ed2b97
import org.ergoplatform.nodeView.history.ErgoSyncInfoMessageSpec
import org.ergoplatform.nodeView.{ErgoNodeViewRef, ErgoReadersHolderRef}
import org.ergoplatform.settings.{Args, ErgoSettings, NetworkType}
import scorex.core.api.http._
import scorex.core.app.ScorexContext
import scorex.core.network.NetworkController.ReceivableMessages.ShutdownNetwork
import scorex.core.network._
import scorex.core.network.message.Message.MessageCode
import scorex.core.network.message._
import scorex.core.network.peer.PeerManagerRef
import scorex.core.settings.ScorexSettings
import scorex.core.utils.NetworkTimeProvider
import scorex.util.ScorexLogging

import java.net.InetSocketAddress
import scala.concurrent.{ExecutionContext, Future}
import scala.io.Source

class ErgoApp(args: Args) extends ScorexLogging {

  log.info(s"Running with args: $args")

  private val ergoSettings: ErgoSettings = ErgoSettings.read(args)

  require(
    ergoSettings.scorexSettings.restApi.apiKeyHash.isDefined,
    "API key hash must be set"
  )

  log.info(s"Working directory: ${ergoSettings.directory}")
  log.info(s"Secret directory: ${ergoSettings.walletSettings.secretStorage.secretDir}")

  implicit private def scorexSettings: ScorexSettings = ergoSettings.scorexSettings
  
  implicit private val actorSystem: ActorSystem = ActorSystem(
    scorexSettings.network.agentName
  )
  
  implicit private val executionContext: ExecutionContext = actorSystem.dispatcher

  private val timeProvider = new NetworkTimeProvider(scorexSettings.ntp)

  private val upnpGateway: Option[UPnPGateway] =
    if (scorexSettings.network.upnpEnabled) UPnP.getValidGateway(scorexSettings.network)
    else None
  upnpGateway.foreach(_.addPort(scorexSettings.network.bindAddress.getPort))

  //an address to send to peers
  private val externalSocketAddress: Option[InetSocketAddress] =
  scorexSettings.network.declaredAddress orElse {
    upnpGateway.map(u =>
      new InetSocketAddress(u.externalAddress, scorexSettings.network.bindAddress.getPort)
    )
  }

  private val basicSpecs = {
<<<<<<< HEAD
=======
    val invSpec = new InvSpec(scorexSettings.network.maxInvObjects)
    val requestModifierSpec = new RequestModifierSpec(scorexSettings.network.maxInvObjects)
    val modifiersSpec = new ModifiersSpec(scorexSettings.network.maxPacketSize)
    val nipopowProofSpec = new NipopowProofSpec(new NipopowProofSerializer(new NipopowAlgos(ergoSettings.chainSettings.powScheme)))
>>>>>>> 14ed2b97
    Seq(
      GetPeersSpec,
      new PeersSpec(scorexSettings.network.maxPeerSpecObjects),
      ErgoSyncInfoMessageSpec,
      InvSpec,
      RequestModifierSpec,
      ModifiersSpec,
      GetSnapshotsInfoSpec,
<<<<<<< HEAD
      SnapshotsInfoSpec,
      GetManifestSpec,
      ManifestSpec,
      GetUtxoSnapshotChunkSpec,
      UtxoSnapshotChunkSpec
=======
      new GetManifestSpec,
      new GetUtxoSnapshotChunkSpec,
      new GetNipopowProofSpec,
      nipopowProofSpec
>>>>>>> 14ed2b97
    )
  }

  private val scorexContext = ScorexContext(
    messageSpecs        = basicSpecs,
    upnpGateway         = upnpGateway,
    timeProvider        = timeProvider,
    externalNodeAddress = externalSocketAddress
  )

  private val peerManagerRef = PeerManagerRef(ergoSettings, scorexContext)

  private val nodeViewHolderRef: ActorRef = ErgoNodeViewRef(ergoSettings, timeProvider)

  private val readersHolderRef: ActorRef = ErgoReadersHolderRef(nodeViewHolderRef)

  // Create an instance of ErgoMiner actor if "mining = true" in config
  private val minerRefOpt: Option[ActorRef] =
    if (ergoSettings.nodeSettings.mining) {
      Some(ErgoMiner(ergoSettings, nodeViewHolderRef, readersHolderRef, timeProvider))
    } else {
      None
    }

  private val syncTracker = ErgoSyncTracker(scorexSettings.network, timeProvider)

  private val deliveryTracker: DeliveryTracker = DeliveryTracker.empty(ergoSettings)

  // touch it to run preStart method of the actor which is in turn running schedulers
  private val ergoNodeViewSynchronizerRefPartial = ErgoNodeViewSynchronizer.make(
    nodeViewHolderRef,
    ErgoSyncInfoMessageSpec,
    ergoSettings,
    timeProvider,
    syncTracker,
    deliveryTracker
  )

  private val messageHandlers: ActorRef => Map[MessageCode, ActorRef] =
    networkControllerRef => {
      val ergoNodeViewSynchronizerRef = ergoNodeViewSynchronizerRefPartial(
        networkControllerRef
      )
      var map: Map[MessageCode, ActorRef] = Map(
        InvSpec.messageCode                 -> ergoNodeViewSynchronizerRef,
        RequestModifierSpec.messageCode     -> ergoNodeViewSynchronizerRef,
        ModifiersSpec.messageCode           -> ergoNodeViewSynchronizerRef,
        ErgoSyncInfoMessageSpec.messageCode -> ergoNodeViewSynchronizerRef,
        // utxo set snapshot exchange related messages
        GetSnapshotsInfoSpec.messageCode    -> ergoNodeViewSynchronizerRef,
        SnapshotsInfoSpec.messageCode       -> ergoNodeViewSynchronizerRef,
        GetManifestSpec.messageCode         -> ergoNodeViewSynchronizerRef,
        ManifestSpec.messageCode            -> ergoNodeViewSynchronizerRef,
        GetUtxoSnapshotChunkSpec.messageCode-> ergoNodeViewSynchronizerRef,
        UtxoSnapshotChunkSpec.messageCode   -> ergoNodeViewSynchronizerRef
      )
      // Launching PeerSynchronizer actor which is then registering itself at network controller
      if (ergoSettings.scorexSettings.network.peerDiscovery) {
        val psr = PeerSynchronizerRef(
          "PeerSynchronizer",
          networkControllerRef,
          peerManagerRef,
          scorexSettings.network
        )
        map ++= Map(
          PeersSpec.messageCode    -> psr,
          GetPeersSpec.messageCode -> psr
        )
      }
      map
    }

  private val networkControllerRef: ActorRef =
    NetworkControllerRef(
      "networkController",
      ergoSettings,
      peerManagerRef,
      scorexContext,
      messageHandlers
    )

  private val statsCollectorRef: ActorRef = ErgoStatsCollectorRef(
    readersHolderRef,
    networkControllerRef,
    syncTracker,
    ergoSettings,
    timeProvider
  )

  private val apiRoutes: Seq[ApiRoute] = Seq(
      EmissionApiRoute(ergoSettings),
      ErgoUtilsApiRoute(ergoSettings),
      ErgoPeersApiRoute(
        peerManagerRef,
        networkControllerRef,
        syncTracker,
        deliveryTracker,
        scorexSettings.restApi
      ),
      InfoApiRoute(statsCollectorRef, scorexSettings.restApi, timeProvider),
      BlocksApiRoute(nodeViewHolderRef, readersHolderRef, ergoSettings),
      NipopowApiRoute(nodeViewHolderRef, readersHolderRef, ergoSettings),
      TransactionsApiRoute(readersHolderRef, nodeViewHolderRef, ergoSettings),
      WalletApiRoute(readersHolderRef, nodeViewHolderRef, ergoSettings),
      UtxoApiRoute(readersHolderRef, scorexSettings.restApi),
      ScriptApiRoute(readersHolderRef, ergoSettings),
      ScanApiRoute(readersHolderRef, ergoSettings),
      NodeApiRoute(ergoSettings)
    ) ++ minerRefOpt.map(minerRef => MiningApiRoute(minerRef, ergoSettings)).toSeq

  private val swaggerRoute = SwaggerRoute(scorexSettings.restApi, swaggerConfig)
  private val panelRoute   = NodePanelRoute()

  private val httpService = ErgoHttpService(apiRoutes, swaggerRoute, panelRoute)

  // Run mining immediately, i.e. without syncing if mining = true and offlineGeneration = true
  // Useful for local blockchains (devnet)
  if (ergoSettings.nodeSettings.mining && ergoSettings.nodeSettings.offlineGeneration) {
    require(minerRefOpt.isDefined, "Miner does not exist but mining = true in config")
    log.info(s"Starting mining with offlineGeneration")
    minerRefOpt.get ! StartMining
  }

  private val coordinatedShutdown = CoordinatedShutdown(actorSystem)
  coordinatedShutdown.addActorTerminationTask(
    CoordinatedShutdown.PhaseBeforeServiceUnbind,
    s"closing-network",
    networkControllerRef,
    Some(ShutdownNetwork)
  )

  coordinatedShutdown.addTask(
    CoordinatedShutdown.PhaseBeforeServiceUnbind,
    "stop-upnpGateway"
  ) { () =>
    Future(upnpGateway.foreach(_.deletePort(scorexSettings.network.bindAddress.getPort)))
      .map(_ => Done)
  }

  if (!ergoSettings.nodeSettings.stateType.requireProofs) {
    MempoolAuditorRef(nodeViewHolderRef, networkControllerRef, ergoSettings)
  }

  private def swaggerConfig: String =
    Source.fromResource("api/openapi.yaml").getLines.mkString("\n")

  private def run(): Future[ServerBinding] = {
    require(scorexSettings.network.agentName.length <= ErgoApp.ApplicationNameLimit)

    log.info(s"Available processors: ${Runtime.getRuntime.availableProcessors}")
    log.info(s"Max memory available: ${Runtime.getRuntime.maxMemory}")
    log.info(s"RPC is allowed at ${scorexSettings.restApi.bindAddress.toString}")

    if (ergoSettings.chainSettings.reemission.checkReemissionRules) {
      log.info("Checking re-emission rules enabled")
      log.info(
        s"EIP27 activation height: " + ergoSettings.chainSettings.reemission.activationHeight
      )
    }

    val bindAddress = scorexSettings.restApi.bindAddress

    Http()
      .newServerAt(bindAddress.getAddress.getHostAddress, bindAddress.getPort)
      .bindFlow(httpService.compositeRoute)
  }
}

object ErgoApp extends ScorexLogging {
  val ApplicationNameLimit: Int = 50

  val argParser = new scopt.OptionParser[Args]("ergo") {
    opt[String]("config")
      .abbr("c")
      .action((x, c) => c.copy(userConfigPathOpt = Some(x)))
      .text("location of ergo node configuration")
      .optional()
    opt[Unit]("devnet")
      .action((_, c) => c.copy(networkTypeOpt = Some(NetworkType.DevNet)))
      .text("set network to devnet")
      .optional()
    opt[Unit]("testnet")
      .action((_, c) => c.copy(networkTypeOpt = Some(NetworkType.TestNet)))
      .text("set network to testnet")
      .optional()
    opt[Unit]("mainnet")
      .action((_, c) => c.copy(networkTypeOpt = Some(NetworkType.MainNet)))
      .text("set network to mainnet")
      .optional()
    help("help").text("prints this usage text")
  }

  /** Internal failure causing shutdown */
  case object InternalShutdown extends CoordinatedShutdown.Reason

  /** Intentional user invoked remote shutdown */
  case object RemoteShutdown extends CoordinatedShutdown.Reason

  /** Exception that triggers proper system shutdown */
  case class CriticalSystemException(message: String) extends Exception(message)

  /** hard application exit in case actor system is not started yet*/
  def forceStopApplication(code: Int = 1): Nothing = sys.exit(code)

  /** The only proper way of application shutdown after actor system initialization */
  def shutdownSystem(
    reason: CoordinatedShutdown.Reason = InternalShutdown
  )(implicit system: ActorSystem): Future[Done] =
    CoordinatedShutdown(system).run(reason)

  def main(args: Array[String]): Unit = {
    argParser.parse(args, Args()).foreach { argsParsed =>
      new ErgoApp(argsParsed).run()
    }
  }

}<|MERGE_RESOLUTION|>--- conflicted
+++ resolved
@@ -9,12 +9,8 @@
 import org.ergoplatform.local._
 import org.ergoplatform.mining.ErgoMiner
 import org.ergoplatform.mining.ErgoMiner.StartMining
-<<<<<<< HEAD
+import org.ergoplatform.modifiers.history.popow.{NipopowAlgos, NipopowProofSerializer}
 import org.ergoplatform.network.{ErgoNodeViewSynchronizer, ErgoSyncTracker}
-=======
-import org.ergoplatform.modifiers.history.popow.{NipopowAlgos, NipopowProofSerializer}
-import org.ergoplatform.network.{ErgoNodeViewSynchronizer, ErgoSyncTracker, ModeFeature}
->>>>>>> 14ed2b97
 import org.ergoplatform.nodeView.history.ErgoSyncInfoMessageSpec
 import org.ergoplatform.nodeView.{ErgoNodeViewRef, ErgoReadersHolderRef}
 import org.ergoplatform.settings.{Args, ErgoSettings, NetworkType}
@@ -48,11 +44,11 @@
   log.info(s"Secret directory: ${ergoSettings.walletSettings.secretStorage.secretDir}")
 
   implicit private def scorexSettings: ScorexSettings = ergoSettings.scorexSettings
-  
+
   implicit private val actorSystem: ActorSystem = ActorSystem(
     scorexSettings.network.agentName
   )
-  
+
   implicit private val executionContext: ExecutionContext = actorSystem.dispatcher
 
   private val timeProvider = new NetworkTimeProvider(scorexSettings.ntp)
@@ -70,14 +66,10 @@
     )
   }
 
+  private val nipopowProofSpec =
+    new NipopowProofSpec(new NipopowProofSerializer(new NipopowAlgos(ergoSettings.chainSettings.powScheme)))
+
   private val basicSpecs = {
-<<<<<<< HEAD
-=======
-    val invSpec = new InvSpec(scorexSettings.network.maxInvObjects)
-    val requestModifierSpec = new RequestModifierSpec(scorexSettings.network.maxInvObjects)
-    val modifiersSpec = new ModifiersSpec(scorexSettings.network.maxPacketSize)
-    val nipopowProofSpec = new NipopowProofSpec(new NipopowProofSerializer(new NipopowAlgos(ergoSettings.chainSettings.powScheme)))
->>>>>>> 14ed2b97
     Seq(
       GetPeersSpec,
       new PeersSpec(scorexSettings.network.maxPeerSpecObjects),
@@ -86,18 +78,13 @@
       RequestModifierSpec,
       ModifiersSpec,
       GetSnapshotsInfoSpec,
-<<<<<<< HEAD
       SnapshotsInfoSpec,
       GetManifestSpec,
       ManifestSpec,
       GetUtxoSnapshotChunkSpec,
-      UtxoSnapshotChunkSpec
-=======
-      new GetManifestSpec,
-      new GetUtxoSnapshotChunkSpec,
-      new GetNipopowProofSpec,
+      UtxoSnapshotChunkSpec,
+      GetNipopowProofSpec,
       nipopowProofSpec
->>>>>>> 14ed2b97
     )
   }
 
@@ -152,7 +139,9 @@
         GetManifestSpec.messageCode         -> ergoNodeViewSynchronizerRef,
         ManifestSpec.messageCode            -> ergoNodeViewSynchronizerRef,
         GetUtxoSnapshotChunkSpec.messageCode-> ergoNodeViewSynchronizerRef,
-        UtxoSnapshotChunkSpec.messageCode   -> ergoNodeViewSynchronizerRef
+        UtxoSnapshotChunkSpec.messageCode   -> ergoNodeViewSynchronizerRef,
+        GetNipopowProofSpec.messageCode     -> ergoNodeViewSynchronizerRef,
+        nipopowProofSpec.messageCode        -> ergoNodeViewSynchronizerRef
       )
       // Launching PeerSynchronizer actor which is then registering itself at network controller
       if (ergoSettings.scorexSettings.network.peerDiscovery) {
