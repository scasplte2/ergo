--- conflicted
+++ resolved
@@ -67,19 +67,12 @@
     Seq(
       GetPeersSpec,
       new PeersSpec(featureSerializers, scorexSettings.network.maxPeerSpecObjects),
-<<<<<<< HEAD
       InvSpec,
       RequestModifierSpec,
       ModifiersSpec,
-      GetSnapshotsInfoSpec
-=======
-      invSpec,
-      requestModifierSpec,
-      modifiersSpec,
       GetSnapshotsInfoSpec,
       new GetManifestSpec,
       new GetUtxoSnapshotChunkSpec
->>>>>>> 31a0b3d9
     )
   }
 
