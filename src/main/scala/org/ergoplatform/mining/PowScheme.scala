package org.ergoplatform.mining

import org.ergoplatform.modifiers.ErgoFullBlock
import org.ergoplatform.modifiers.history._
import org.ergoplatform.modifiers.mempool.ErgoTransaction
import org.ergoplatform.nodeView.history.ErgoHistory.Difficulty
import scorex.core.ModifierId
import scorex.core.block.Block.Timestamp
import scorex.crypto.authds.{ADDigest, SerializedAdProof}
import scorex.crypto.hash.Digest32

import scala.math.BigInt

trait PowScheme {

  def prove(parentOpt: Option[Header],
            nBits: Long,
            stateRoot: ADDigest,
            adProofsRoot: Digest32,
            transactionsRoot: Digest32,
            timestamp: Timestamp,
            extensionHash: Digest32
           ): Option[Header]

  def proveBlock(parentOpt: Option[Header],
                 nBits: Long,
                 stateRoot: ADDigest,
                 adProofBytes: SerializedAdProof,
                 transactions: Seq[ErgoTransaction],
                 timestamp: Timestamp,
                 extensionCandidate: ExtensionCandidate): Option[ErgoFullBlock] = {

    val transactionsRoot = BlockTransactions.transactionsRoot(transactions)
    val adProofsRoot = ADProofs.proofDigest(adProofBytes)
    val extensionRoot: Digest32 = Extension.rootHash(extensionCandidate)

    prove(parentOpt, nBits, stateRoot, adProofsRoot, transactionsRoot,
      timestamp, extensionRoot).map { h =>
      val adProofs = ADProofs(h.id, adProofBytes)
      val blockTransactions = BlockTransactions(h.id, transactions)
      val extension = Extension(h.id, extensionCandidate.mandatoryFields, extensionCandidate.optionalFields)
      new ErgoFullBlock(h, blockTransactions, extension, Some(adProofs))
    }
  }

  def proveBlock(candidateBlock: CandidateBlock): Option[ErgoFullBlock] = {
<<<<<<< HEAD
    proveBlock(candidateBlock.parentOpt,
      candidateBlock.nBits,
      candidateBlock.stateRoot,
      candidateBlock.adProofBytes,
      candidateBlock.transactions,
      candidateBlock.timestamp,
      candidateBlock.extension)
=======

    val parentOpt: Option[Header] = candidateBlock.parentOpt
    val nBits: Long = candidateBlock.nBits
    val stateRoot: ADDigest = candidateBlock.stateRoot
    val adProofBytes: SerializedAdProof = candidateBlock.adProofBytes
    val transactions: Seq[ErgoTransaction] = candidateBlock.transactions
    val timestamp: Timestamp = candidateBlock.timestamp
    val extensionHash: Digest32 = candidateBlock.extensionHash

    val transactionsRoot = BlockTransactions.transactionsRoot(transactions)
    val adProofsRoot = ADProofs.proofDigest(adProofBytes)

    prove(parentOpt, nBits, stateRoot, adProofsRoot, transactionsRoot, timestamp, extensionHash).map { h =>
      val adProofs = ADProofs(h.id, adProofBytes)
      new ErgoFullBlock(h, BlockTransactions(h.id, transactions), Some(adProofs))
    }
>>>>>>> 2afc7975
  }

  def verify(header: Header): Boolean

  def realDifficulty(header: Header): BigInt

  protected def derivedHeaderFields(parentOpt: Option[Header]): (ModifierId, Byte, Seq[ModifierId], Int) = {
    val interlinks: Seq[ModifierId] =
      parentOpt.map(parent => new PoPoWProofUtils(this).constructInterlinkVector(parent)).getOrElse(Seq.empty)

    val height = parentOpt.map(parent => parent.height + 1).getOrElse(0)

    val version = Header.CurrentVersion

    val parentId: ModifierId = parentOpt.map(_.id).getOrElse(Header.GenesisParentId)

    (parentId, version, interlinks, height)
  }

  def correctWorkDone(realDifficulty: Difficulty, difficulty: BigInt): Boolean = {
    realDifficulty >= difficulty
  }
}

<|MERGE_RESOLUTION|>--- conflicted
+++ resolved
@@ -44,7 +44,6 @@
   }
 
   def proveBlock(candidateBlock: CandidateBlock): Option[ErgoFullBlock] = {
-<<<<<<< HEAD
     proveBlock(candidateBlock.parentOpt,
       candidateBlock.nBits,
       candidateBlock.stateRoot,
@@ -52,24 +51,6 @@
       candidateBlock.transactions,
       candidateBlock.timestamp,
       candidateBlock.extension)
-=======
-
-    val parentOpt: Option[Header] = candidateBlock.parentOpt
-    val nBits: Long = candidateBlock.nBits
-    val stateRoot: ADDigest = candidateBlock.stateRoot
-    val adProofBytes: SerializedAdProof = candidateBlock.adProofBytes
-    val transactions: Seq[ErgoTransaction] = candidateBlock.transactions
-    val timestamp: Timestamp = candidateBlock.timestamp
-    val extensionHash: Digest32 = candidateBlock.extensionHash
-
-    val transactionsRoot = BlockTransactions.transactionsRoot(transactions)
-    val adProofsRoot = ADProofs.proofDigest(adProofBytes)
-
-    prove(parentOpt, nBits, stateRoot, adProofsRoot, transactionsRoot, timestamp, extensionHash).map { h =>
-      val adProofs = ADProofs(h.id, adProofBytes)
-      new ErgoFullBlock(h, BlockTransactions(h.id, transactions), Some(adProofs))
-    }
->>>>>>> 2afc7975
   }
 
   def verify(header: Header): Boolean
