package org.ergoplatform.local

import akka.actor.SupervisorStrategy.{Restart, Stop}
import akka.actor.{Actor, ActorInitializationException, ActorKilledException, ActorRef, ActorRefFactory, DeathPactException, OneForOneStrategy, Props}
import org.ergoplatform.local.CleanupWorker.RunCleanup
import org.ergoplatform.local.MempoolAuditor.CleanupDone
import org.ergoplatform.modifiers.mempool.{ErgoTransaction, UnconfirmedTransaction}
import org.ergoplatform.nodeView.mempool.ErgoMemPoolReader
import org.ergoplatform.settings.ErgoSettings
import scorex.core.network.Broadcast
import scorex.core.network.NetworkController.ReceivableMessages.SendToNetwork
import org.ergoplatform.network.ErgoNodeViewSynchronizer.ReceivableMessages.RecheckMempool
import org.ergoplatform.nodeView.state.{ErgoStateReader, UtxoStateReader}
import scorex.core.network.message.{InvData, InvSpec, Message}
import scorex.util.ScorexLogging

import scala.concurrent.duration._

/**
  * Controls mempool cleanup workflow. Watches NodeView events and delegates
  * mempool cleanup task to [[CleanupWorker]] when needed.
  */
class MempoolAuditor(nodeViewHolderRef: ActorRef,
                     networkControllerRef: ActorRef,
                     settings: ErgoSettings) extends Actor with ScorexLogging {

  override def postRestart(reason: Throwable): Unit = {
    log.error(s"Mempool auditor actor restarted due to ${reason.getMessage}", reason)
    super.postRestart(reason)
  }

  override def postStop(): Unit = {
    log.info("Mempool auditor stopped")
    super.postStop()
  }

  override val supervisorStrategy: OneForOneStrategy = OneForOneStrategy(
    maxNrOfRetries = 5,
    withinTimeRange = 1.minute) {
    case _: ActorKilledException => Stop
    case _: DeathPactException => Stop
    case e: ActorInitializationException =>
      log.warn(s"Cleanup worker failed during initialization with: $e")
      Stop
    case e: Exception =>
      log.warn(s"Cleanup worker failed with: $e")
      context become awaiting // turn ctx into awaiting mode if worker failed
      Restart
  }

  private var poolReaderOpt: Option[ErgoMemPoolReader] = None
  private var stateReaderOpt: Option[ErgoStateReader] = None

  private val worker: ActorRef =
    context.actorOf(Props(new CleanupWorker(nodeViewHolderRef, settings.nodeSettings)))

  override def preStart(): Unit = {
    context.system.eventStream.subscribe(self, classOf[RecheckMempool])
  }

  override def receive: Receive = awaiting

  private def awaiting: Receive = {
    case RecheckMempool(st: UtxoStateReader, mp: ErgoMemPoolReader) =>
      stateReaderOpt = Some(st)
      poolReaderOpt = Some(mp)
      initiateCleanup(st, mp)
  }

  private def working: Receive = {
    case CleanupDone =>
      log.info("Cleanup done. Switching to awaiting mode")
      //rebroadcast transactions
      rebroadcastTransactions()
      context become awaiting

    case _ => // ignore other triggers until work is done
  }

  private def initiateCleanup(validator: UtxoStateReader, mempool: ErgoMemPoolReader): Unit = {
    log.info("Initiating mempool cleanup")
    worker ! RunCleanup(validator, mempool)
    context become working // ignore other triggers until work is done
  }

  private def broadcastTx(unconfirmedTx: UnconfirmedTransaction): Unit = {
    val msg = Message(
      InvSpec,
<<<<<<< HEAD
      Right(InvData(unconfirmedTx.transaction.modifierTypeId, Seq(unconfirmedTx.id))),
=======
      Right(InvData(ErgoTransaction.modifierTypeId, Seq(unconfirmedTx.id))),
>>>>>>> 7b183f12
      None
    )
    networkControllerRef ! SendToNetwork(msg, Broadcast)
  }

  private def rebroadcastTransactions(): Unit = {
    log.debug("Rebroadcasting transactions")
    poolReaderOpt.foreach { pr =>
      val toBroadcast = pr.random(settings.nodeSettings.rebroadcastCount).toSeq
      stateReaderOpt match {
        case Some(utxoState: UtxoStateReader) =>
          val stateToCheck = utxoState.withUnconfirmedTransactions(toBroadcast)
          toBroadcast.foreach { unconfirmedTx =>
            if (unconfirmedTx.transaction.inputIds.forall(inputBoxId => stateToCheck.boxById(inputBoxId).isDefined)) {
              log.info(s"Rebroadcasting $unconfirmedTx")
              broadcastTx(unconfirmedTx)
            } else {
              log.info(s"Not rebroadcasting $unconfirmedTx as not all the inputs are in place")
            }
          }
        case _ =>
          toBroadcast.foreach { unconfirmedTx =>
            log.warn(s"Rebroadcasting $unconfirmedTx while state is not ready or not UTXO set")
            broadcastTx(unconfirmedTx)
          }
      }
    }
  }
}

object MempoolAuditor {

  case object CleanupDone

}

object MempoolAuditorRef {

  def props(nodeViewHolderRef: ActorRef,
            networkControllerRef: ActorRef,
            settings: ErgoSettings): Props =
    Props(new MempoolAuditor(nodeViewHolderRef, networkControllerRef, settings))

  def apply(nodeViewHolderRef: ActorRef,
            networkControllerRef: ActorRef,
            settings: ErgoSettings)
           (implicit context: ActorRefFactory): ActorRef =
    context.actorOf(props(nodeViewHolderRef, networkControllerRef, settings))

}<|MERGE_RESOLUTION|>--- conflicted
+++ resolved
@@ -86,11 +86,7 @@
   private def broadcastTx(unconfirmedTx: UnconfirmedTransaction): Unit = {
     val msg = Message(
       InvSpec,
-<<<<<<< HEAD
-      Right(InvData(unconfirmedTx.transaction.modifierTypeId, Seq(unconfirmedTx.id))),
-=======
       Right(InvData(ErgoTransaction.modifierTypeId, Seq(unconfirmedTx.id))),
->>>>>>> 7b183f12
       None
     )
     networkControllerRef ! SendToNetwork(msg, Broadcast)
