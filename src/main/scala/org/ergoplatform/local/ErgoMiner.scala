--- conflicted
+++ resolved
@@ -44,23 +44,6 @@
     viewHolderRef ! Subscribe(Seq(NodeViewHolder.EventType.SuccessfulSemanticallyValidModifier))
   }
 
-<<<<<<< HEAD
-  override def receive: Receive = {
-    case SemanticallySuccessfulModifier(mod) =>
-      if (isMining) {
-        mod match {
-          case f: ErgoFullBlock if !candidateOpt.flatMap(_.parentOpt).exists(_.id sameElements f.header.id) =>
-            self ! ProduceCandidate
-          case _ =>
-        }
-      } else if (ergoSettings.nodeSettings.mining) {
-        mod match {
-          case f: ErgoFullBlock if f.header.timestamp >= startTime =>
-            self ! StartMining
-
-          case _ =>
-        }
-=======
   private def unknownMessage: Receive = {
     case m =>
       log.warn(s"Unexpected message $m")
@@ -80,29 +63,13 @@
       produceCandidate(readersHolderRef, ergoSettings, nodeId).pipeTo(self)
       context.system.scheduler.scheduleOnce(5.second) {
         self ! StartMining
->>>>>>> e9a1954a
-      }
-  }
-
-<<<<<<< HEAD
-    case StartMining =>
-      candidateOpt match {
-        case Some(candidate) if !isMining && ergoSettings.nodeSettings.mining =>
-          log.info("Starting Mining")
-          miningThreads = Seq(ErgoMiningThread(ergoSettings, viewHolderRef, candidate)(context))
-          isMining = true
-        case None =>
-          self ! ProduceCandidate
-          context.system.scheduler.scheduleOnce(ergoSettings.nodeSettings.miningDelay) {
-            self ! StartMining
-          }
-        case _ =>
-=======
+      }
+  }
+
   private def receiveSemanticallySuccessfulModifier: Receive = {
     case SemanticallySuccessfulModifier(mod) if isMining => mod match {
         case f: ErgoFullBlock if !candidateOpt.flatMap(_.parentOpt).exists(_.id sameElements f.header.id) =>
           produceCandidate(readersHolderRef, ergoSettings, nodeId).foreach(_.foreach(c => self ! c))
->>>>>>> e9a1954a
       }
     case SemanticallySuccessfulModifier(mod) if ergoSettings.nodeSettings.mining => mod match {
         case f: ErgoFullBlock if f.header.timestamp >= startTime =>
@@ -123,24 +90,10 @@
     startMining orElse
     unknownMessage
 
-<<<<<<< HEAD
-    case ProduceCandidate =>
-      produceCandidate(readersHolderRef, ergoSettings, nodeId).foreach {
-        case Some(c) => self ! c
-        case None =>
-          context.system.scheduler.scheduleOnce(ergoSettings.nodeSettings.miningDelay) {
-            self ! ProduceCandidate
-          }
-      }
-
-    case m =>
-      log.warn(s"Unexpected message $m")
-=======
   private def procCandidateBlock(c: CandidateBlock): Unit = {
     log.debug(s"Got candidate block $c")
     candidateOpt = Some(c)
     miningThreads.foreach(_ ! c)
->>>>>>> e9a1954a
   }
 
   //TODO rewrite from readers when state.proofsForTransactions will be ready
