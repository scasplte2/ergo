package org.ergoplatform.settings

import com.google.common.primitives.Ints
import io.circe.Encoder
import io.circe.syntax._
import org.ergoplatform.api.ApiCodecs
import org.ergoplatform.modifiers.history.{Extension, ExtensionCandidate}
import org.ergoplatform.nodeView.history.ErgoHistory.Height
import scorex.core.serialization.ScorexSerializer
import scorex.util.serialization.{Reader, Writer}
import scorex.util.Extensions._

import scala.util.Try

/**
  * System parameters which could be readjusted via collective miners decision.
  */
class Parameters(val height: Height, val parametersTable: Map[Byte, Int]) {

  import Parameters._

  /**
    * Cost of storing 1 byte per Constants.StoragePeriod blocks, in nanoErgs.
    */
  lazy val storageFeeFactor: Int = parametersTable(StorageFeeFactorIncrease)

  /** To prevent creation of dust which is not profitable to charge storage fee from, we have this min-value per-byte
    * parameter.
    */
  lazy val minValuePerByte: Int = parametersTable(MinValuePerByteIncrease)

  /**
    * Max size of transactions section of a block.
    */
  lazy val maxBlockSize: Int = parametersTable(MaxBlockSizeIncrease)

  /**
    * Max total computation cost of a block.
    */
  lazy val maxBlockCost: Long = parametersTable(MaxBlockCostIncrease)

  lazy val softForkStartingHeight: Option[Height] = parametersTable.get(SoftForkStartingHeight)
  lazy val softForkVotesCollected: Option[Int] = parametersTable.get(SoftForkVotesCollected)

  lazy val blockVersion: Byte = parametersTable(BlockVersion).toByte

  def update(height: Height, forkVote: Boolean, epochVotes: Seq[(Byte, Int)], votingSettings: VotingSettings): Parameters = {
    val table1 = updateFork(height, parametersTable, forkVote, epochVotes, votingSettings)
    val table2 = updateParams(table1, epochVotes, votingSettings)
    Parameters(height, table2)
  }


  def updateFork(height: Height, parametersTable: Map[Byte, Int], forkVote: Boolean,
                 epochVotes: Seq[(Byte, Int)], votingSettings: VotingSettings): Map[Byte, Int] = {

    import votingSettings.{votingLength => votingEpochLength, softForkEpochs => votingEpochs, activationEpochs}
    import votingSettings.softForkApproved

    lazy val votesInPrevEpoch = epochVotes.find(_._1 == SoftFork).map(_._2).getOrElse(0)
    lazy val votes = votesInPrevEpoch + parametersTable(SoftForkVotesCollected)
    var table = parametersTable

    //successful voting - cleaning after activation
    if (softForkStartingHeight.nonEmpty
      && height == softForkStartingHeight.get + votingEpochLength * (votingEpochs + activationEpochs + 1)
      && softForkApproved(votes)) {
        table = table.-(SoftForkStartingHeight).-(SoftForkVotesCollected)
    }
    //unsuccessful voting - cleaning
    if (softForkStartingHeight.nonEmpty
      && height == softForkStartingHeight.get + votingEpochLength * (votingEpochs + 1)
      && !softForkApproved(votes)) {
        table = table.-(SoftForkStartingHeight).-(SoftForkVotesCollected)
    }
    //new voting
    if (forkVote &&
        ((softForkStartingHeight.isEmpty && height % votingEpochLength == 0) ||
          (softForkStartingHeight.nonEmpty &&
            height == softForkStartingHeight.get + (votingEpochLength * (votingEpochs + activationEpochs + 1))) ||
          (softForkStartingHeight.nonEmpty &&
            height == softForkStartingHeight.get + (votingEpochLength * (votingEpochs + 1)) &&
            !softForkApproved(votes)))) {
      table = table.updated(SoftForkStartingHeight, height).updated(SoftForkVotesCollected, 0)
    }
    //new epoch in voting
    if (softForkStartingHeight.nonEmpty
      && height <= softForkStartingHeight.get + votingEpochLength * votingEpochs) {
      table = table.updated(SoftForkVotesCollected, votes)
    }
    //successful voting - activation
    if (softForkStartingHeight.nonEmpty
      && height == softForkStartingHeight.get + votingEpochLength * (votingEpochs + activationEpochs)
      && softForkApproved(votes)) {
        table = table.updated(BlockVersion, table(BlockVersion) + 1)
      }
    table
  }

  //Update non-fork parameters
  def updateParams(parametersTable: Map[Byte, Int],
                   epochVotes: Seq[(Byte, Int)],
                   votingSettings: VotingSettings): Map[Byte, Int] = {
    epochVotes.filter(_._1 < Parameters.SoftFork).foldLeft(parametersTable) { case (table, (paramId, count)) =>

      val paramIdAbs = if (paramId < 0) (-paramId).toByte else paramId

      if (votingSettings.changeApproved(count)) {
        val currentValue = parametersTable(paramIdAbs)
        val maxValue = maxValues.getOrElse(paramIdAbs, Int.MaxValue / 2) //todo: more precise upper-bound
        val minValue = minValues.getOrElse(paramIdAbs, 0)
        val step = stepsTable.getOrElse(paramIdAbs, Math.max(1, currentValue / 100))

        val newValue = paramId match {
          case b: Byte if b > 0 =>
            if (currentValue < maxValue) currentValue + step else currentValue
          case b: Byte if b < 0 =>
            if (currentValue > minValue) currentValue - step else currentValue
        }
        table.updated(paramIdAbs, newValue)
      } else {
        table
      }
    }
  }

  private def padVotes(vs: Array[Byte]): Array[Byte] = {
    val maxVotes = ParamVotesCount + 1
    if (vs.length < maxVotes) vs ++ Array.fill(maxVotes - vs.length)(0: Byte) else vs
  }

  def vote(ownTargets: Map[Byte, Int], epochVotes: Array[(Byte, Int)], voteForFork: Boolean): Array[Byte] = {
    val vs = epochVotes.filter { case (paramId, _) =>
      if (paramId == Parameters.SoftFork) {
        voteForFork
      } else if (paramId > 0) {
        ownTargets.get(paramId).exists(_ > parametersTable(paramId))
      } else if (paramId < 0) {
        ownTargets.get((-paramId).toByte).exists(_ < parametersTable((-paramId).toByte))
      } else {
        false
      }
    }.map(_._1)
    padVotes(vs)
  }

  def suggestVotes(ownTargets: Map[Byte, Int], voteForFork: Boolean): Array[Byte] = {
    val vs = ownTargets.flatMap { case (paramId, value) =>
      if (paramId == SoftFork) {
        None
      } else if (value > parametersTable(paramId)) {
        Some(paramId)
      } else if (value < parametersTable(paramId)) {
        Some((-paramId).toByte)
      } else {
        None
      }
    }.take(ParamVotesCount).toArray
    padVotes(if (voteForFork) vs :+ SoftFork else vs)
  }

  def toExtensionCandidate(optionalFields: Seq[(Array[Byte], Array[Byte])] = Seq()): ExtensionCandidate = {
    val paramFields = parametersTable.toSeq.map { case (k, v) => Array(0: Byte, k) -> Ints.toByteArray(v) }
    ExtensionCandidate(paramFields ++ optionalFields)
  }

  override def toString: String = s"Parameters(height: $height; ${parametersTable.mkString("; ")})"

  def canEqual(o: Any): Boolean = o.isInstanceOf[Parameters]

  override def equals(obj: Any): Boolean = obj match {
    case p: Parameters => matchParameters(this, p).isSuccess
    case _ => false
  }

  override def hashCode(): Height = height.hashCode() + parametersTable.hashCode()
}

object Parameters {

  val SoftFork: Byte = 120
  val SoftForkVotesCollected: Byte = 121
  val SoftForkStartingHeight: Byte = 122
  val BlockVersion: Byte = 123

  //A vote for nothing
  val NoParameter: Byte = 0

  //Parameter identifiers
  val StorageFeeFactorIncrease: Byte = 1
  val StorageFeeFactorDecrease: Byte = (-StorageFeeFactorIncrease).toByte

  val MinValuePerByteIncrease: Byte = 2
  val MinValuePerByteDecrease: Byte = (-MinValuePerByteIncrease).toByte

  val MaxBlockSizeIncrease: Byte = 3
  val MaxBlockSizeDecrease: Byte = (-MaxBlockSizeIncrease).toByte

  val MaxBlockCostIncrease: Byte = 4
  val MaxBlockCostDecrease: Byte = (-MaxBlockCostIncrease).toByte

  val StorageFeeFactorDefault = 1250000
  val StorageFeeFactorMax = 2500000
  val StorageFeeFactorMin = 0
  val StorageFeeFactorStep = 25000

  val MinValuePerByteDefault: Int = 30 * 12
  val MinValueStep = 10
  val MinValueMin = 0
  val MinValueMax = 10000 //0.00001 Erg

  val parametersDescs: Map[Byte, String] = Map(
    StorageFeeFactorIncrease -> "Storage fee factor (per byte per storage period)",
    MinValuePerByteIncrease -> "Minimum monetary value of a box",
    MaxBlockSizeIncrease -> "Maximum block size",
    MaxBlockCostIncrease -> "Maximum cumulative computational cost of a block",
    SoftFork -> "Soft-fork (increasing version of a block)"
  )

  val stepsTable: Map[Byte, Int] = Map(
    StorageFeeFactorIncrease -> StorageFeeFactorStep,
    MinValuePerByteIncrease -> MinValueStep
  )

  val minValues: Map[Byte, Int] = Map(
    StorageFeeFactorIncrease -> StorageFeeFactorMin,
    MinValuePerByteIncrease -> MinValueMin,
    MaxBlockSizeIncrease -> 16 * 1024,
    MaxBlockCostIncrease -> 16 * 1024
  )

  val maxValues: Map[Byte, Int] = Map(
    StorageFeeFactorIncrease -> StorageFeeFactorMax,
    MinValuePerByteIncrease -> MinValueMax
  )

  val ParamVotesCount = 2

  def apply(h: Height, paramsTable: Map[Byte, Int]): Parameters = new Parameters(h, paramsTable)

  def parseExtension(h: Height, extension: Extension): Try[Parameters] = Try {
    val paramsTable = extension.fields.flatMap { case (k, v) =>
      require(k.length == 2, s"Wrong key during parameters parsing in extension: $extension")
      if (k.head == 0) {
        require(v.length == 4, s"Wrong value during parameters parsing in extension: $extension")
        Some(k.last -> Ints.fromByteArray(v))
      } else {
        None
      }
    }.toMap
    require(paramsTable.nonEmpty, s"Parameters table is empty in extension: $extension")
    Parameters(h, paramsTable)
  }

  /**
    * Check that two set of parameters are the same (contain the same records).
    * @param p1 - parameters set
    * @param p2 - parameters set
    * @return Success(p1), if parameters match, Failure(_) otherwise
    */
  def matchParameters(p1: Parameters, p2: Parameters): Try[Parameters] = Try {
    if (p1.height != p2.height) {
      throw new Exception(s"Different height in parameters, p1 = $p1, p2 = $p2")
    }
    if (p1.parametersTable.size != p2.parametersTable.size) {
      throw new Exception(s"Parameters differ in size, p1 = $p1, p2 = $p2")
    }
    p1.parametersTable.foreach { case (k, v) =>
      val v2 = p2.parametersTable(k)
      if (v2 != v) throw new Exception(s"Calculated and received parameters differ in parameter $k ($v != $v2)")
    }
  }.map(_ => p1)

}

<<<<<<< HEAD
object ParametersSerializer extends ScorexSerializer[Parameters] with ApiCodecs {

  override def serialize(params: Parameters, w: Writer): Unit = {
=======
object ParametersSerializer extends Serializer[Parameters] with ApiCodecs {

  override def toBytes(params: Parameters): Array[Byte] = {
>>>>>>> dbe0fde9
    require(params.parametersTable.nonEmpty, s"$params is empty")
    w.putUInt(params.height)
    w.putUInt(params.parametersTable.size)
    params.parametersTable.foreach { case (k, v) =>
      w.put(k)
      w.putInt(v)
    }
  }

  override def parse(r: Reader): Parameters = {
    val height = r.getUInt().toIntExact
    val tableLength = r.getUInt().toIntExact
    val table = (0 until tableLength).map {_ =>
      r.getByte() -> r.getInt()
    }
    Parameters(height, table.toMap)
  }

  implicit val jsonEncoder: Encoder[Parameters] = { p: Parameters =>
    Map(
      "height" -> p.height.asJson,
      "blockVersion" -> p.blockVersion.asJson,
      "storageFeeFactor" -> p.storageFeeFactor.asJson,
      "minValuePerByte" -> p.minValuePerByte.asJson,
      "maxBlockSize" -> p.maxBlockSize.asJson,
      "maxBlockCost" -> p.maxBlockCost.asJson
    ).asJson
  }

}<|MERGE_RESOLUTION|>--- conflicted
+++ resolved
@@ -273,15 +273,9 @@
 
 }
 
-<<<<<<< HEAD
 object ParametersSerializer extends ScorexSerializer[Parameters] with ApiCodecs {
 
   override def serialize(params: Parameters, w: Writer): Unit = {
-=======
-object ParametersSerializer extends Serializer[Parameters] with ApiCodecs {
-
-  override def toBytes(params: Parameters): Array[Byte] = {
->>>>>>> dbe0fde9
     require(params.parametersTable.nonEmpty, s"$params is empty")
     w.putUInt(params.height)
     w.putUInt(params.parametersTable.size)
