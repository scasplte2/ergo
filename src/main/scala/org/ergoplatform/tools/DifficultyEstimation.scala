package org.ergoplatform.tools

import org.ergoplatform.mining.difficulty.{DifficultyAdjustment, RequiredDifficulty}
import org.ergoplatform.modifiers.history.header.Header
import org.ergoplatform.nodeView.history.ErgoHistory
import org.ergoplatform.settings.{Args, ErgoSettings, NetworkType}

import java.util.concurrent.TimeUnit
import scala.collection.mutable
import scala.concurrent.duration.FiniteDuration
import scala.util.Random

object v2testing extends App {
  implicit val ec: scala.concurrent.ExecutionContext = scala.concurrent.ExecutionContext.global

  private val ergoSettings: ErgoSettings = ErgoSettings.read(Args(Some("/home/kushti/ergo/mainnet/mainnet.conf"), Some(NetworkType.MainNet)))

  val ldc = new DifficultyAdjustment(ergoSettings.chainSettings)

<<<<<<< HEAD
  val eh = ErgoHistory.readOrGenerate(ergoSettings)
=======
  val eh = ErgoHistory.readOrGenerate(ergoSettings, ntp)(null)
>>>>>>> f8841f32

  val epochLength = ergoSettings.chainSettings.epochLength

  println("Chain settings: " + ergoSettings.chainSettings)
  println("Epoch length: " + epochLength)
  println("Block time: " + ergoSettings.chainSettings.blockInterval)

  println("best: " + eh.bestHeaderOpt.map(_.height))

  val heights = ldc.previousHeadersRequiredForRecalculation(843776 + 1 + 1024, epochLength)

  println("hs: " + heights)

  val headerOpts = heights.map(eh.bestHeaderIdAtHeight).map(idOpt => idOpt.flatMap(id => eh.typedModifierById[Header](id)))

  println(headerOpts.map(_.map(_.id)))

  println("dir: " + ergoSettings.directory)

  val h1 = headerOpts.head.get.copy(height = 843776 + 1024, nBits = 122447235L, timestamp = System.currentTimeMillis() + 1000*60*1440*6)

  val headers = headerOpts.flatten.toSeq ++ Seq(h1)

  val diff1 = ldc.calculate(headers, epochLength)
  println("diff1: " + diff1)
  val nbits1 = RequiredDifficulty.encodeCompactBits(diff1)

  val h2 = headerOpts.head.get.copy(height = 843776 + 2048, nBits = nbits1, timestamp = System.currentTimeMillis() + 1000*60*1440*10)

  val headers2 = headerOpts.flatten.toSeq.tail ++ Seq(h1, h2)
  val diff2 = ldc.calculate(headers2, epochLength)
  println("diff2: " + diff2)
  val nbits2 = RequiredDifficulty.encodeCompactBits(diff2)

  val h3 = headerOpts.head.get.copy(height = 843776 + 3072, nBits = nbits2, timestamp = System.currentTimeMillis() + (1000*60*1440*11).toInt)
  val headers3 = headers2.tail ++ Seq(h3)
  val diff3 = ldc.calculate(headers3, epochLength)
  println("diff3: " + diff3)
  val nbits3 = RequiredDifficulty.encodeCompactBits(diff3)

  val h4 = headerOpts.head.get.copy(height = 843776 + 4096, nBits = nbits3, timestamp = System.currentTimeMillis() + (1000*60*1440*11.25).toInt)
  val headers4 = headers3.tail ++ Seq(h4)
  val diff4 = ldc.calculate(headers4, epochLength)
  println("diff4: " + diff4)
  val nbits4 = RequiredDifficulty.encodeCompactBits(diff4)


  val h5 = headerOpts.head.get.copy(height = 843776 + 4096 + 1024, nBits = nbits3, timestamp = System.currentTimeMillis() + (1000*60*1440*13.25).toInt)
  val headers5 = headers4.tail ++ Seq(h5)
  val diff5 = ldc.calculate(headers5, epochLength)
  println("diff5: " + diff5)
  val nbits5 = RequiredDifficulty.encodeCompactBits(diff5)


  val h6 = headerOpts.head.get.copy(height = 843776 + 4096 + 2048, nBits = nbits3, timestamp = System.currentTimeMillis() + (1000*60*1440*16.5).toInt)
  val headers6 = headers5.tail ++ Seq(h6)
  val diff6 = ldc.calculate(headers6, epochLength)
  println("diff6: " + diff6)
  val nbits6 = RequiredDifficulty.encodeCompactBits(diff6)

}



object AltDiff extends App {

  implicit val ec: scala.concurrent.ExecutionContext = scala.concurrent.ExecutionContext.global

  private val currentSettings: ErgoSettings =
    ErgoSettings.read(Args(Some("/home/kushti/ergo/mainnet/mainnet.conf"), Some(NetworkType.MainNet)))

  private val altSettings: ErgoSettings =
    ErgoSettings.read(Args(Some("/home/kushti/ergo/mainnet/alt.conf"), Some(NetworkType.MainNet)))

  val epochLength = altSettings.chainSettings.epochLength


  println(currentSettings.chainSettings.epochLength)
  println(altSettings.chainSettings.epochLength)

<<<<<<< HEAD
  val eh = ErgoHistory.readOrGenerate(altSettings)
=======
  val eh = ErgoHistory.readOrGenerate(altSettings, ntp)(null)
>>>>>>> f8841f32

  println("best: " + eh.bestHeaderOpt.map(_.height))

  val ldc = new DifficultyAdjustment(altSettings.chainSettings)

  (1 to 843207).foreach{h =>
    if(h % 1024 == 1 && h > 1) {
      val heights = ldc.previousHeadersRequiredForRecalculation(h, epochLength)
      val headers = heights.map(eh.bestHeaderIdAtHeight).map(idOpt => idOpt.flatMap(id => eh.typedModifierById[Header](id))).flatten
      val calcDiff = ldc.eip37Calculate(headers, epochLength)
      val chainDiff = eh.bestHeaderAtHeight(h).get.requiredDifficulty

      println(s"calculated diff for $h: $calcDiff, chain diff: $chainDiff , difference: ${calcDiff*100/chainDiff-100}%")
    }
  }

}


object AdaptiveSimulator extends App {
  import io.circe.parser._

  implicit val ec: scala.concurrent.ExecutionContext = scala.concurrent.ExecutionContext.global

  private val altSettings: ErgoSettings =
    ErgoSettings.read(Args(Some("/home/kushti/ergo/mainnet/alt.conf"), Some(NetworkType.MainNet)))

  val ldc = new DifficultyAdjustment(altSettings.chainSettings)

  val h1Json =
    """
      |{
      |  "extensionId" : "af4c9de8106960b47964d21e6eb2acdad7e3e168791e595f0806ebfb036ee7de",
      |  "difficulty" : "1199990374400",
      |  "votes" : "000000",
      |  "timestamp" : 1561978977137,
      |  "size" : 279,
      |  "stateRoot" : "18b7a08878f2a7ee4389c5a1cece1e2724abe8b8adc8916240dd1bcac069177303",
      |  "height" : 1,
      |  "nBits" : 100734821,
      |  "version" : 1,
      |  "id" : "b0244dfc267baca974a4caee06120321562784303a8a688976ae56170e4d175b",
      |  "adProofsRoot" : "766ab7a313cd2fb66d135b0be6662aa02dfa8e5b17342c05a04396268df0bfbb",
      |  "transactionsRoot" : "93fb06aa44413ff57ac878fda9377207d5db0e78833556b331b4d9727b3153ba",
      |  "extensionHash" : "0e5751c026e543b2e8ab2eb06099daa1d1e5df47778f7787faab45cdf12fe3a8",
      |  "powSolutions" : {
      |    "pk" : "03be7ad70c74f691345cbedba19f4844e7fc514e1188a7929f5ae261d5bb00bb66",
      |    "w" : "02da9385ac99014ddcffe88d2ac5f28ce817cd615f270a0a5eae58acfb9fd9f6a0",
      |    "n" : "000000030151dc63",
      |    "d" : 46909460813884299753486408728361968139945651324239558400157099627
      |  },
      |  "adProofsId" : "cfc4af9743534b30ef38deec118a85ce6f0a3741b79b7d294f3e089c118188dc",
      |  "transactionsId" : "fc13e7fd2d1ddbd10e373e232814b3c9ee1b6fbdc4e6257c288ecd9e6da92633",
      |  "parentId" : "0000000000000000000000000000000000000000000000000000000000000000"
      |}""".stripMargin

  val h1 = Header.jsonDecoder.decodeJson(parse(h1Json).toOption.get).toOption.get

  var totalError = 0
  var maxDelay = 0

  (1 to 100).foreach { _ =>
    var blockDelay = altSettings.chainSettings.blockInterval
    val epochLength = altSettings.chainSettings.epochLength
    var price = 100000

    val medianChange = 3 // price going up 1% epoch on average
    val variance = 10 // with +-20%

    val blocks = mutable.Map[Int, Header]()
    blocks.put(0, h1.copy(height = 0)) // put genesis block
    blocks.put(1, h1) // put genesis block

    val precision = BigInt("10000000000000000")
    // t = d*c / p
    // c = t*p/d
    val c = blockDelay.toMillis * price * precision / h1.requiredDifficulty
    println("c: " + c)


    129.to(32 * 1024 + 1, 128).foreach { h =>
      println("================================")
      println("height: " + h)

      val newPrice = price +
        Random.nextInt(price * medianChange / 100)  +
        (if (Random.nextBoolean()) {
          Random.nextInt(price * variance / 100)
        } else {
          -Random.nextInt(price * variance / 100)
        })
      /*
        val epoch = (h - 1) / 128
        val newPrice = if(epoch%16 <8){
          price + Random.nextInt(price * variance / 100)
        } else {
          price - Random.nextInt(price * variance / 100)
        } */

      println("price: " + newPrice)

      val newBlockDelay = (blocks(h - 128).requiredDifficulty * c / precision / newPrice).toLong

      val blockBefore = h1.copy(height = h - 1, timestamp = blocks(h - 128).timestamp + 127 * newBlockDelay, nBits = blocks(h - 128).nBits)
      blocks.put(h - 1, blockBefore)

      val heights = ldc.previousHeadersRequiredForRecalculation(h, epochLength)
      val hs = heights.map(blocks.apply)

      val newDiff = ldc.eip37Calculate(hs, epochLength)
      println("newDiff: " + newDiff)
      val block = h1.copy(height = h, timestamp = blockBefore.timestamp + newBlockDelay, nBits = RequiredDifficulty.encodeCompactBits(newDiff))
      blocks.put(h, block)

      price = newPrice
      blockDelay = FiniteDuration(newBlockDelay, TimeUnit.MILLISECONDS)
      println("block delay: " + blockDelay.toSeconds + " s.")
      totalError += Math.abs(altSettings.chainSettings.blockInterval.toMillis - blockDelay.toMillis).toInt
      if (blockDelay.toSeconds > maxDelay) {
        maxDelay = blockDelay.toSeconds.toInt
      }
    }
  }

  println("Planned block time: " + altSettings.chainSettings.blockInterval)
  println("Total error: " + totalError / 1000)
  println("Max delay: " + maxDelay)

}<|MERGE_RESOLUTION|>--- conflicted
+++ resolved
@@ -17,11 +17,7 @@
 
   val ldc = new DifficultyAdjustment(ergoSettings.chainSettings)
 
-<<<<<<< HEAD
-  val eh = ErgoHistory.readOrGenerate(ergoSettings)
-=======
-  val eh = ErgoHistory.readOrGenerate(ergoSettings, ntp)(null)
->>>>>>> f8841f32
+  val eh = ErgoHistory.readOrGenerate(ergoSettings)(null)
 
   val epochLength = ergoSettings.chainSettings.epochLength
 
@@ -102,11 +98,7 @@
   println(currentSettings.chainSettings.epochLength)
   println(altSettings.chainSettings.epochLength)
 
-<<<<<<< HEAD
-  val eh = ErgoHistory.readOrGenerate(altSettings)
-=======
-  val eh = ErgoHistory.readOrGenerate(altSettings, ntp)(null)
->>>>>>> f8841f32
+  val eh = ErgoHistory.readOrGenerate(altSettings)(null)
 
   println("best: " + eh.bestHeaderOpt.map(_.height))
 
