--- conflicted
+++ resolved
@@ -40,14 +40,10 @@
 
   override val route: Route = pathPrefix("script") {
     toStrictEntity(10.seconds) {
-<<<<<<< HEAD
       p2shAddressR ~
       p2sAddressR ~
       addressToTreeR ~
       executeWithContextR
-=======
-        p2sAddressR ~ addressToTree
->>>>>>> a592ad41
     }
   }
 
