--- conflicted
+++ resolved
@@ -42,21 +42,11 @@
   }
 
   private def validateTransactionAndProcess(tx: ErgoTransaction)(processFn: ErgoTransaction => Any): Route = {
-<<<<<<< HEAD
-
     if (tx.size > ergoSettings.nodeSettings.maxTransactionSize) {
       BadRequest(s"Transaction $tx has too large size ${tx.size}")
     } else {
       onSuccess {
-        getStateAndPool
-          .map {
-            case (utxo: UtxoStateReader, mp: ErgoMemPoolReader) =>
-              val maxTxCost = ergoSettings.nodeSettings.maxTransactionCost
-              utxo.withMempool(mp).validateWithCost(tx, maxTxCost)
-            case _ =>
-              tx.statelessValidity()
-          }
-
+        verifyTransaction(tx, readersHolder, ergoSettings)
       } {
         _.fold(
           e => BadRequest(s"Malformed transaction: ${e.getMessage}"),
@@ -66,18 +56,6 @@
           }
         )
       }
-=======
-    onSuccess {
-      verifyTransaction(tx, readersHolder, ergoSettings)
-    } {
-      _.fold(
-        e => BadRequest(s"Malformed transaction: ${e.getMessage}"),
-        _ => {
-          processFn(tx)
-          ApiResponse(tx.id)
-        }
-      )
->>>>>>> c7d49938
     }
   }
 
