package org.ergoplatform.http.api

import akka.actor.{ActorRef, ActorRefFactory}
import akka.http.scaladsl.server.{Directive, Route}
import akka.pattern.ask
import io.circe.Json
import io.circe.syntax._
import org.ergoplatform.modifiers.mempool.{ErgoTransaction, UnconfirmedTransaction}
import org.ergoplatform.nodeView.ErgoReadersHolder.{GetReaders, Readers}
import org.ergoplatform.nodeView.mempool.ErgoMemPoolReader
import org.ergoplatform.nodeView.mempool.HistogramStats.getFeeHistogram
import org.ergoplatform.settings.ErgoSettings
import scorex.core.api.http.ApiError.BadRequest
import scorex.core.api.http.ApiResponse
import scorex.core.settings.RESTApiSettings

import scala.concurrent.Future

case class TransactionsApiRoute(readersHolder: ActorRef,
                                nodeViewActorRef: ActorRef,
                                ergoSettings: ErgoSettings)
                               (implicit val context: ActorRefFactory) extends ErgoBaseApiRoute with ApiCodecs {

  override val settings: RESTApiSettings = ergoSettings.scorexSettings.restApi

  val txPaging: Directive[(Int, Int)] = parameters("offset".as[Int] ? 0, "limit".as[Int] ? 50)

  override val route: Route = pathPrefix("transactions") {
    checkTransactionR ~
      getUnconfirmedTransactionsR ~
      sendTransactionR ~
      getFeeHistogramR ~
      getRecommendedFeeR ~
      getExpectedWaitTimeR
  }

  private def getMemPool: Future[ErgoMemPoolReader] = (readersHolder ? GetReaders).mapTo[Readers].map(_.m)

  private def getUnconfirmedTransactions(offset: Int, limit: Int): Future[Json] = getMemPool.map { p =>
    p.getAll.slice(offset, offset + limit).map(_.asJson).asJson
  }

<<<<<<< HEAD
  private def validateTransactionAndProcess(unconfirmedTx: UnconfirmedTransaction)(processFn: UnconfirmedTransaction => Any): Route = {
    val tx = unconfirmedTx.transaction
=======
  private def validateTransactionAndProcess(tx: ErgoTransaction)(processFn: ErgoTransaction => Route): Route = {
>>>>>>> 2aa8d904
    if (tx.size > ergoSettings.nodeSettings.maxTransactionSize) {
      BadRequest(s"Transaction $tx has too large size ${tx.size}")
    } else {
      onSuccess {
        verifyTransaction(unconfirmedTx, readersHolder, ergoSettings)
      } {
        _.fold(
          e => BadRequest(s"Malformed transaction: ${e.getMessage}"),
<<<<<<< HEAD
          _ => {
            processFn(unconfirmedTx)
            ApiResponse(tx.id)
          }
=======
          _ => processFn(tx)
>>>>>>> 2aa8d904
        )
      }
    }
  }


  def sendTransactionR: Route = (pathEnd & post & entity(as[ErgoTransaction])) { tx =>
<<<<<<< HEAD
    val unconfirmedTx = UnconfirmedTransaction.apply(tx)
    validateTransactionAndProcess(unconfirmedTx) { tx =>
      nodeViewActorRef ! LocallyGeneratedTransaction(tx)
=======
      validateTransactionAndProcess(tx)(validTx => sendLocalTransactionRoute(nodeViewActorRef, validTx))
>>>>>>> 2aa8d904
    }

  def checkTransactionR: Route = (path("check") & post & entity(as[ErgoTransaction])) { tx =>
<<<<<<< HEAD
    val unconfirmedTx = UnconfirmedTransaction.apply(tx)
    validateTransactionAndProcess(unconfirmedTx) { tx => tx }
=======
    validateTransactionAndProcess(tx)(validTx => ApiResponse(validTx.id))
>>>>>>> 2aa8d904
  }

  def getUnconfirmedTransactionsR: Route = (path("unconfirmed") & get & txPaging) { (offset, limit) =>
    ApiResponse(getUnconfirmedTransactions(offset, limit))
  }

  val feeHistogramParameters: Directive[(Int, Long)] = parameters("bins".as[Int] ? 10, "maxtime".as[Long] ? (60*1000L))

  def getFeeHistogramR: Route = (path("poolHistogram") & get & feeHistogramParameters) { (bins, maxtime) =>
    ApiResponse(getMemPool.map(p => getFeeHistogram(System.currentTimeMillis(), bins, maxtime, p.weightedTransactionIds(Int.MaxValue)).asJson))
  }

  val feeRequestParameters: Directive[(Int, Int)] = parameters("waitTime".as[Int] ? 1, "txSize".as[Int] ? 100)

  def getRecommendedFeeR: Route = (path("getFee") & get & feeRequestParameters) { (waitTime, txSize) =>
    ApiResponse(getMemPool.map(_.getRecommendedFee(waitTime,txSize).asJson))
  }

  val waitTimeRequestParameters: Directive[(Long, Int)] = parameters("fee".as[Long] ? 1000L, "txSize".as[Int] ? 100)

  def getExpectedWaitTimeR: Route = (path("waitTime") & get & waitTimeRequestParameters) { (fee, txSize) =>
    ApiResponse(getMemPool.map(_.getExpectedWaitTime(fee,txSize).asJson))
  }

}<|MERGE_RESOLUTION|>--- conflicted
+++ resolved
@@ -40,12 +40,8 @@
     p.getAll.slice(offset, offset + limit).map(_.asJson).asJson
   }
 
-<<<<<<< HEAD
   private def validateTransactionAndProcess(unconfirmedTx: UnconfirmedTransaction)(processFn: UnconfirmedTransaction => Any): Route = {
     val tx = unconfirmedTx.transaction
-=======
-  private def validateTransactionAndProcess(tx: ErgoTransaction)(processFn: ErgoTransaction => Route): Route = {
->>>>>>> 2aa8d904
     if (tx.size > ergoSettings.nodeSettings.maxTransactionSize) {
       BadRequest(s"Transaction $tx has too large size ${tx.size}")
     } else {
@@ -54,14 +50,7 @@
       } {
         _.fold(
           e => BadRequest(s"Malformed transaction: ${e.getMessage}"),
-<<<<<<< HEAD
-          _ => {
-            processFn(unconfirmedTx)
-            ApiResponse(tx.id)
-          }
-=======
-          _ => processFn(tx)
->>>>>>> 2aa8d904
+          _ => processFn(unconfirmedTx)
         )
       }
     }
@@ -69,22 +58,13 @@
 
 
   def sendTransactionR: Route = (pathEnd & post & entity(as[ErgoTransaction])) { tx =>
-<<<<<<< HEAD
     val unconfirmedTx = UnconfirmedTransaction.apply(tx)
-    validateTransactionAndProcess(unconfirmedTx) { tx =>
-      nodeViewActorRef ! LocallyGeneratedTransaction(tx)
-=======
-      validateTransactionAndProcess(tx)(validTx => sendLocalTransactionRoute(nodeViewActorRef, validTx))
->>>>>>> 2aa8d904
+    validateTransactionAndProcess(unconfirmedTx)(validTx => sendLocalTransactionRoute(nodeViewActorRef, validTx))
     }
 
   def checkTransactionR: Route = (path("check") & post & entity(as[ErgoTransaction])) { tx =>
-<<<<<<< HEAD
     val unconfirmedTx = UnconfirmedTransaction.apply(tx)
-    validateTransactionAndProcess(unconfirmedTx) { tx => tx }
-=======
-    validateTransactionAndProcess(tx)(validTx => ApiResponse(validTx.id))
->>>>>>> 2aa8d904
+    validateTransactionAndProcess(unconfirmedTx)(validTx => ApiResponse(validTx.transaction.id))
   }
 
   def getUnconfirmedTransactionsR: Route = (path("unconfirmed") & get & txPaging) { (offset, limit) =>
