package org.ergoplatform.http.api

import io.circe._
import io.circe.syntax._
<<<<<<< HEAD
=======
import org.ergoplatform.JsonCodecs
>>>>>>> 2a37b4d5
import org.ergoplatform.http.api.ApiEncoderOption.Detalization
import org.ergoplatform.ErgoBox
import org.ergoplatform.ErgoBox.{NonMandatoryRegisterId, RegisterId}
import org.ergoplatform.mining.{groupElemFromBytes, groupElemToBytes}
import org.ergoplatform.nodeView.history.ErgoHistory.Difficulty
import org.ergoplatform.nodeView.wallet.IdUtils.EncodedTokenId
import org.ergoplatform.nodeView.wallet.persistence.RegistrySummary
import org.ergoplatform.settings.Algos
import org.ergoplatform.wallet.boxes.TrackedBox
import scorex.core.validation.ValidationResult
<<<<<<< HEAD
import scorex.crypto.authds.{ADDigest, ADKey}
import scorex.crypto.hash.Digest32
import scorex.util.ModifierId
import sigmastate.Values.{ErgoTree, EvaluatedValue}
import sigmastate.basics.DLogProtocol.ProveDlog
import sigmastate.interpreter.CryptoConstants.EcPointType
import sigmastate.serialization.{ErgoTreeSerializer, ValueSerializer}
import sigmastate.SType
=======
import sigmastate.basics.DLogProtocol.ProveDlog
import sigmastate.interpreter.CryptoConstants.EcPointType
>>>>>>> 2a37b4d5

trait ApiCodecs extends JsonCodecs {

  def fromValidation[T](validationResult: ValidationResult[T])
                       (implicit cursor: ACursor): Either[DecodingFailure, T] = {
    fromTry(validationResult.toTry)
  }

  implicit val bigIntEncoder: Encoder[BigInt] = { bigInt =>
    JsonNumber.fromDecimalStringUnsafe(bigInt.toString).asJson
  }

  implicit val difficultyEncoder: Encoder[Difficulty] = bigIntEncoder

  implicit val ecPointDecoder: Decoder[EcPointType] = { implicit cursor =>
    for {
      str <- cursor.as[String]
      bytes <- fromTry(Algos.decode(str))
    } yield groupElemFromBytes(bytes)
  }

  implicit val ecPointEncoder: Encoder[EcPointType] = { point:EcPointType =>
      groupElemToBytes(point).asJson
  }

<<<<<<< HEAD
  implicit val byteSeqEncoder: Encoder[IndexedSeq[Byte]] = { in =>
    Algos.encode(in.toArray).asJson
  }

  implicit val modifierIdEncoder: Encoder[ModifierId] = Algos.encode(_).asJson

  implicit val modifierIdDecoder: Decoder[ModifierId] = _.as[String].map(ModifierId @@ _)

  implicit val digest32Encoder: Encoder[Digest32] = _.array.asJson

  implicit val digest32Decoder: Decoder[Digest32] = bytesDecoder(Digest32 @@ _)

  implicit val adKeyEncoder: Encoder[ADKey] = _.array.asJson

  implicit val adKeyDecoder: Decoder[ADKey] = bytesDecoder(ADKey @@ _)

  implicit val adDigestDecoder: Decoder[ADDigest] = bytesDecoder(ADDigest @@ _)

  def bytesDecoder[T](transform: Array[Byte] => T): Decoder[T] = { implicit cursor =>
    for {
      str <- cursor.as[String]
      bytes <- fromTry(Algos.decode(str))
    } yield transform(bytes)
  }

  implicit val ergoTreeEncoder: Encoder[ErgoTree] = { value =>
    ErgoTreeSerializer.DefaultSerializer.serializeErgoTree(value).asJson
  }

  implicit val ergoTreeDecoder: Decoder[ErgoTree] = {
    decodeErgoTree(_.asInstanceOf[ErgoTree])
  }

  implicit val evaluatedValueEncoder: Encoder[EvaluatedValue[SType]] = { value =>
    ValueSerializer.serialize(value).asJson
  }

  implicit val evaluatedValueDecoder: Decoder[EvaluatedValue[SType]] = {
    decodeEvaluatedValue(_.asInstanceOf[EvaluatedValue[SType]])
  }

  def decodeEvaluatedValue[T](transform: EvaluatedValue[SType] => T): Decoder[T] = { implicit cursor: ACursor =>
    cursor.as[Array[Byte]] flatMap { bytes =>
      fromThrows(transform(ValueSerializer.deserialize(bytes).asInstanceOf[EvaluatedValue[SType]]))
    }
  }

  def decodeErgoTree[T](transform: ErgoTree => T): Decoder[T] = { implicit cursor: ACursor =>
    cursor.as[Array[Byte]] flatMap { bytes =>
      fromThrows(transform(ErgoTreeSerializer.DefaultSerializer.deserializeErgoTree(bytes)))
    }
  }

  implicit val registerIdEncoder: Encoder[RegisterId] = { regId =>
    s"R${regId.number}".asJson
  }

  implicit val registerIdDecoder: Decoder[RegisterId] = { implicit cursor =>
    for {
      regId <- cursor.as[String]
      reg <- fromOption(ErgoBox.registerByName.get(regId))
    } yield reg
  }

  implicit val nonMandatoryRegisterIdEncoder: KeyEncoder[NonMandatoryRegisterId] = { regId =>
    s"R${regId.number}"
  }

  implicit val nonMandatoryRegisterIdDecoder: KeyDecoder[NonMandatoryRegisterId] = { key =>
    ErgoBox.registerByName.get(key).collect {
      case nonMandatoryId: NonMandatoryRegisterId => nonMandatoryId
    }
  }

  implicit val proveDlogEncoder: Encoder[ProveDlog] = _.pkBytes.asJson

  def decodeNonMandatoryRegisterId(key: String)(implicit cursor: ACursor): Decoder.Result[NonMandatoryRegisterId] = {
    nonMandatoryRegisterIdDecoder
      .apply(key.toUpperCase)
      .toRight(DecodingFailure(s"Unknown register identifier: $key", cursor.history))
  }

  implicit val nonMandatoryRegistersEncoder: Encoder[Map[NonMandatoryRegisterId, EvaluatedValue[_ <: SType]]] = {
    _.map { case (key, value) =>
      nonMandatoryRegisterIdEncoder(key) -> evaluatedValueEncoder(value)
    }.asJson
  }

  implicit def assetEncoder[Id: Encoder]: Encoder[(Id, Long)] = { asset =>
    Json.obj(
      "tokenId" -> asset._1.asJson,
      "amount" -> asset._2.asJson
    )
  }

  implicit val boxEncoder: Encoder[ErgoBox] = { box =>
    Json.obj(
      "boxId" -> box.id.asJson,
      "value" -> box.value.asJson,
      "ergoTree" -> ergoTreeEncoder(box.ergoTree),
      "assets" -> box.additionalTokens.toArray.toSeq.asJson,
      "creationHeight" -> box.creationHeight.asJson,
      "additionalRegisters" -> nonMandatoryRegistersEncoder(box.additionalRegisters)
    )
  }

=======
  implicit val proveDlogEncoder: Encoder[ProveDlog] = _.pkBytes.asJson

>>>>>>> 2a37b4d5
  implicit val encodedTokenIdEncoder: Encoder[EncodedTokenId] = _.asJson

  implicit val balancesSnapshotEncoder: Encoder[RegistrySummary] = { v =>
    import v._
    Json.obj(
      "height" -> height.asJson,
      "balance" -> balance.asJson,
      "assets" -> assetBalances.map(x => (x._1: String, x._2)).asJson
    )
  }

  implicit def trackedBoxEncoder(implicit opts: Detalization): Encoder[TrackedBox] = { box =>
    val plainFields = Map(
      "spent" -> box.spendingStatus.spent.asJson,
      "onchain" -> box.chainStatus.onChain.asJson,
      "certain" -> box.certainty.certain.asJson,
      "creationOutIndex" -> box.creationOutIndex.asJson,
      "inclusionHeight" -> box.inclusionHeightOpt.asJson,
      "spendingHeight" -> box.spendingHeightOpt.asJson,
      "applicationId" -> box.applicationId.asJson,
      "box" -> box.box.asJson
    )
    val fieldsWithTx = if (opts.showDetails) {
      plainFields +
        ("creationTransaction" -> box.creationTxId.asJson) +
        ("spendingTransaction" -> box.spendingTxIdOpt.asJson)
    } else {
      plainFields +
        ("creationTransactionId" -> box.creationTxId.asJson) +
        ("spendingTransactionId" -> box.spendingTxIdOpt.asJson)
    }
    fieldsWithTx.asJson
  }
}

trait ApiEncoderOption

object ApiEncoderOption {

  abstract class Detalization(val showDetails: Boolean) extends ApiEncoderOption {
    implicit def implicitValue: Detalization = this
  }

  case object ShowDetails extends Detalization(true)

  case object HideDetails extends Detalization(false)

}<|MERGE_RESOLUTION|>--- conflicted
+++ resolved
@@ -2,13 +2,9 @@
 
 import io.circe._
 import io.circe.syntax._
-<<<<<<< HEAD
-=======
-import org.ergoplatform.JsonCodecs
->>>>>>> 2a37b4d5
+import org.ergoplatform.ErgoBox.{NonMandatoryRegisterId, RegisterId}
+import org.ergoplatform.{ErgoBox, JsonCodecs}
 import org.ergoplatform.http.api.ApiEncoderOption.Detalization
-import org.ergoplatform.ErgoBox
-import org.ergoplatform.ErgoBox.{NonMandatoryRegisterId, RegisterId}
 import org.ergoplatform.mining.{groupElemFromBytes, groupElemToBytes}
 import org.ergoplatform.nodeView.history.ErgoHistory.Difficulty
 import org.ergoplatform.nodeView.wallet.IdUtils.EncodedTokenId
@@ -16,19 +12,8 @@
 import org.ergoplatform.settings.Algos
 import org.ergoplatform.wallet.boxes.TrackedBox
 import scorex.core.validation.ValidationResult
-<<<<<<< HEAD
-import scorex.crypto.authds.{ADDigest, ADKey}
-import scorex.crypto.hash.Digest32
-import scorex.util.ModifierId
-import sigmastate.Values.{ErgoTree, EvaluatedValue}
 import sigmastate.basics.DLogProtocol.ProveDlog
 import sigmastate.interpreter.CryptoConstants.EcPointType
-import sigmastate.serialization.{ErgoTreeSerializer, ValueSerializer}
-import sigmastate.SType
-=======
-import sigmastate.basics.DLogProtocol.ProveDlog
-import sigmastate.interpreter.CryptoConstants.EcPointType
->>>>>>> 2a37b4d5
 
 trait ApiCodecs extends JsonCodecs {
 
@@ -54,65 +39,24 @@
       groupElemToBytes(point).asJson
   }
 
-<<<<<<< HEAD
-  implicit val byteSeqEncoder: Encoder[IndexedSeq[Byte]] = { in =>
-    Algos.encode(in.toArray).asJson
+  implicit val proveDlogEncoder: Encoder[ProveDlog] = _.pkBytes.asJson
+
+  implicit val encodedTokenIdEncoder: Encoder[EncodedTokenId] = _.asJson
+
+  implicit val balancesSnapshotEncoder: Encoder[RegistrySummary] = { v =>
+    import v._
+    Json.obj(
+      "height" -> height.asJson,
+      "balance" -> balance.asJson,
+      "assets" -> assetBalances.map(x => (x._1: String, x._2)).asJson
+    )
   }
 
-  implicit val modifierIdEncoder: Encoder[ModifierId] = Algos.encode(_).asJson
-
-  implicit val modifierIdDecoder: Decoder[ModifierId] = _.as[String].map(ModifierId @@ _)
-
-  implicit val digest32Encoder: Encoder[Digest32] = _.array.asJson
-
-  implicit val digest32Decoder: Decoder[Digest32] = bytesDecoder(Digest32 @@ _)
-
-  implicit val adKeyEncoder: Encoder[ADKey] = _.array.asJson
-
-  implicit val adKeyDecoder: Decoder[ADKey] = bytesDecoder(ADKey @@ _)
-
-  implicit val adDigestDecoder: Decoder[ADDigest] = bytesDecoder(ADDigest @@ _)
-
-  def bytesDecoder[T](transform: Array[Byte] => T): Decoder[T] = { implicit cursor =>
-    for {
-      str <- cursor.as[String]
-      bytes <- fromTry(Algos.decode(str))
-    } yield transform(bytes)
-  }
-
-  implicit val ergoTreeEncoder: Encoder[ErgoTree] = { value =>
-    ErgoTreeSerializer.DefaultSerializer.serializeErgoTree(value).asJson
-  }
-
-  implicit val ergoTreeDecoder: Decoder[ErgoTree] = {
-    decodeErgoTree(_.asInstanceOf[ErgoTree])
-  }
-
-  implicit val evaluatedValueEncoder: Encoder[EvaluatedValue[SType]] = { value =>
-    ValueSerializer.serialize(value).asJson
-  }
-
-  implicit val evaluatedValueDecoder: Decoder[EvaluatedValue[SType]] = {
-    decodeEvaluatedValue(_.asInstanceOf[EvaluatedValue[SType]])
-  }
-
-  def decodeEvaluatedValue[T](transform: EvaluatedValue[SType] => T): Decoder[T] = { implicit cursor: ACursor =>
-    cursor.as[Array[Byte]] flatMap { bytes =>
-      fromThrows(transform(ValueSerializer.deserialize(bytes).asInstanceOf[EvaluatedValue[SType]]))
-    }
-  }
-
-  def decodeErgoTree[T](transform: ErgoTree => T): Decoder[T] = { implicit cursor: ACursor =>
-    cursor.as[Array[Byte]] flatMap { bytes =>
-      fromThrows(transform(ErgoTreeSerializer.DefaultSerializer.deserializeErgoTree(bytes)))
-    }
-  }
-
-  implicit val registerIdEncoder: Encoder[RegisterId] = { regId =>
+  implicit val anyRegisterIdEncoder: Encoder[RegisterId] = { regId =>
     s"R${regId.number}".asJson
   }
 
-  implicit val registerIdDecoder: Decoder[RegisterId] = { implicit cursor =>
+  implicit val anyRegisterIdDecoder: Decoder[RegisterId] = { implicit cursor =>
     for {
       regId <- cursor.as[String]
       reg <- fromOption(ErgoBox.registerByName.get(regId))
@@ -129,53 +73,6 @@
     }
   }
 
-  implicit val proveDlogEncoder: Encoder[ProveDlog] = _.pkBytes.asJson
-
-  def decodeNonMandatoryRegisterId(key: String)(implicit cursor: ACursor): Decoder.Result[NonMandatoryRegisterId] = {
-    nonMandatoryRegisterIdDecoder
-      .apply(key.toUpperCase)
-      .toRight(DecodingFailure(s"Unknown register identifier: $key", cursor.history))
-  }
-
-  implicit val nonMandatoryRegistersEncoder: Encoder[Map[NonMandatoryRegisterId, EvaluatedValue[_ <: SType]]] = {
-    _.map { case (key, value) =>
-      nonMandatoryRegisterIdEncoder(key) -> evaluatedValueEncoder(value)
-    }.asJson
-  }
-
-  implicit def assetEncoder[Id: Encoder]: Encoder[(Id, Long)] = { asset =>
-    Json.obj(
-      "tokenId" -> asset._1.asJson,
-      "amount" -> asset._2.asJson
-    )
-  }
-
-  implicit val boxEncoder: Encoder[ErgoBox] = { box =>
-    Json.obj(
-      "boxId" -> box.id.asJson,
-      "value" -> box.value.asJson,
-      "ergoTree" -> ergoTreeEncoder(box.ergoTree),
-      "assets" -> box.additionalTokens.toArray.toSeq.asJson,
-      "creationHeight" -> box.creationHeight.asJson,
-      "additionalRegisters" -> nonMandatoryRegistersEncoder(box.additionalRegisters)
-    )
-  }
-
-=======
-  implicit val proveDlogEncoder: Encoder[ProveDlog] = _.pkBytes.asJson
-
->>>>>>> 2a37b4d5
-  implicit val encodedTokenIdEncoder: Encoder[EncodedTokenId] = _.asJson
-
-  implicit val balancesSnapshotEncoder: Encoder[RegistrySummary] = { v =>
-    import v._
-    Json.obj(
-      "height" -> height.asJson,
-      "balance" -> balance.asJson,
-      "assets" -> assetBalances.map(x => (x._1: String, x._2)).asJson
-    )
-  }
-
   implicit def trackedBoxEncoder(implicit opts: Detalization): Encoder[TrackedBox] = { box =>
     val plainFields = Map(
       "spent" -> box.spendingStatus.spent.asJson,
@@ -187,6 +84,7 @@
       "applicationId" -> box.applicationId.asJson,
       "box" -> box.box.asJson
     )
+
     val fieldsWithTx = if (opts.showDetails) {
       plainFields +
         ("creationTransaction" -> box.creationTxId.asJson) +
