package org.ergoplatform.http.api

import akka.actor.{ActorRef, ActorRefFactory}
import akka.http.scaladsl.server.{Directive, Directive1, Route}
import akka.pattern.ask
import io.circe.syntax._
import io.circe.{Encoder, Json}
import org.ergoplatform._
import org.ergoplatform.modifiers.mempool.{ErgoBoxSerializer, ErgoTransaction}
import org.ergoplatform.nodeView.ErgoReadersHolder.{GetReaders, Readers}
import org.ergoplatform.nodeView.state.UtxoStateReader
import org.ergoplatform.nodeView.wallet._
import org.ergoplatform.nodeView.wallet.requests._
import org.ergoplatform.settings.ErgoSettings
import scorex.core.NodeViewHolder.ReceivableMessages.LocallyGeneratedTransaction
import scorex.core.api.http.ApiError.{BadRequest, NotExists}
import scorex.core.api.http.ApiResponse
import scorex.core.settings.RESTApiSettings
import scorex.util.encode.Base16

import scala.concurrent.Future
import scala.concurrent.duration._
import scala.util.{Failure, Success, Try}

case class WalletApiRoute(readersHolder: ActorRef, nodeViewActorRef: ActorRef, ergoSettings: ErgoSettings)
                         (implicit val context: ActorRefFactory) extends ErgoBaseApiRoute with ApiCodecs {

  implicit val paymentRequestDecoder: PaymentRequestDecoder = new PaymentRequestDecoder(ergoSettings)
  implicit val assetIssueRequestDecoder: AssetIssueRequestDecoder = new AssetIssueRequestDecoder(ergoSettings)
  implicit val requestsHolderDecoder: RequestsHolderDecoder = new RequestsHolderDecoder(ergoSettings)
  implicit val addressEncoder: ErgoAddressEncoder = ErgoAddressEncoder(ergoSettings.chainSettings.addressPrefix)
  implicit val addressJsonEncoder: Encoder[ErgoAddress] = paymentRequestDecoder.addressEncoders.encoder
  implicit val walletTxEncoder: Encoder[AugWalletTransaction] = AugWalletTransaction.jsonEncoder

  val settings: RESTApiSettings = ergoSettings.scorexSettings.restApi

  override val route: Route = (pathPrefix("wallet") & withAuth) {
    toStrictEntity(10.seconds) {
      getWalletStatusR ~
        balancesR ~
        unconfirmedBalanceR ~
        addressesR ~
        getTransactionR ~
        transactionsR ~
        unspentBoxesR ~
        boxesR ~
        generateTransactionR ~
        sendPaymentTransactionR ~
        sendTransactionR ~
        initWalletR ~
        restoreWalletR ~
        unlockWalletR ~
        lockWalletR ~
        deriveKeyR ~
        deriveNextKeyR ~
        updateChangeAddressR
    }
  } ~ pathPrefix("wallet") {
    signTransactionR
  }

  private val password: Directive1[String] = entity(as[Json]).flatMap { p =>
    p.hcursor.downField("pass").as[String]
      .fold(_ => reject, s => provide(s))
  }

  private val derivationPath: Directive1[String] = entity(as[Json]).flatMap { p =>
    p.hcursor.downField("derivationPath").as[String]
      .fold(_ => reject, s => provide(s))
  }

  private val restoreRequest: Directive1[(String, String, Option[String])] = entity(as[Json]).flatMap { p =>
    p.hcursor.downField("pass").as[String]
      .flatMap(pass => p.hcursor.downField("mnemonic").as[String]
        .flatMap(mnemo => p.hcursor.downField("mnemonicPass").as[Option[String]]
          .map(mnemoPassOpt => (pass, mnemo, mnemoPassOpt))
        )
      )
      .fold(_ => reject, s => provide(s))
  }

  private val initRequest: Directive1[(String, Option[String])] = entity(as[Json]).flatMap { p =>
    p.hcursor.downField("pass").as[String]
      .flatMap(pass => p.hcursor.downField("mnemonicPass").as[Option[String]]
        .map(mnemoPassOpt => (pass, mnemoPassOpt))
      )
      .fold(_ => reject, s => provide(s))
  }

  private val txParams: Directive[(Int, Int, Int, Int)] = parameters(
    "minInclusionHeight".as[Int] ? 0,
    "maxInclusionHeight".as[Int] ? Int.MaxValue,
    "minConfirmations".as[Int] ? 0,
    "maxConfirmations".as[Int] ? Int.MaxValue
  )

  private val boxParams: Directive[(Int, Int)] =
    parameters("minConfirmations".as[Int] ? 0, "minInclusionHeight".as[Int] ? 0)

  private val boxPredicate = { (bx: WalletBox, minConfNum: Int, minHeight: Int) =>
    bx.confirmationsNumOpt.getOrElse(0) >= minConfNum &&
      bx.trackedBox.inclusionHeightOpt.getOrElse(-1) >= minHeight
  }

  private val p2pkAddress: Directive1[P2PKAddress] = entity(as[Json])
    .flatMap {
      _.hcursor.downField("address").as[String]
        .flatMap { address =>
          addressEncoder.fromString(address).toEither
        } match {
        case Right(value: P2PKAddress) => provide(value)
        case _ => reject
      }
    }

  private def withFee(requests: Seq[TransactionGenerationRequest]): Seq[TransactionGenerationRequest] = {
    requests :+ PaymentRequest(Pay2SAddress(ergoSettings.chainSettings.monetary.feeProposition),
      ergoSettings.walletSettings.defaultTransactionFee, Seq.empty, Map.empty)
  }

  private def withWalletOp[T](op: ErgoWalletReader => Future[T])(toRoute: T => Route): Route = {
    onSuccess((readersHolder ? GetReaders).mapTo[Readers].flatMap(r => op(r.w)))(toRoute)
  }

  private def withWallet[T: Encoder](op: ErgoWalletReader => Future[T]): Route = {
    withWalletOp(op)(ApiResponse.apply[T])
  }

<<<<<<< HEAD
  private def generateTransaction(requests: Seq[TransactionGenerationRequest], inputsRaw: Seq[String]): Route = {
    withWalletOp(_.generateTransaction(requests, inputsRaw)) {
=======
  private def generateTransactionAndProcess(requests: Seq[TransactionRequest],
                                            inputsRaw: Seq[String],
                                            dataInputsRaw: Seq[String],
                                            processFn: ErgoTransaction => Route): Route = {
    withWalletOp(_.generateTransaction(requests, inputsRaw, dataInputsRaw)) {
>>>>>>> f2e753f9
      case Failure(e) => BadRequest(s"Bad request $requests. ${Option(e.getMessage).getOrElse(e.toString)}")
      case Success(tx) => processFn(tx)
    }
  }

<<<<<<< HEAD
  private def sendTransaction(requests: Seq[TransactionGenerationRequest], inputsRaw: Seq[String]): Route = {
    withWalletOp(_.generateTransaction(requests, inputsRaw)) {
      case Failure(e) =>
        BadRequest(s"Bad request $requests. ${Option(e.getMessage).getOrElse(e.toString)}")
      case Success(tx) =>
        nodeViewActorRef ! LocallyGeneratedTransaction[ErgoTransaction](tx)
        ApiResponse(tx.id)
    }
=======
  private def generateTransaction(requests: Seq[TransactionRequest],
                                  inputsRaw: Seq[String],
                                  dataInputsRaw: Seq[String]): Route = {
    generateTransactionAndProcess(requests, inputsRaw, dataInputsRaw, tx => ApiResponse(tx))
>>>>>>> f2e753f9
  }

  private def sendTransaction(requests: Seq[TransactionRequest],
                              inputsRaw: Seq[String],
                              dataInputsRaw: Seq[String]): Route = {
    generateTransactionAndProcess(requests, inputsRaw, dataInputsRaw, {tx =>
      nodeViewActorRef ! LocallyGeneratedTransaction[ErgoTransaction](tx)
      ApiResponse(tx.id)
    })
  }

  def sendTransactionR: Route =
    (path("transaction" / "send") & post & entity(as[RequestsHolder])){ holder =>
      sendTransaction(holder.withFee, holder.inputsRaw, holder.dataInputsRaw)
    }

  def generateTransactionR: Route =
    (path("transaction" / "generate") & post & entity(as[RequestsHolder])){ holder =>
      generateTransaction(holder.withFee, holder.inputsRaw, holder.dataInputsRaw)
    }

  def signTransactionR: Route = (path("transaction" / "signWithSecretsGiven")
    & post & entity(as[TransactionSigningRequest])) { tsr =>

    val tx = tsr.utx
    val secrets = (tsr.dlogs ++ tsr.dhts).map(ExternalSecret.apply)

    def signWithReaders(r: Readers): Future[Try[ErgoTransaction]] = {
      if (tsr.inputs.isDefined) {
        val boxesToSpend = tsr.inputs.get
          .flatMap(in => Base16.decode(in).flatMap(ErgoBoxSerializer.parseBytesTry).toOption)
        val dataBoxes = tsr.dataInputs.getOrElse(Seq.empty)
          .flatMap(in => Base16.decode(in).flatMap(ErgoBoxSerializer.parseBytesTry).toOption)

        if (boxesToSpend.size == tx.inputs.size && dataBoxes.size == tx.dataInputs.size) {
          r.w.signTransaction(secrets, tx, boxesToSpend, dataBoxes)
        } else {
          Future(Failure(new Exception("Can't parse input boxes provided")))
        }
      } else {
        r.s match {
          case utxoSet: UtxoStateReader =>
            val boxesToSpend = tx.inputs.map(d => utxoSet.boxById(d.boxId).get)
            val dataBoxes = tx.dataInputs.map(d => utxoSet.boxById(d.boxId).get)
            r.w.signTransaction(secrets, tx, boxesToSpend, dataBoxes)
          case _ => Future(Failure(new Exception("No input boxes provided, and no UTXO set to read them from")))
        }
      }
    }

    onSuccess {
      (readersHolder ? GetReaders)
        .mapTo[Readers]
        .flatMap(r => signWithReaders(r))
    } {
      _.fold(
        e => BadRequest(s"Malformed request: ${e.getMessage}"),
        tx => ApiResponse(tx.asJson)
      )
    }
  }

  def sendPaymentTransactionR: Route = (path("payment" / "send") & post
    & entity(as[Seq[PaymentRequest]])) { requests =>
    sendTransaction(withFee(requests), Seq.empty, Seq.empty)
  }

  def balancesR: Route = (path("balances") & get) {
    withWallet(_.confirmedBalances)
  }

  def getWalletStatusR: Route = (path("status") & get) {
    withWalletOp(_.getLockStatus) { case (isInit, isUnlocked) =>
      ApiResponse(
        Json.obj(
          "isInitialized" -> isInit.asJson,
          "isUnlocked" -> isUnlocked.asJson
        )
      )
    }
  }

  def unconfirmedBalanceR: Route = (path("balances" / "withUnconfirmed") & get) {
    withWallet(_.balancesWithUnconfirmed)
  }

  def addressesR: Route = (path("addresses") & get) {
    withWallet(_.trackedAddresses)
  }

  def unspentBoxesR: Route = (path("boxes" / "unspent") & get & boxParams) { (minConfNum, minHeight) =>
    withWallet {
      _.boxes(unspentOnly = true)
        .map {
          _.filter(boxPredicate(_, minConfNum, minHeight))
        }
    }
  }

  def boxesR: Route = (path("boxes") & get & boxParams) { (minConfNum, minHeight) =>
    withWallet {
      _.boxes()
        .map {
          _.filter(boxPredicate(_, minConfNum, minHeight))
        }
    }
  }

  def transactionsR: Route = (path("transactions") & get & txParams) {
    case (minHeight, maxHeight, minConfNum, maxConfNum) =>
      withWallet {
        _.transactions
          .map {
            _.filter(tx =>
              tx.wtx.inclusionHeight >= minHeight && tx.wtx.inclusionHeight <= maxHeight &&
                tx.numConfirmations >= minConfNum && tx.numConfirmations <= maxConfNum
            )
          }
      }
  }

  def getTransactionR: Route = (path("transactionById") & modifierIdGet & get) { id =>
    withWalletOp(_.transactionById(id)) {
      _.fold[Route](NotExists)(tx => ApiResponse(tx.asJson))
    }
  }

  def initWalletR: Route = (path("init") & post & initRequest) {
    case (pass, mnemonicPassOpt) =>
      withWalletOp(_.initWallet(pass, mnemonicPassOpt)) {
        _.fold(
          e => BadRequest(e.getMessage),
          mnemonic => ApiResponse(Json.obj("mnemonic" -> mnemonic.asJson))
        )
      }
  }

  def restoreWalletR: Route = (path("restore") & post & restoreRequest) {
    case (pass, mnemo, mnemoPassOpt) =>
      withWalletOp(_.restoreWallet(pass, mnemo, mnemoPassOpt)) {
        _.fold(
          e => BadRequest(e.getMessage),
          _ => ApiResponse.toRoute(ApiResponse.OK)
        )
      }
  }

  def unlockWalletR: Route = (path("unlock") & post & password) { pass =>
    withWalletOp(_.unlockWallet(pass)) {
      _.fold(
        e => BadRequest(e.getMessage),
        _ => ApiResponse.toRoute(ApiResponse.OK)
      )
    }
  }

  def lockWalletR: Route = (path("lock") & get) {
    withWallet { w =>
      w.lockWallet()
      Future.successful(())
    }
  }

  def deriveKeyR: Route = (path("deriveKey") & post & derivationPath) { path =>
    withWalletOp(_.deriveKey(path)) {
      _.fold(
        e => BadRequest(e.getMessage),
        address => ApiResponse(Json.obj("address" -> address.toString.asJson))
      )
    }
  }

  def deriveNextKeyR: Route = (path("deriveNextKey") & get) {
    withWalletOp(_.deriveNextKey) {
      _.fold(
        e => BadRequest(e.getMessage),
        x => ApiResponse(
          Json.obj(
            "derivationPath" -> x._1.encoded.asJson,
            "address" -> x._2.toString.asJson
          )
        )
      )
    }
  }

  def updateChangeAddressR: Route = (path("updateChangeAddress") & post & p2pkAddress) { p2pk =>
    withWallet { w =>
      w.updateChangeAddress(p2pk)
      Future.successful(())
    }
  }

}<|MERGE_RESOLUTION|>--- conflicted
+++ resolved
@@ -126,39 +126,23 @@
     withWalletOp(op)(ApiResponse.apply[T])
   }
 
-<<<<<<< HEAD
-  private def generateTransaction(requests: Seq[TransactionGenerationRequest], inputsRaw: Seq[String]): Route = {
-    withWalletOp(_.generateTransaction(requests, inputsRaw)) {
-=======
-  private def generateTransactionAndProcess(requests: Seq[TransactionRequest],
+  private def generateTransactionAndProcess(requests: Seq[TransactionGenerationRequest],
                                             inputsRaw: Seq[String],
                                             dataInputsRaw: Seq[String],
                                             processFn: ErgoTransaction => Route): Route = {
     withWalletOp(_.generateTransaction(requests, inputsRaw, dataInputsRaw)) {
->>>>>>> f2e753f9
       case Failure(e) => BadRequest(s"Bad request $requests. ${Option(e.getMessage).getOrElse(e.toString)}")
       case Success(tx) => processFn(tx)
     }
   }
 
-<<<<<<< HEAD
-  private def sendTransaction(requests: Seq[TransactionGenerationRequest], inputsRaw: Seq[String]): Route = {
-    withWalletOp(_.generateTransaction(requests, inputsRaw)) {
-      case Failure(e) =>
-        BadRequest(s"Bad request $requests. ${Option(e.getMessage).getOrElse(e.toString)}")
-      case Success(tx) =>
-        nodeViewActorRef ! LocallyGeneratedTransaction[ErgoTransaction](tx)
-        ApiResponse(tx.id)
-    }
-=======
-  private def generateTransaction(requests: Seq[TransactionRequest],
+  private def generateTransaction(requests: Seq[TransactionGenerationRequest],
                                   inputsRaw: Seq[String],
                                   dataInputsRaw: Seq[String]): Route = {
     generateTransactionAndProcess(requests, inputsRaw, dataInputsRaw, tx => ApiResponse(tx))
->>>>>>> f2e753f9
-  }
-
-  private def sendTransaction(requests: Seq[TransactionRequest],
+  }
+
+  private def sendTransaction(requests: Seq[TransactionGenerationRequest],
                               inputsRaw: Seq[String],
                               dataInputsRaw: Seq[String]): Route = {
     generateTransactionAndProcess(requests, inputsRaw, dataInputsRaw, {tx =>
