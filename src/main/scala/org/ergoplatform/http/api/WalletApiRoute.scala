package org.ergoplatform.http.api

import akka.actor.{ActorRef, ActorRefFactory}
import akka.http.scaladsl.server.{Directive, Directive1, Route}
import io.circe.syntax._
import io.circe.{Encoder, Json}
import org.ergoplatform._
<<<<<<< HEAD
import org.ergoplatform.modifiers.mempool.ErgoTransaction
=======
import org.ergoplatform.modifiers.mempool.{ErgoBoxSerializer, ErgoTransaction}
import org.ergoplatform.nodeView.ErgoReadersHolder.{GetReaders, Readers}
import org.ergoplatform.nodeView.state.UtxoStateReader
>>>>>>> f4914bd6
import org.ergoplatform.nodeView.wallet._
import org.ergoplatform.nodeView.wallet.requests._
import org.ergoplatform.settings.ErgoSettings
import scorex.core.NodeViewHolder.ReceivableMessages.LocallyGeneratedTransaction
import scorex.core.api.http.ApiError.{BadRequest, NotExists}
import scorex.core.api.http.ApiResponse
import scorex.core.settings.RESTApiSettings
import scorex.util.encode.Base16

import scala.concurrent.Future
import scala.concurrent.duration._
import scala.util.{Failure, Success, Try}

case class WalletApiRoute(readersHolder: ActorRef, nodeViewActorRef: ActorRef, ergoSettings: ErgoSettings)
                         (implicit val context: ActorRefFactory) extends WalletApiOperations with ApiCodecs {

  implicit val paymentRequestDecoder: PaymentRequestDecoder = new PaymentRequestDecoder(ergoSettings)
  implicit val assetIssueRequestDecoder: AssetIssueRequestDecoder = new AssetIssueRequestDecoder(ergoSettings)
  implicit val requestsHolderDecoder: RequestsHolderDecoder = new RequestsHolderDecoder(ergoSettings)
  implicit val addressEncoder: ErgoAddressEncoder = ErgoAddressEncoder(ergoSettings.chainSettings.addressPrefix)
  implicit val addressJsonEncoder: Encoder[ErgoAddress] = paymentRequestDecoder.addressEncoders.encoder
  implicit val walletTxEncoder: Encoder[AugWalletTransaction] = AugWalletTransaction.jsonEncoder

  val settings: RESTApiSettings = ergoSettings.scorexSettings.restApi

  override val route: Route = (pathPrefix("wallet") & withAuth) {
    toStrictEntity(10.seconds) {
      getWalletStatusR ~
        balancesR ~
        unconfirmedBalanceR ~
        addressesR ~
        getTransactionR ~
        transactionsR ~
        unspentBoxesR ~
        boxesR ~
        generateTransactionR ~
        sendPaymentTransactionR ~
        sendTransactionR ~
        initWalletR ~
        restoreWalletR ~
        unlockWalletR ~
        lockWalletR ~
        deriveKeyR ~
        deriveNextKeyR ~
        updateChangeAddressR ~
        signTransactionR
    }
  }

  private val password: Directive1[String] = entity(as[Json]).flatMap { p =>
    p.hcursor.downField("pass").as[String]
      .fold(_ => reject, s => provide(s))
  }

  private val derivationPath: Directive1[String] = entity(as[Json]).flatMap { p =>
    p.hcursor.downField("derivationPath").as[String]
      .fold(_ => reject, s => provide(s))
  }

  private val restoreRequest: Directive1[(String, String, Option[String])] = entity(as[Json]).flatMap { p =>
    p.hcursor.downField("pass").as[String]
      .flatMap(pass => p.hcursor.downField("mnemonic").as[String]
        .flatMap(mnemo => p.hcursor.downField("mnemonicPass").as[Option[String]]
          .map(mnemoPassOpt => (pass, mnemo, mnemoPassOpt))
        )
      )
      .fold(_ => reject, s => provide(s))
  }

  private val initRequest: Directive1[(String, Option[String])] = entity(as[Json]).flatMap { p =>
    p.hcursor.downField("pass").as[String]
      .flatMap(pass => p.hcursor.downField("mnemonicPass").as[Option[String]]
        .map(mnemoPassOpt => (pass, mnemoPassOpt))
      )
      .fold(_ => reject, s => provide(s))
  }

  private val txParams: Directive[(Int, Int, Int, Int)] = parameters(
    "minInclusionHeight".as[Int] ? 0,
    "maxInclusionHeight".as[Int] ? Int.MaxValue,
    "minConfirmations".as[Int] ? 0,
    "maxConfirmations".as[Int] ? Int.MaxValue
  )

  private val p2pkAddress: Directive1[P2PKAddress] = entity(as[Json])
    .flatMap {
      _.hcursor.downField("address").as[String]
        .flatMap { address =>
          addressEncoder.fromString(address).toEither
        } match {
        case Right(value: P2PKAddress) => provide(value)
        case _ => reject
      }
    }

  private def withFee(requests: Seq[TransactionGenerationRequest]): Seq[TransactionGenerationRequest] = {
    requests :+ PaymentRequest(Pay2SAddress(ergoSettings.chainSettings.monetary.feeProposition),
      ergoSettings.walletSettings.defaultTransactionFee, Seq.empty, Map.empty)
  }

<<<<<<< HEAD
  private def generateTransaction(requests: Seq[TransactionRequest], inputsRaw: Seq[String]): Route = {
    withWalletOp(_.generateTransaction(requests, inputsRaw)) {
=======
  private def withWalletOp[T](op: ErgoWalletReader => Future[T])(toRoute: T => Route): Route = {
    onSuccess((readersHolder ? GetReaders).mapTo[Readers].flatMap(r => op(r.w)))(toRoute)
  }

  private def withWallet[T: Encoder](op: ErgoWalletReader => Future[T]): Route = {
    withWalletOp(op)(ApiResponse.apply[T])
  }

  private def generateTransactionAndProcess(requests: Seq[TransactionGenerationRequest],
                                            inputsRaw: Seq[String],
                                            dataInputsRaw: Seq[String],
                                            processFn: ErgoTransaction => Route): Route = {
    withWalletOp(_.generateTransaction(requests, inputsRaw, dataInputsRaw)) {
>>>>>>> f4914bd6
      case Failure(e) => BadRequest(s"Bad request $requests. ${Option(e.getMessage).getOrElse(e.toString)}")
      case Success(tx) => processFn(tx)
    }
  }

  private def generateTransaction(requests: Seq[TransactionGenerationRequest],
                                  inputsRaw: Seq[String],
                                  dataInputsRaw: Seq[String]): Route = {
    generateTransactionAndProcess(requests, inputsRaw, dataInputsRaw, tx => ApiResponse(tx))
  }

  private def sendTransaction(requests: Seq[TransactionGenerationRequest],
                              inputsRaw: Seq[String],
                              dataInputsRaw: Seq[String]): Route = {
    generateTransactionAndProcess(requests, inputsRaw, dataInputsRaw, {tx =>
      nodeViewActorRef ! LocallyGeneratedTransaction[ErgoTransaction](tx)
      ApiResponse(tx.id)
    })
  }

  def sendTransactionR: Route =
    (path("transaction" / "send") & post & entity(as[RequestsHolder])){ holder =>
      sendTransaction(holder.withFee, holder.inputsRaw, holder.dataInputsRaw)
    }

  def generateTransactionR: Route =
    (path("transaction" / "generate") & post & entity(as[RequestsHolder])){ holder =>
      generateTransaction(holder.withFee, holder.inputsRaw, holder.dataInputsRaw)
    }

  def signTransactionR: Route = (path("transaction" / "sign")
    & post & entity(as[TransactionSigningRequest])) { tsr =>

    val tx = tsr.utx
    val secrets = (tsr.dlogs ++ tsr.dhts).map(ExternalSecret.apply)

    def signWithReaders(r: Readers): Future[Try[ErgoTransaction]] = {
      if (tsr.inputs.isDefined) {
        val boxesToSpend = tsr.inputs.get
          .flatMap(in => Base16.decode(in).flatMap(ErgoBoxSerializer.parseBytesTry).toOption)
        val dataBoxes = tsr.dataInputs.getOrElse(Seq.empty)
          .flatMap(in => Base16.decode(in).flatMap(ErgoBoxSerializer.parseBytesTry).toOption)

        if (boxesToSpend.size == tx.inputs.size && dataBoxes.size == tx.dataInputs.size) {
          r.w.signTransaction(secrets, tx, boxesToSpend, dataBoxes)
        } else {
          Future(Failure(new Exception("Can't parse input boxes provided")))
        }
      } else {
        r.s match {
          case utxoSet: UtxoStateReader =>
            val boxesToSpend = tx.inputs.map(d => utxoSet.boxById(d.boxId).get)
            val dataBoxes = tx.dataInputs.map(d => utxoSet.boxById(d.boxId).get)
            r.w.signTransaction(secrets, tx, boxesToSpend, dataBoxes)
          case _ => Future(Failure(new Exception("No input boxes provided, and no UTXO set to read them from")))
        }
      }
    }

    onSuccess {
      (readersHolder ? GetReaders)
        .mapTo[Readers]
        .flatMap(r => signWithReaders(r))
    } {
      _.fold(
        e => BadRequest(s"Malformed request: ${e.getMessage}"),
        tx => ApiResponse(tx.asJson)
      )
    }
  }

  def sendPaymentTransactionR: Route = (path("payment" / "send") & post
    & entity(as[Seq[PaymentRequest]])) { requests =>
    sendTransaction(withFee(requests), Seq.empty, Seq.empty)
  }

  def balancesR: Route = (path("balances") & get) {
    withWallet(_.confirmedBalances)
  }

  def getWalletStatusR: Route = (path("status") & get) {
    withWalletOp(_.getWalletStatus) { walletStatus =>
      ApiResponse(
        Json.obj(
<<<<<<< HEAD
          "isInitialized" -> walletStatus.initialized.asJson,
          "isUnlocked" -> walletStatus.unlocked.asJson,
          "changeAddress" -> walletStatus.changeAddress.map(_.toString()).getOrElse("").asJson
=======
          "isInitialized" -> isInit.asJson,
          "isUnlocked" -> isUnlocked.asJson
>>>>>>> f4914bd6
        )
      )
    }
  }

  def unconfirmedBalanceR: Route = (path("balances" / "withUnconfirmed") & get) {
    withWallet(_.balancesWithUnconfirmed)
  }

  def addressesR: Route = (path("addresses") & get) {
    withWallet(_.publicKeys(0, Int.MaxValue): Future[Seq[ErgoAddress]])
  }

  def unspentBoxesR: Route = (path("boxes" / "unspent") & get & boxParams) { (minConfNum, minHeight) =>
    withWallet {
      _.walletBoxes(unspentOnly = true)
        .map {
          _.filter(boxPredicate(_, minConfNum, minHeight))
        }
    }
  }

  def boxesR: Route = (path("boxes") & get & boxParams) { (minConfNum, minHeight) =>
    withWallet {
      _.walletBoxes()
        .map {
          _.filter(boxPredicate(_, minConfNum, minHeight))
        }
    }
  }

  def transactionsR: Route = (path("transactions") & get & txParams) {
    case (minHeight, maxHeight, minConfNum, maxConfNum) =>
      withWallet {
        _.transactions
          .map {
            _.filter(tx =>
              tx.wtx.inclusionHeight >= minHeight && tx.wtx.inclusionHeight <= maxHeight &&
                tx.numConfirmations >= minConfNum && tx.numConfirmations <= maxConfNum
            )
          }
      }
  }

  def getTransactionR: Route = (path("transactionById") & modifierIdGet & get) { id =>
    withWalletOp(_.transactionById(id)) {
      _.fold[Route](NotExists)(tx => ApiResponse(tx.asJson))
    }
  }

  def initWalletR: Route = (path("init") & post & initRequest) {
    case (pass, mnemonicPassOpt) =>
      withWalletOp(_.initWallet(pass, mnemonicPassOpt)) {
        _.fold(
          e => BadRequest(e.getMessage),
          mnemonic => ApiResponse(Json.obj("mnemonic" -> mnemonic.asJson))
        )
      }
  }

  def restoreWalletR: Route = (path("restore") & post & restoreRequest) {
    case (pass, mnemo, mnemoPassOpt) =>
      withWalletOp(_.restoreWallet(pass, mnemo, mnemoPassOpt)) {
        _.fold(
          e => BadRequest(e.getMessage),
          _ => ApiResponse.toRoute(ApiResponse.OK)
        )
      }
  }

  def unlockWalletR: Route = (path("unlock") & post & password) { pass =>
    withWalletOp(_.unlockWallet(pass)) {
      _.fold(
        e => BadRequest(e.getMessage),
        _ => ApiResponse.toRoute(ApiResponse.OK)
      )
    }
  }

  def lockWalletR: Route = (path("lock") & get) {
    withWallet { w =>
      w.lockWallet()
      Future.successful(())
    }
  }

  def deriveKeyR: Route = (path("deriveKey") & post & derivationPath) { path =>
    withWalletOp(_.deriveKey(path)) {
      _.fold(
        e => BadRequest(e.getMessage),
        address => ApiResponse(Json.obj("address" -> address.toString.asJson))
      )
    }
  }

  def deriveNextKeyR: Route = (path("deriveNextKey") & get) {
    withWalletOp(_.deriveNextKey) {
      _.fold(
        e => BadRequest(e.getMessage),
        x => ApiResponse(
          Json.obj(
            "derivationPath" -> x._1.encoded.asJson,
            "address" -> x._2.toString.asJson
          )
        )
      )
    }
  }

  def updateChangeAddressR: Route = (path("updateChangeAddress") & post & p2pkAddress) { p2pk =>
    withWallet { w =>
      w.updateChangeAddress(p2pk)
      Future.successful(())
    }
  }

}<|MERGE_RESOLUTION|>--- conflicted
+++ resolved
@@ -2,16 +2,13 @@
 
 import akka.actor.{ActorRef, ActorRefFactory}
 import akka.http.scaladsl.server.{Directive, Directive1, Route}
+import akka.pattern.ask
 import io.circe.syntax._
 import io.circe.{Encoder, Json}
 import org.ergoplatform._
-<<<<<<< HEAD
-import org.ergoplatform.modifiers.mempool.ErgoTransaction
-=======
 import org.ergoplatform.modifiers.mempool.{ErgoBoxSerializer, ErgoTransaction}
 import org.ergoplatform.nodeView.ErgoReadersHolder.{GetReaders, Readers}
 import org.ergoplatform.nodeView.state.UtxoStateReader
->>>>>>> f4914bd6
 import org.ergoplatform.nodeView.wallet._
 import org.ergoplatform.nodeView.wallet.requests._
 import org.ergoplatform.settings.ErgoSettings
@@ -112,24 +109,11 @@
       ergoSettings.walletSettings.defaultTransactionFee, Seq.empty, Map.empty)
   }
 
-<<<<<<< HEAD
-  private def generateTransaction(requests: Seq[TransactionRequest], inputsRaw: Seq[String]): Route = {
-    withWalletOp(_.generateTransaction(requests, inputsRaw)) {
-=======
-  private def withWalletOp[T](op: ErgoWalletReader => Future[T])(toRoute: T => Route): Route = {
-    onSuccess((readersHolder ? GetReaders).mapTo[Readers].flatMap(r => op(r.w)))(toRoute)
-  }
-
-  private def withWallet[T: Encoder](op: ErgoWalletReader => Future[T]): Route = {
-    withWalletOp(op)(ApiResponse.apply[T])
-  }
-
   private def generateTransactionAndProcess(requests: Seq[TransactionGenerationRequest],
                                             inputsRaw: Seq[String],
                                             dataInputsRaw: Seq[String],
                                             processFn: ErgoTransaction => Route): Route = {
     withWalletOp(_.generateTransaction(requests, inputsRaw, dataInputsRaw)) {
->>>>>>> f4914bd6
       case Failure(e) => BadRequest(s"Bad request $requests. ${Option(e.getMessage).getOrElse(e.toString)}")
       case Success(tx) => processFn(tx)
     }
@@ -214,14 +198,9 @@
     withWalletOp(_.getWalletStatus) { walletStatus =>
       ApiResponse(
         Json.obj(
-<<<<<<< HEAD
           "isInitialized" -> walletStatus.initialized.asJson,
           "isUnlocked" -> walletStatus.unlocked.asJson,
           "changeAddress" -> walletStatus.changeAddress.map(_.toString()).getOrElse("").asJson
-=======
-          "isInitialized" -> isInit.asJson,
-          "isUnlocked" -> isUnlocked.asJson
->>>>>>> f4914bd6
         )
       )
     }
