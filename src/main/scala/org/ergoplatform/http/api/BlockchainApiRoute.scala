--- conflicted
+++ resolved
@@ -231,15 +231,6 @@
     }
   }
 
-<<<<<<< HEAD
-  private def getBoxesByAddressUnspentR: Route = (post & pathPrefix("box" / "unspent" / "byAddress") & ergoAddress & paging & sortDir & unconfirmed) { (address, offset, limit, dir, unconfirmed) =>
-    if(limit > MaxItems) {
-      BadRequest(s"No more than $MaxItems boxes can be requested")
-    }else if(dir == SortDirection.INVALID) {
-      BadRequest("Invalid parameter for sort direction, valid values are 'ASC' and 'DESC'")
-    }else {
-      ApiResponse(getBoxesByErgoTreeUnspent(address.script, offset, limit, dir, unconfirmed))
-=======
   private def getBoxesByAddressR: Route = (post & pathPrefix("box" / "byAddress") & ergoAddress & paging) { (address, offset, limit) =>
     validateAndGetBoxesByAddress(address, offset, limit)
   }
@@ -266,7 +257,6 @@
       BadRequest("Invalid parameter for sort direction, valid values are \"ASC\" and \"DESC\"")
     } else {
       ApiResponse(getBoxesByAddressUnspent(address, offset, limit, dir))
->>>>>>> dbe903aa
     }
   }
 
