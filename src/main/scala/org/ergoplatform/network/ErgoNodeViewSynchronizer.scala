--- conflicted
+++ resolved
@@ -80,16 +80,8 @@
   protected val requestModifierSpec = new RequestModifierSpec(networkSettings.maxInvObjects)
   protected val modifiersSpec = new ModifiersSpec(networkSettings.maxPacketSize)
 
-<<<<<<< HEAD
   private val minModifiersPerBucket = 20 // minimum of persistent modifiers (excl. headers) to download by single peer
   private val maxModifiersPerBucket = 50 // maximum of persistent modifiers (excl. headers) to download by single peer
-=======
-  protected val deliveryTracker: DeliveryTracker =
-    DeliveryTracker.empty(context.system, deliveryTimeout, maxDeliveryChecks, self, settings)
-
-  private val minModifiersPerBucket = 16 // minimum of persistent modifiers (excl. headers) to download by single peer
-  private val maxModifiersPerBucket = 32 // maximum of persistent modifiers (excl. headers) to download by single peer
->>>>>>> 11562563
 
   private val minHeadersPerBucket = 50 // minimum of headers to download by single peer
   private val maxHeadersPerBucket = 400 // maximum of headers to download by single peer
