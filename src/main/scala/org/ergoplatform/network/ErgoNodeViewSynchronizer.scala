package org.ergoplatform.network

import akka.actor.SupervisorStrategy.{Restart, Stop}

import java.net.InetSocketAddress
import akka.actor.{Actor, ActorInitializationException, ActorKilledException, ActorRef, ActorRefFactory, DeathPactException, OneForOneStrategy, Props}
import org.ergoplatform.modifiers.history.ADProofs
import org.ergoplatform.modifiers.history.header.Header
import org.ergoplatform.modifiers.mempool.ErgoTransaction
import org.ergoplatform.modifiers.{ErgoFullBlock, BlockSection}
import org.ergoplatform.nodeView.history.{ErgoSyncInfoV1, ErgoSyncInfoV2}
import org.ergoplatform.nodeView.history._
import org.ergoplatform.network.ErgoNodeViewSynchronizer.{CheckModifiersToDownload, PeerSyncState}
import org.ergoplatform.nodeView.ErgoNodeViewHolder.BlockAppliedTransactions
import org.ergoplatform.nodeView.history.{ErgoHistory, ErgoSyncInfo, ErgoSyncInfoMessageSpec}
import org.ergoplatform.nodeView.mempool.{ErgoMemPool, ErgoMemPoolReader}
import org.ergoplatform.settings.{Constants, ErgoSettings}
import org.ergoplatform.nodeView.ErgoNodeViewHolder.ReceivableMessages.{ChainIsHealthy, ChainIsStuck, GetNodeViewChanges, IsChainHealthy, ModifiersFromRemote, TransactionsFromRemote}
import org.ergoplatform.nodeView.ErgoNodeViewHolder._
import scorex.core.app.Version
import scorex.core.consensus.History.{Equal, Fork, Nonsense, Older, Unknown, Younger}
import scorex.core.consensus.{HistoryReader, SyncInfo}
import scorex.core.network.ModifiersStatus.Requested
import scorex.core.{ModifierTypeId, NodeViewModifier, PersistentNodeViewModifier, idsToString}
import scorex.core.network.NetworkController.ReceivableMessages.{PenalizePeer, RegisterMessageSpecs}
import org.ergoplatform.network.ErgoNodeViewSynchronizer.ReceivableMessages._
import org.ergoplatform.nodeView.state.{ErgoStateReader, StateType}
import scorex.core.network.message.{InvSpec, MessageSpec, ModifiersSpec, RequestModifierSpec}
import scorex.core.network._
import scorex.core.network.NetworkController.ReceivableMessages.SendToNetwork
import scorex.core.network.message.{InvData, Message, ModifiersData}
import scorex.core.network.{ConnectedPeer, ModifiersStatus, SendToPeer, SendToPeers}
import scorex.core.serialization.ScorexSerializer
import scorex.core.settings.NetworkSettings
import scorex.core.transaction.{MempoolReader, Transaction}
import scorex.core.utils.{NetworkTimeProvider, ScorexEncoding}
import scorex.core.validation.MalformedModifierError
import scorex.util.{ModifierId, ScorexLogging}
import scorex.core.network.DeliveryTracker
import scorex.core.network.peer.PenaltyType
import scorex.core.transaction.state.TransactionValidation.TooHighCostError
import scorex.core.transaction.wallet.VaultReader

import scala.annotation.tailrec
import scala.collection.mutable
import scala.concurrent.ExecutionContext
import scala.concurrent.duration._
import scala.util.{Failure, Success}

/**
  * Tweaks on top of Scorex' NodeViewSynchronizer made to optimize Ergo network
  */
class ErgoNodeViewSynchronizer(networkControllerRef: ActorRef,
                               viewHolderRef: ActorRef,
                               syncInfoSpec: ErgoSyncInfoMessageSpec.type,
                               settings: ErgoSettings,
                               timeProvider: NetworkTimeProvider,
                               syncTracker: ErgoSyncTracker,
                               deliveryTracker: DeliveryTracker
                              )(implicit ex: ExecutionContext)
  extends Actor with Synchronizer with ScorexLogging with ScorexEncoding {

  override val supervisorStrategy: OneForOneStrategy = OneForOneStrategy(
    maxNrOfRetries = 10,
    withinTimeRange = 1.minute) {
    case _: ActorKilledException => Stop
    case _: DeathPactException => Stop
    case e: ActorInitializationException =>
      log.warn(s"Stopping actor due to : $e")
      Stop
    case e: Exception =>
      log.warn(s"Restarting actor due to : $e")
      Restart
  }

  private var syncInfoV1CacheByHeadersHeight: Option[(Int, ErgoSyncInfoV1)] = Option.empty

  private var syncInfoV2CacheByHeadersHeight: Option[(Int, ErgoSyncInfoV2)] = Option.empty

  private val networkSettings: NetworkSettings = settings.scorexSettings.network

  protected val deliveryTimeout: FiniteDuration = networkSettings.deliveryTimeout

  protected val invSpec = new InvSpec(networkSettings.maxInvObjects)
  protected val requestModifierSpec = new RequestModifierSpec(networkSettings.maxInvObjects)
  protected val modifiersSpec = new ModifiersSpec(networkSettings.maxPacketSize)

  private val minModifiersPerBucket = 8 // minimum of persistent modifiers (excl. headers) to download by single peer
  private val maxModifiersPerBucket = 12 // maximum of persistent modifiers (excl. headers) to download by single peer

  private val minHeadersPerBucket = 50 // minimum of headers to download by single peer
  private val maxHeadersPerBucket = 400 // maximum of headers to download by single peer

  // It could be the case that adversarial peers are sending sync messages to the node to cause
  // resource exhaustion. To prevent it, we do not answer on sync message, if previous one was sent
  // no more than `GlobalSyncLockTime` milliseconds ago. There's also per-peer limit `PerPeerSyncLockTime`
  private val GlobalSyncLockTime = 50
  private val PerPeerSyncLockTime = 100

  /**
    * Register periodic events
    */
  override def preStart(): Unit = {
    // subscribe for history and mempool changes
    viewHolderRef ! GetNodeViewChanges(history = true, state = false, vault = false, mempool = true)

    val toDownloadCheckInterval = networkSettings.syncInterval

    // register as a handler for synchronization-specific types of messages
    val messageSpecs: Seq[MessageSpec[_]] = Seq(invSpec, requestModifierSpec, modifiersSpec, syncInfoSpec)
    networkControllerRef ! RegisterMessageSpecs(messageSpecs, self)

    // register as a listener for peers got connected (handshaked) or disconnected
    context.system.eventStream.subscribe(self, classOf[HandshakedPeer])
    context.system.eventStream.subscribe(self, classOf[DisconnectedPeer])

    // subscribe for all the node view holder events involving modifiers and transactions
    context.system.eventStream.subscribe(self, classOf[ChangedHistory[ErgoHistoryReader]])
    context.system.eventStream.subscribe(self, classOf[ChangedMempool[ErgoMemPoolReader]])
    context.system.eventStream.subscribe(self, classOf[ModificationOutcome])
    context.system.eventStream.subscribe(self, classOf[DownloadRequest])
    context.system.eventStream.subscribe(self, classOf[BlockAppliedTransactions])
    context.system.eventStream.subscribe(self, classOf[ModifiersRemovedFromCache])

    context.system.scheduler.scheduleAtFixedRate(toDownloadCheckInterval, toDownloadCheckInterval, self, CheckModifiersToDownload)

    val interval = networkSettings.syncInterval
    context.system.scheduler.scheduleWithFixedDelay(2.seconds, interval, self, SendLocalSyncInfo)

    val healthCheckDelay = settings.nodeSettings.acceptableChainUpdateDelay
    val healthCheckRate = settings.nodeSettings.acceptableChainUpdateDelay / 3
    context.system.scheduler.scheduleAtFixedRate(healthCheckDelay, healthCheckRate, viewHolderRef, IsChainHealthy)(ex, self)
  }

  protected def broadcastModifierInv(m: NodeViewModifier): Unit = {
    val msg = Message(invSpec, Right(InvData(m.modifierTypeId, Seq(m.id))), None)
    networkControllerRef ! SendToNetwork(msg, Broadcast)
  }

  /**
    * Check whether block section (modifier) with identifier `id` is not stored locally
    * (in history database available via `historyReader` interface, or delivery tracker cache, thus
    * downloading of the modifier is needed.
    */
  private def downloadRequired(historyReader: ErgoHistory)(modifierTypeId: ModifierTypeId, id: ModifierId): Boolean = {
    deliveryTracker.status(id, modifierTypeId, Array(historyReader)) == ModifiersStatus.Unknown
  }

  /** Get V1 sync info from cache or load it from history and add to cache */
  private def getV1SyncInfo(history: ErgoHistory): ErgoSyncInfoV1 = {
    val headersHeight = history.headersHeight
    syncInfoV1CacheByHeadersHeight
      .collect { case (height, syncInfo) if height == headersHeight => syncInfo }
      .getOrElse {
        val v1SyncInfo = history.syncInfoV1
        syncInfoV1CacheByHeadersHeight = Some(headersHeight -> v1SyncInfo)
        v1SyncInfo
      }
  }

  /** Get V2 sync info from cache or load it from history and add to cache */
  private def getV2SyncInfo(history: ErgoHistory, full: Boolean): ErgoSyncInfoV2 = {
    val headersHeight = history.headersHeight
    syncInfoV2CacheByHeadersHeight
      .collect { case (height, syncInfo) if height == headersHeight => syncInfo }
      .getOrElse {
        val v2SyncInfo = history.syncInfoV2(full)
        syncInfoV2CacheByHeadersHeight = Some(headersHeight -> v2SyncInfo)
        v2SyncInfo
      }
  }

  /**
    * Whether neighbour peer `remote` supports sync protocol V2.
    */
  def syncV2Supported(remote: ConnectedPeer): Boolean = {
    // If neighbour version is >= 4.0.16, the neighbour supports sync V2
    val syncV2Version = Version(4, 0, 16)
    remote.peerInfo.exists(_.peerSpec.protocolVersion >= syncV2Version)
  }

  /**
    * Send synchronization statuses to neighbour peers
    *
    * The method sends sync messages to whether peers not received sync from the node for
    * some time (see syncStatusRefreshStable / syncStatusRefreshStable settings),
    * or peers with Unknown / Fork / Older statuses.
    *
    * Method sends V1/V2 sync messages based on neighbour version.
    *
    */
  protected def sendSync(history: ErgoHistory): Unit = {
    val peers = syncTracker.peersToSyncWith()
    val (peersV2, peersV1) = peers.partition(p => syncV2Supported(p))
    log.debug(s"Syncing with ${peersV1.size} peers via sync v1, ${peersV2.size} peers via sync v2")
    if (peersV1.nonEmpty) {
      val msg = Message(syncInfoSpec, Right(getV1SyncInfo(history)), None)
      networkControllerRef ! SendToNetwork(msg, SendToPeers(peersV1))
    }
    if (peersV2.nonEmpty) {
      //todo: send only last header to peers which are equal or younger
      val v2SyncInfo = getV2SyncInfo(history, full = true)
      networkControllerRef ! SendToNetwork(Message(syncInfoSpec, Right(v2SyncInfo), None), SendToPeers(peersV2))
    }
  }

  /**
    * Send sync message to a concrete peer. Used in [[processSync]] and [[processSyncV2]] methods.
    */
  protected def sendSyncToPeer(remote: ConnectedPeer, sync: ErgoSyncInfo): Unit = {
    if (sync.nonEmpty) {
      syncTracker.updateLastSyncSentTime(remote)
      networkControllerRef ! SendToNetwork(Message(syncInfoSpec, Right(sync), None), SendToPeer(remote))
    }
  }

  // Send history extension to the (less developed) peer 'remote' which does not have it.
  def sendExtension(remote: ConnectedPeer,
                    ext: Seq[(ModifierTypeId, ModifierId)]): Unit =
    ext.groupBy(_._1).mapValues(_.map(_._2)).foreach {
      case (mid, mods) =>
        networkControllerRef ! SendToNetwork(Message(invSpec, Right(InvData(mid, mods)), None), SendToPeer(remote))
    }

  var globalSyncGot = 0L
  /**
    * Process sync message `syncInfo` got from neighbour peer `remote`
    */
  protected def processSync(hr: ErgoHistory, syncInfo: ErgoSyncInfo, remote: ConnectedPeer): Unit = {
    val newGlobal = timeProvider.time()
    val globalDiff = newGlobal - globalSyncGot

    if(globalDiff > GlobalSyncLockTime) {
      globalSyncGot = newGlobal

      val diff = syncTracker.updateLastSyncGetTime(remote)
      if (diff > PerPeerSyncLockTime) {
        // process sync if sent in more than 200 ms after previous sync
        log.debug(s"Processing sync from $remote")
        syncInfo match {
          case syncV1: ErgoSyncInfoV1 => processSyncV1(hr, syncV1, remote)
          case syncV2: ErgoSyncInfoV2 => processSyncV2(hr, syncV2, remote)
        }
      } else {
        log.debug(s"Spammy sync detected from $remote")
      }
    } else {
      log.debug("Global sync violation")
    }
  }

  /**
    * Processing sync V1 message `syncInfo` got from neighbour peer `remote`
    */
  protected def processSyncV1(hr: ErgoHistory, syncInfo: ErgoSyncInfoV1, remote: ConnectedPeer): Unit = {
    val comparison = hr.compare(syncInfo)
    log.debug(s"Comparison with $remote having starting points ${syncInfo.lastHeaderIds}. " +
      s"Comparison result is $comparison.")

    val oldStatus = syncTracker.getStatus(remote).getOrElse(Unknown)
    val status = comparison
    syncTracker.updateStatus(remote, status, height = None)

    status match {
      case Unknown =>
        // we do not know what to send to a peer with unknown status
        log.debug(s"Peer status is still unknown for $remote")
      case Nonsense =>
        // we do not know what to send to a peer with such status
        log.debug(s"Got nonsense status for $remote")
      case Younger | Fork =>
        // send extension (up to 400 header ids) to a peer which chain is less developed or forked
        val ext = hr.continuationIds(syncInfo, size = 400)
        if (ext.isEmpty) log.warn("Extension is empty while comparison is younger")
        log.debug(s"Sending extension of length ${ext.length}")
        log.debug(s"Extension ids: ${idsToString(ext)}")
        sendExtension(remote, ext)
      case Older =>
        // asking headers from older peers
        val ids = syncInfo.lastHeaderIds.reverse
        val headerIds = ids.takeWhile(hId => !hr.isInBestChain(hId))
        if (headerIds.nonEmpty) {
          val maxHeadersToDownload = deliveryTracker.headersToDownload
          log.debug(s"Requesting $maxHeadersToDownload headers from older peers after getting sync info from $remote")
          requestDownload(
            maxHeadersToDownload,
            minHeadersPerBucket,
            maxHeadersPerBucket
          )(Option(getPeersForDownloadingHeaders(remote))) { howManyPerType =>
            val modifierIds =
              headerIds
                .reverse
                .filter(mid => downloadRequired(hr)(Header.modifierTypeId, mid))
                .take(howManyPerType)
            Map(Header.modifierTypeId -> modifierIds)
          }
        }
      case Equal =>
        // does nothing for `Equal`
        log.debug(s"$remote has equal header-chain")
    }

    if ((oldStatus != status) || syncTracker.notSyncedOrOutdated(remote) || status == Older || status == Fork) {
      val ownSyncInfo = getV1SyncInfo(hr)
      sendSyncToPeer(remote, ownSyncInfo)
    }
  }

  /**
    * Processing sync V2 message `syncInfo` got from neighbour peer `remote` (supporting sync v2)
    */
  protected def processSyncV2(hr: ErgoHistory, syncInfo: ErgoSyncInfoV2, remote: ConnectedPeer): Unit = {
    val oldStatus = syncTracker.getStatus(remote).getOrElse(Unknown)
    val status = hr.compare(syncInfo)
    syncTracker.updateStatus(remote, status, syncInfo.height)

    log.debug(s"Comparison with $remote having starting points ${syncInfo.lastHeaders}. " +
      s"Comparison result is $status.")

    status match {
      case Unknown =>
        // we do not know what to send to a peer with unknown status
        log.info(s"Peer status is still unknown for $remote")

      case Nonsense =>
        // Shouldn't be the case for sync V2
        log.warn(s"Got nonsense status in v2 for $remote")

      case Younger =>
        // send extension (up to 400 header ids) to a peer which chain is less developed
        val ext = hr.continuationIds(syncInfo, size = 400)
        if (ext.isEmpty) log.warn("Extension is empty while comparison is younger")
        log.debug(s"Sending extension of length ${ext.length} to younger peer $remote")
        log.debug(s"Extension ids: ${idsToString(ext)}")
        sendExtension(remote, ext)

      case Fork =>
        // send extension (up to 400 header ids) to a peer which chain is forked
        val ext = hr.continuationIds(syncInfo, size = 400)
        if (ext.isEmpty) log.warn("Extension is empty while comparison is fork")
        log.debug(s"Sending extension of length ${ext.length} to forked peer $remote")
        log.debug(s"Extension ids: ${idsToString(ext)}")
        sendExtension(remote, ext)

      case Older =>
        log.debug(s"Peer $remote is older, its height ${syncInfo.height}")

      case Equal =>
        // does nothing for `Equal`
        log.debug(s"$remote has equal header-chain")
    }

    if ((oldStatus != status) || syncTracker.notSyncedOrOutdated(remote) || status == Older || status == Fork) {
      val ownSyncInfo = getV2SyncInfo(hr, full = true)
      sendSyncToPeer(remote, ownSyncInfo)
    }
  }

  /**
    * Headers should be downloaded from an Older node, it is triggered by received sync message from an older node
    * @param callingPeer that can be used to download headers, it must be Older
    * @return available peers to download headers from together with the state/origin of the peer
    */
  private def getPeersForDownloadingHeaders(callingPeer: ConnectedPeer): (PeerSyncState, Iterable[ConnectedPeer]) = {
    syncTracker.peersByStatus
      .get(Older)
      .map(PeerSyncState.Older -> _)
      .getOrElse(PeerSyncState.OlderCalling -> Array(callingPeer))
  }

  /**
    * Other persistent modifiers besides headers should be downloaded from either Older or Equal node, with fallback to Unknown or Fork
    * @return available peers to download persistent modifiers from together with the state/origin of the peer
    */
  private def getPeersForDownloadingBlocks: Option[(PeerSyncState, Iterable[ConnectedPeer])] = {
    val peersByStatus = syncTracker.peersByStatus
    Option(peersByStatus.getOrElse(Older, mutable.WrappedArray.empty) ++ peersByStatus.getOrElse(Equal, mutable.WrappedArray.empty))
      .filter(_.nonEmpty)
      .map(PeerSyncState.OlderOrEqual -> _)
      .orElse {
        Option(peersByStatus.getOrElse(Unknown, mutable.WrappedArray.empty) ++ peersByStatus.getOrElse(Fork, mutable.WrappedArray.empty))
          .filter(_.nonEmpty)
          .map(PeerSyncState.UnknownOrFork -> _)
      }.map { case (syncState, peers) =>
        val peersFiltered =
          if (settings.nodeSettings.stateType == StateType.Digest) {
            // 4.0.21.1 allows for downloading ADProofs that are too big in block at 667614
            val requiredVersion = Version(4, 0, 22)
            peers.filter { cp =>
              val version = cp.peerInfo.map(_.peerSpec.protocolVersion).getOrElse(Version.initial)
              version.compare(requiredVersion) >= 0
            }
          } else {
            // filter out peers of 4.0.17 or 4.0.18 version as they are delivering broken modifiers
            peers.filterNot { cp =>
              val version = cp.peerInfo.map(_.peerSpec.protocolVersion).getOrElse(Version.initial)
              version == Version.v4017 || version == Version.v4018
            }
          }
        syncState -> peersFiltered
      }
  }

  /**
    * Modifier download method that is given min/max constraints for modifiers to download from peers.
    * It sends requests for modifiers to given peers in optimally sized batches.
    * @param maxModifiers maximum modifiers to download
    * @param minModifiersPerBucket minimum modifiers to download per bucket
    * @param maxModifiersPerBucket maximum modifiers to download per bucket
    * @param getPeersOpt optionally get peers to download from, all peers have the same PeerSyncState
    * @param fetchMax function that fetches modifiers, it is passed how many of them tops
    */
  protected def requestDownload(maxModifiers: Int, minModifiersPerBucket: Int, maxModifiersPerBucket: Int)
                               (getPeersOpt: => Option[(PeerSyncState, Iterable[ConnectedPeer])])
                               (fetchMax: Int => Map[ModifierTypeId, Seq[ModifierId]]): Unit =
    getPeersOpt
      .foreach { case (peerStatus, peers) =>
        val modifiersByBucket = ElementPartitioner.distribute(peers, maxModifiers, minModifiersPerBucket, maxModifiersPerBucket)(fetchMax)
        // collect and log useful downloading progress information, don't worry it does not run frequently
        modifiersByBucket.headOption.foreach { _ =>
          modifiersByBucket
            .groupBy(_._1._2)
            .mapValues(_.map(_._2.size))
            .map { case (modType, batchSizes) =>
              s"Downloading from $peerStatus peers : type[$modType] of ${batchSizes.size} batches each of ~ size: ${batchSizes.take(2).max}"
            }.foreach(log.info(_))
        }
        // bucket represents a peer and a modifierType as we cannot send mixed types to a peer
        modifiersByBucket.foreach { case ((peer, modifierTypeId), modifierIds) =>
          deliveryTracker.setRequested(modifierIds, modifierTypeId, Some(peer)) { deliveryCheck =>
            context.system.scheduler.scheduleOnce(deliveryTimeout, self, deliveryCheck)
          }
          val msg = Message(requestModifierSpec, Right(InvData(modifierTypeId, modifierIds)), None)
          networkControllerRef ! SendToNetwork(msg, SendToPeer(peer))
        }
      }

  /**
    * Logic to process block parts got from another peer.
    * Filter out non-requested block parts (with a penalty to spamming peer),
    * parse block parts and send valid modifiers to NodeViewHolder
    */
  protected def modifiersFromRemote(
                                     hr: ErgoHistory,
                                     data: ModifiersData,
                                     remote: ConnectedPeer,
                                     blockAppliedTxsCache: FixedSizeApproximateCacheQueue): Unit = {
    val typeId = data.typeId
    val modifiers = data.modifiers
    log.info(s"Got ${modifiers.size} modifiers of type $typeId from remote connected peer: ${remote.connectionId}")
    log.debug("Modifier ids: " + modifiers.keys)

    // filter out non-requested modifiers
    val requestedModifiers = processSpam(remote, typeId, modifiers, blockAppliedTxsCache)

    Constants.modifierSerializers.get(typeId) match {
      case Some(serializer: ScorexSerializer[ErgoTransaction]@unchecked) if typeId == Transaction.ModifierTypeId =>
        // parse all transactions and send them to node view holder
        val parsed: Iterable[ErgoTransaction] = parseModifiers(requestedModifiers, typeId, serializer, remote)
        viewHolderRef ! TransactionsFromRemote(parsed)

      case Some(serializer: ScorexSerializer[BlockSection]@unchecked) =>
        // parse all modifiers and put them to modifiers cache
<<<<<<< HEAD
        val parsed: Iterable[BlockSection] = parseModifiers(requestedModifiers, serializer, remote)
=======
        val parsed: Iterable[ErgoPersistentModifier] = parseModifiers(requestedModifiers, typeId, serializer, remote)
>>>>>>> 866e6bf2
        val valid = parsed.filter(validateAndSetStatus(hr, remote, _))
        if (valid.nonEmpty) {
          viewHolderRef ! ModifiersFromRemote(valid)

          // send sync message to the peer to get new headers quickly
          if (valid.head.isInstanceOf[Header]) {
            val syncInfo = if (syncV2Supported(remote)) {
              getV2SyncInfo(hr, full = false)
            } else {
              getV1SyncInfo(hr)
            }
            sendSyncToPeer(remote, syncInfo)
          }
        }
      case _ =>
        log.error(s"Undefined serializer for modifier of type $typeId")
    }
  }

  /**
    *
    * Parse modifiers using specified serializer, check that its id is equal to the declared one,
    * penalize misbehaving peer for every incorrect modifier,
    * call deliveryTracker.onReceive() for every correct modifier to update its status
    *
    * @return collection of parsed modifiers
    */
  def parseModifiers[M <: NodeViewModifier](modifiers: Map[ModifierId, Array[Byte]],
                                            typeId: ModifierTypeId,
                                            serializer: ScorexSerializer[M],
                                            remote: ConnectedPeer): Iterable[M] = {
    modifiers.flatMap { case (id, bytes) =>
      if (typeId == Transaction.ModifierTypeId && bytes.length > settings.nodeSettings.maxTransactionSize) {
        penalizeMisbehavingPeer(remote)
        log.warn(s"Transaction size ${bytes.length} from ${remote.toString} exceeds limit ${settings.nodeSettings.maxTransactionSize}")
        None
      } else {
        serializer.parseBytesTry(bytes) match {
          case Success(mod) if id == mod.id =>
            Some(mod)
          case _ =>
            // Penalize peer and do nothing - it will be switched to correct state on CheckDelivery
            penalizeMisbehavingPeer(remote)
            log.warn(s"Failed to parse modifier with declared id ${encoder.encodeId(id)} from ${remote.toString}")
            None
        }
      }
    }
  }

  /**
    *
    * Get modifiers from remote peer, filter out spam modifiers and penalize peer for spam
    *
    * @return ids and bytes of modifiers that were requested by our node
    */
  def processSpam(remote: ConnectedPeer,
                  typeId: ModifierTypeId,
                  modifiers: Map[ModifierId, Array[Byte]],
                  blockAppliedTxsCache: FixedSizeApproximateCacheQueue): Map[ModifierId, Array[Byte]] = {
    val modifiersByStatus =
      modifiers
        .groupBy { case (id, _) => deliveryTracker.status(id, typeId, Seq.empty) }
        .view.force

    val spam = modifiersByStatus.filterKeys(_ != Requested)

    if (spam.nonEmpty) {
      if (typeId == Transaction.ModifierTypeId) {
        // penalize a peer for sending TXs that have been already applied to a block
        val spammyTxs = modifiers.filterKeys(blockAppliedTxsCache.mightContain)
        if (spammyTxs.nonEmpty) {
          log.info(s"Got spammy transactions: $spammyTxs")
          penalizeSpammingPeer(remote)
        }
      } else {
        spam.foreach { case (status, mods) =>
          log.info(s"Spam attempt: non-requested modifiers of type $typeId and status $status " +
            s"with ${mods.size} ids sent by peer $remote")
        }
        penalizeSpammingPeer(remote)
      }
    }
    modifiersByStatus.getOrElse(Requested, Map.empty)
  }

  /**
    * Object ids coming from other node.
    * Filter out modifier ids that are already in process (requested, received or applied),
    * request unknown ids from peer and set this ids to requested state.
    */
  protected def processInv(hr: ErgoHistory,
                           mp: ErgoMemPool,
                           invData: InvData,
                           peer: ConnectedPeer,
                           blockAppliedTxsCache: FixedSizeApproximateCacheQueue): Unit = {
    val modifierTypeId = invData.typeId
    val newModifierIds = modifierTypeId match {
      case Transaction.ModifierTypeId =>
        // We download transactions only if the node is not needed for externally provided proofs
        // (so having UTXO set, and the chain is synced
        if (!settings.nodeSettings.stateType.requireProofs &&
          hr.isHeadersChainSynced &&
          hr.fullBlockHeight == hr.headersHeight) {
          val unknownMods =
            invData.ids.filter(mid => deliveryTracker.status(mid, modifierTypeId, Seq(mp)) == ModifiersStatus.Unknown)
          // filter out transactions that were already applied to history
          val notApplied = unknownMods.filterNot(blockAppliedTxsCache.mightContain)
          log.info(s"Processing ${invData.ids.length} tx invs from $peer, " +
            s"${unknownMods.size} of them are unknown, requesting $notApplied")
          notApplied
        } else {
          Seq.empty
        }
      case _ =>
        log.info(s"Processing ${invData.ids.length} non-tx invs (of type $modifierTypeId) from $peer")
        invData.ids.filter(mid => deliveryTracker.status(mid, modifierTypeId, Seq(hr)) == ModifiersStatus.Unknown)
    }

    if (newModifierIds.nonEmpty) {
      log.debug(s"Going to request ${newModifierIds.length} modifiers of type $modifierTypeId from $peer")
      val msg = Message(requestModifierSpec, Right(InvData(modifierTypeId, newModifierIds)), None)
      peer.handlerRef ! msg
      deliveryTracker.setRequested(newModifierIds, modifierTypeId, Some(peer)) { deliveryCheck =>
        context.system.scheduler.scheduleOnce(deliveryTimeout, self, deliveryCheck)
      }
    }
  }

  /**
    * If our requested list is more than half empty, enforce to request more:
    * - headers, if our headers chain is not synced yet (by sending sync message)
    * - block sections, if our headers chain is synced
    */
  protected def requestMoreModifiers(historyReader: ErgoHistory): Unit = {
    if (historyReader.isHeadersChainSynced) {
      // our requested list is is half empty - request more missed modifiers
      self ! CheckModifiersToDownload
    } else {
      // headers chain is not synced yet, but our requested list is half empty - ask for more headers
      sendSync(historyReader)
    }
  }

  //other node asking for objects by their ids
  protected def modifiersReq(hr: ErgoHistory, mp: ErgoMemPool, invData: InvData, remote: ConnectedPeer): Unit = {
      val objs: Seq[(ModifierId, Array[Byte])] = invData.typeId match {
        case typeId: ModifierTypeId if typeId == Transaction.ModifierTypeId =>
          mp.getAll(invData.ids).map(tx => tx.id -> tx.bytes)
        case _: ModifierTypeId =>
          invData.ids.flatMap(id => hr.modifierBytesById(id).map(bytes => (id, bytes)))
      }

      log.whenDebugEnabled {
        log.debug(s"Requested ${invData.ids.length} modifiers ${idsToString(invData)}, " +
          s"sending ${objs.length} modifiers ${idsToString(invData.typeId, objs.map(_._1))} ")
      }

    @tailrec
    def sendByParts(mods: Seq[(ModifierId, Array[Byte])]): Unit = {
      var size = 5 //message type id + message size
      var batch = mods.takeWhile { case (_, modBytes) =>
        size += NodeViewModifier.ModifierIdSize + 4 + modBytes.length
        size < networkSettings.maxPacketSize
      }
      if (batch.isEmpty) {
        // send modifier anyway
        val ho = mods.headOption
        batch = ho.toSeq
        log.warn(s"Sending too big modifier ${ho.map(_._1)}, its size ${ho.map(_._2.length)}")
      }
      remote.handlerRef ! Message(modifiersSpec, Right(ModifiersData(invData.typeId, batch.toMap)), None)
      val remaining = mods.drop(batch.length)
      if (remaining.nonEmpty) {
        sendByParts(remaining)
      }
    }

    if (objs.nonEmpty) {
      sendByParts(objs)
    }
  }

  /**
    * Move `pmod` to `Invalid` if it is permanently invalid, to `Received` otherwise
    */
  @SuppressWarnings(Array("org.wartremover.warts.IsInstanceOf"))
  def validateAndSetStatus(hr: ErgoHistory, remote: ConnectedPeer, pmod: BlockSection): Boolean = {
    hr.applicableTry(pmod) match {
      case Failure(e) if e.isInstanceOf[MalformedModifierError] =>
        log.warn(s"Modifier ${pmod.encodedId} is permanently invalid", e)
        deliveryTracker.setInvalid(pmod.id, pmod.modifierTypeId)
        penalizeMisbehavingPeer(remote)
        false
      case _ =>
        deliveryTracker.setReceived(pmod.id, pmod.modifierTypeId, remote)
        true
    }
  }

  /**
    * Scheduler asking node view synchronizer to check whether requested modifiers have been delivered.
    * Do nothing, if modifier is already in a different state (it might be already received, applied, etc.),
    * wait for delivery until the number of checks exceeds the maximum if the peer sent `Inv` for this modifier
    * re-request modifier from a different random peer, if our node does not know a peer who have it
    */
  protected def checkDelivery: Receive = {
    case CheckDelivery(peerOpt, modifierTypeId, modifierId) =>
      if (deliveryTracker.status(modifierId, modifierTypeId, Seq.empty) == ModifiersStatus.Requested) {
        // If transaction not delivered on time, we just forget about it.
        // It could be removed from other peer's mempool, so no reason to penalize the peer.
        if (modifierTypeId == Transaction.ModifierTypeId) {
          deliveryTracker.clearStatusForModifier(modifierId, modifierTypeId, ModifiersStatus.Requested)
        } else {
          // A persistent modifier is not delivered on time.
          peerOpt match {
            case Some(peer) =>
              log.info(s"Peer ${peer.toString} has not delivered asked modifier $modifierTypeId : ${encoder.encodeId(modifierId)} on time")
              penalizeNonDeliveringPeer(peer)
              deliveryTracker.onStillWaiting(peer, modifierTypeId, modifierId) { deliveryCheck =>
                context.system.scheduler.scheduleOnce(deliveryTimeout, self, deliveryCheck)
              }
            case None =>
              // Random peer has not delivered modifier we need, ask another peer
              // We need this modifier - no limit for number of attempts
              log.info(s"Modifier $modifierTypeId : ${encoder.encodeId(modifierId)} has not delivered on time")
              deliveryTracker.setUnknown(modifierId, modifierTypeId)

              val sendingStrategy =
                if (modifierTypeId == ADProofs.modifierTypeId) {
                  getPeersForDownloadingBlocks
                    .map { case (_, peers) => SendToRandomFromChosen(peers.toSeq) }
                    .getOrElse(SendToRandom)
                } else {
                  SendToRandom
                }
              requestDownload(modifierTypeId, Seq(modifierId), sendingStrategy)
          }
        }
      }
  }


  /**
    * Our node needs modifiers of type `modifierTypeId` with ids `modifierIds`
    * but peer that can deliver it is unknown.
    * Request this modifier from random peer.
    */
  def requestDownload(modifierTypeId: ModifierTypeId, modifierIds: Seq[ModifierId], strategy: SendingStrategy = SendToRandom): Unit = {
    deliveryTracker.setRequested(modifierIds, modifierTypeId, None) { deliveryCheck =>
      context.system.scheduler.scheduleOnce(deliveryTimeout, self, deliveryCheck)
    }
    val msg = Message(requestModifierSpec, Right(InvData(modifierTypeId, modifierIds)), None)
    networkControllerRef ! SendToNetwork(msg, strategy)
  }

  def onDownloadRequest(historyReader: ErgoHistory): Receive = {
    case DownloadRequest(modifierTypeId: ModifierTypeId, modifierId: ModifierId) =>
      if (deliveryTracker.status(modifierId, modifierTypeId, Seq(historyReader)) == ModifiersStatus.Unknown) {
        requestDownload(modifierTypeId, Seq(modifierId))
      }
  }

  protected def penalizeNonDeliveringPeer(peer: ConnectedPeer): Unit = {
    networkControllerRef ! PenalizePeer(peer.connectionId.remoteAddress, PenaltyType.NonDeliveryPenalty)
  }

  protected def penalizeSpammingPeer(peer: ConnectedPeer): Unit = {
    networkControllerRef ! PenalizePeer(peer.connectionId.remoteAddress, PenaltyType.SpamPenalty)
  }

  protected def penalizeMisbehavingPeer(peer: ConnectedPeer): Unit = {
    networkControllerRef ! PenalizePeer(peer.connectionId.remoteAddress, PenaltyType.MisbehaviorPenalty)
  }

  protected def penalizeMaliciousPeer(peer: ConnectedPeer): Unit = {
    networkControllerRef ! PenalizePeer(peer.connectionId.remoteAddress, PenaltyType.PermanentPenalty)
  }

  protected def broadcastInvForNewModifier(mod: PersistentNodeViewModifier): Unit = {
    mod match {
      case fb: ErgoFullBlock if fb.header.isNew(timeProvider, 1.hour) => fb.toSeq.foreach(s => broadcastModifierInv(s))
      case _ =>
    }
  }

  protected def peerManagerEvents: Receive = {
    case HandshakedPeer(remote) =>
      syncTracker.updateStatus(remote, status = Unknown, height = None)

    case DisconnectedPeer(remote) =>
      syncTracker.clearStatus(remote)
  }

  protected def getLocalSyncInfo(historyReader: ErgoHistory): Receive = {
    case SendLocalSyncInfo =>
      sendSync(historyReader)
  }


  protected def processDataFromPeer(msgHandlers: PartialFunction[(MessageSpec[_], _, ConnectedPeer), Unit]): Receive = {
    case Message(spec, Left(msgBytes), Some(source)) => parseAndHandle(msgHandlers, spec, msgBytes, source)
  }

  protected def viewHolderEvents(historyReader: ErgoHistory, mempoolReader: ErgoMemPool, blockAppliedTxsCache: FixedSizeApproximateCacheQueue): Receive = {
    // Requests BlockSections with `Unknown` status that are defined by block headers but not downloaded yet.
    // Trying to keep size of requested queue equals to `desiredSizeOfExpectingQueue`.

    case CheckModifiersToDownload =>
      val maxModifiersToDownload = deliveryTracker.modifiersToDownload
      requestDownload(
        maxModifiersToDownload,
        minModifiersPerBucket,
        maxModifiersPerBucket
      )(getPeersForDownloadingBlocks) { howManyPerType =>
        historyReader.nextModifiersToDownload(howManyPerType, downloadRequired(historyReader))
      }

    // If new enough semantically valid ErgoFullBlock was applied, send inv for block header and all its sections
    case SemanticallySuccessfulModifier(mod) =>
      broadcastInvForNewModifier(mod)

    case SuccessfulTransaction(tx) =>
      deliveryTracker.setHeld(tx.id, Transaction.ModifierTypeId)
      broadcastModifierInv(tx)

    case FailedTransaction(id, error, immediateFailure) =>
      if (immediateFailure) {
        // penalize sender only in case transaction was invalidated at first validation.
        deliveryTracker.setInvalid(id, Transaction.ModifierTypeId).foreach { peer =>
          error match {
            case TooHighCostError(_) =>
              log.info(s"Penalize spamming peer $peer for too costly transaction $id")
              penalizeSpammingPeer(peer)
            case _ =>
              penalizeMisbehavingPeer(peer)
          }
        }
      }

    case SyntacticallySuccessfulModifier(mod) =>
      deliveryTracker.setHeld(mod.id, mod.modifierTypeId)

    case RecoverableFailedModification(mod, e) =>
      logger.debug(s"Setting recoverable failed modifier ${mod.id} as Unknown", e)
      deliveryTracker.setUnknown(mod.id, mod.modifierTypeId)

    case SyntacticallyFailedModification(mod, e) =>
      logger.debug(s"Invalidating syntactically failed modifier ${mod.id}", e)
      deliveryTracker.setInvalid(mod.id, mod.modifierTypeId).foreach(penalizeMisbehavingPeer)

    case SemanticallyFailedModification(mod, e) =>
      logger.debug(s"Invalidating semantically failed modifier ${mod.id}", e)
      deliveryTracker.setInvalid(mod.id, mod.modifierTypeId).foreach(penalizeMisbehavingPeer)

    case ChangedHistory(newHistoryReader: ErgoHistory) =>
      context.become(initialized(newHistoryReader, mempoolReader, blockAppliedTxsCache))

    case ChangedMempool(newMempoolReader: ErgoMemPool) =>
      context.become(initialized(historyReader, newMempoolReader, blockAppliedTxsCache))

<<<<<<< HEAD
    case ModifiersProcessingResult(_: Seq[BlockSection], cleared: Seq[BlockSection]) =>
=======
    case ModifiersRemovedFromCache(cleared: Seq[ErgoPersistentModifier]) =>
>>>>>>> 866e6bf2
      // stop processing for cleared modifiers
      // applied modifiers state was already changed at `SyntacticallySuccessfulModifier`
      cleared.foreach(m => deliveryTracker.setUnknown(m.id, m.modifierTypeId))
      requestMoreModifiers(historyReader)

    case BlockAppliedTransactions(transactionIds: Seq[ModifierId]) =>
      // We collect applied TXs to history in order to avoid banning peers that sent these afterwards
      logger.debug("Caching applied transactions")
      context.become(initialized(historyReader, mempoolReader, blockAppliedTxsCache.putAll(transactionIds)))

    case ChainIsHealthy =>
      // good news
      logger.debug("Chain is good")

    case ChainIsStuck(error) =>
      log.warn(s"Chain is stuck! $error\nDelivery tracker State:\n$deliveryTracker\nSync tracker state:\n$syncTracker")
      deliveryTracker.reset()
  }

  /** get handlers of messages coming from peers */
  private def msgHandlers(hr: ErgoHistory,
                          mp: ErgoMemPool,
                          blockAppliedTxsCache: FixedSizeApproximateCacheQueue
                         ): PartialFunction[(MessageSpec[_], _, ConnectedPeer), Unit] = {
    case (_: ErgoSyncInfoMessageSpec.type @unchecked, data: ErgoSyncInfo @unchecked, remote) =>
      processSync(hr, data, remote)
    case (_: InvSpec, data: InvData, remote) =>
      processInv(hr, mp, data, remote, blockAppliedTxsCache)
    case (_: RequestModifierSpec, data: InvData, remote) =>
      modifiersReq(hr, mp, data, remote)
    case (_: ModifiersSpec, data: ModifiersData, remote) =>
      modifiersFromRemote(hr, data, remote, blockAppliedTxsCache)
  }

  def initialized(hr: ErgoHistory, mp: ErgoMemPool, blockAppliedTxsCache: FixedSizeApproximateCacheQueue): PartialFunction[Any, Unit] = {
    processDataFromPeer(msgHandlers(hr, mp, blockAppliedTxsCache)) orElse
      onDownloadRequest(hr) orElse
      getLocalSyncInfo(hr) orElse
      viewHolderEvents(hr, mp, blockAppliedTxsCache) orElse
      peerManagerEvents orElse
      checkDelivery orElse {
      case a: Any => log.error("Strange input: " + a)
    }
  }

  /** Wait until both historyReader and mempoolReader instances are received so actor can be operational */
  def initializing(hr: Option[ErgoHistory], mp: Option[ErgoMemPool], blockAppliedTxsCache: FixedSizeApproximateCacheQueue): PartialFunction[Any, Unit] = {
    case ChangedHistory(historyReader: ErgoHistory) =>
      mp match {
        case Some(mempoolReader) =>
          context.become(initialized(historyReader, mempoolReader, blockAppliedTxsCache))
        case _ =>
          context.become(initializing(Option(historyReader), mp, blockAppliedTxsCache))
      }
    case ChangedMempool(mempoolReader: ErgoMemPool) =>
      hr match {
        case Some(historyReader) =>
          context.become(initialized(historyReader, mempoolReader, blockAppliedTxsCache))
        case _ =>
          context.become(initializing(hr, Option(mempoolReader), blockAppliedTxsCache))
      }
    case msg =>
      // Actor not initialized yet, scheduling message until it is
      context.system.scheduler.scheduleOnce(1.second, self, msg)
  }

  override def receive: Receive = initializing(None, None, FixedSizeApproximateCacheQueue.empty(cacheQueueSize = 5))

}

object ErgoNodeViewSynchronizer {

  def props(networkControllerRef: ActorRef,
            viewHolderRef: ActorRef,
            syncInfoSpec: ErgoSyncInfoMessageSpec.type,
            settings: ErgoSettings,
            timeProvider: NetworkTimeProvider,
            syncTracker: ErgoSyncTracker,
            deliveryTracker: DeliveryTracker)
           (implicit ex: ExecutionContext): Props =
    Props(new ErgoNodeViewSynchronizer(networkControllerRef, viewHolderRef, syncInfoSpec, settings,
      timeProvider, syncTracker, deliveryTracker))

  def apply(networkControllerRef: ActorRef,
            viewHolderRef: ActorRef,
            syncInfoSpec: ErgoSyncInfoMessageSpec.type,
            settings: ErgoSettings,
            timeProvider: NetworkTimeProvider,
            syncTracker: ErgoSyncTracker,
            deliveryTracker: DeliveryTracker)
           (implicit context: ActorRefFactory, ex: ExecutionContext): ActorRef =
    context.actorOf(props(networkControllerRef, viewHolderRef, syncInfoSpec, settings, timeProvider, syncTracker, deliveryTracker))

  case object CheckModifiersToDownload

  object Events {

    trait NodeViewSynchronizerEvent

    case object NoBetterNeighbour extends NodeViewSynchronizerEvent

    case object BetterNeighbourAppeared extends NodeViewSynchronizerEvent

  }

  object ReceivableMessages {

    // getLocalSyncInfo messages
    case object SendLocalSyncInfo

    case class ResponseFromLocal(source: ConnectedPeer, modifierTypeId: ModifierTypeId, localObjects: Seq[(ModifierId, Array[Byte])])

    /**
      * Check delivery of modifier with type `modifierTypeId` and id `modifierId`.
      * `source` may be defined if we expect modifier from concrete peer or None if
      * we just need some modifier, but don't know who have it
      *
      */
    case class CheckDelivery(source: Option[ConnectedPeer],
                             modifierTypeId: ModifierTypeId,
                             modifierId: ModifierId)

    trait PeerManagerEvent

    case class HandshakedPeer(remote: ConnectedPeer) extends PeerManagerEvent

    case class DisconnectedPeer(remote: InetSocketAddress) extends PeerManagerEvent

    trait NodeViewHolderEvent

    trait NodeViewChange extends NodeViewHolderEvent

    case class ChangedHistory[HR <: HistoryReader[_ <: PersistentNodeViewModifier, _ <: SyncInfo]](reader: HR) extends NodeViewChange

    case class ChangedMempool[MR <: MempoolReader[_ <: Transaction]](mempool: MR) extends NodeViewChange

    case class ChangedVault[VR <: VaultReader](reader: VR) extends NodeViewChange

    case class ChangedState(reader: ErgoStateReader) extends NodeViewChange

    //todo: consider sending info on the rollback

    case object RollbackFailed extends NodeViewHolderEvent

<<<<<<< HEAD
    case class NewOpenSurface(newSurface: Seq[ModifierId]) extends NodeViewHolderEvent

    case class StartingPersistentModifierApplication(modifier: BlockSection) extends NodeViewHolderEvent
=======
    case class StartingPersistentModifierApplication(modifier: ErgoPersistentModifier) extends NodeViewHolderEvent
>>>>>>> 866e6bf2

    /**
      * After application of batch of modifiers from cache to History, NodeViewHolder sends this message,
      * which contains modifiers cleared from cache
      */
<<<<<<< HEAD
    case class ModifiersProcessingResult(applied: Seq[BlockSection], cleared: Seq[BlockSection])
=======
    case class ModifiersRemovedFromCache(cleared: Seq[ErgoPersistentModifier])
>>>>>>> 866e6bf2

    // hierarchy of events regarding modifiers application outcome
    trait ModificationOutcome extends NodeViewHolderEvent

    /**
      * @param immediateFailure - a flag indicating whether a transaction was invalid by the moment it was received.
      */
    case class FailedTransaction(transactionId: ModifierId, error: Throwable, immediateFailure: Boolean) extends ModificationOutcome

    case class SuccessfulTransaction(transaction: ErgoTransaction) extends ModificationOutcome

<<<<<<< HEAD
    case class SyntacticallyFailedModification(modifier: BlockSection, error: Throwable) extends ModificationOutcome
=======
    case class RecoverableFailedModification(modifier: ErgoPersistentModifier, error: Throwable) extends ModificationOutcome

    case class SyntacticallyFailedModification(modifier: ErgoPersistentModifier, error: Throwable) extends ModificationOutcome
>>>>>>> 866e6bf2

    case class SemanticallyFailedModification(modifier: BlockSection, error: Throwable) extends ModificationOutcome

    case class SyntacticallySuccessfulModifier(modifier: BlockSection) extends ModificationOutcome

    case class SemanticallySuccessfulModifier(modifier: BlockSection) extends ModificationOutcome

  }

  /** Alternative Peer Status dedicated only for peer syncing */
  sealed trait PeerSyncState
  object PeerSyncState {
    /** Peer for downloading headers must be older */
    case object Older extends PeerSyncState
    /** Peer downloading blocks can be older or equal */
    case object OlderOrEqual extends PeerSyncState
    /** Calling peer is always older */
    case object OlderCalling extends PeerSyncState
    /** Better Unknown or Fork than no peers */
    case object UnknownOrFork extends PeerSyncState
  }

}<|MERGE_RESOLUTION|>--- conflicted
+++ resolved
@@ -461,11 +461,7 @@
 
       case Some(serializer: ScorexSerializer[BlockSection]@unchecked) =>
         // parse all modifiers and put them to modifiers cache
-<<<<<<< HEAD
-        val parsed: Iterable[BlockSection] = parseModifiers(requestedModifiers, serializer, remote)
-=======
-        val parsed: Iterable[ErgoPersistentModifier] = parseModifiers(requestedModifiers, typeId, serializer, remote)
->>>>>>> 866e6bf2
+        val parsed: Iterable[BlockSection] = parseModifiers(requestedModifiers, typeId, serializer, remote)
         val valid = parsed.filter(validateAndSetStatus(hr, remote, _))
         if (valid.nonEmpty) {
           viewHolderRef ! ModifiersFromRemote(valid)
@@ -827,11 +823,7 @@
     case ChangedMempool(newMempoolReader: ErgoMemPool) =>
       context.become(initialized(historyReader, newMempoolReader, blockAppliedTxsCache))
 
-<<<<<<< HEAD
-    case ModifiersProcessingResult(_: Seq[BlockSection], cleared: Seq[BlockSection]) =>
-=======
-    case ModifiersRemovedFromCache(cleared: Seq[ErgoPersistentModifier]) =>
->>>>>>> 866e6bf2
+    case ModifiersRemovedFromCache(cleared: Seq[BlockSection]) =>
       // stop processing for cleared modifiers
       // applied modifiers state was already changed at `SyntacticallySuccessfulModifier`
       cleared.foreach(m => deliveryTracker.setUnknown(m.id, m.modifierTypeId))
@@ -976,23 +968,13 @@
 
     case object RollbackFailed extends NodeViewHolderEvent
 
-<<<<<<< HEAD
-    case class NewOpenSurface(newSurface: Seq[ModifierId]) extends NodeViewHolderEvent
-
     case class StartingPersistentModifierApplication(modifier: BlockSection) extends NodeViewHolderEvent
-=======
-    case class StartingPersistentModifierApplication(modifier: ErgoPersistentModifier) extends NodeViewHolderEvent
->>>>>>> 866e6bf2
 
     /**
       * After application of batch of modifiers from cache to History, NodeViewHolder sends this message,
       * which contains modifiers cleared from cache
       */
-<<<<<<< HEAD
-    case class ModifiersProcessingResult(applied: Seq[BlockSection], cleared: Seq[BlockSection])
-=======
-    case class ModifiersRemovedFromCache(cleared: Seq[ErgoPersistentModifier])
->>>>>>> 866e6bf2
+    case class ModifiersRemovedFromCache(cleared: Seq[BlockSection])
 
     // hierarchy of events regarding modifiers application outcome
     trait ModificationOutcome extends NodeViewHolderEvent
@@ -1004,13 +986,9 @@
 
     case class SuccessfulTransaction(transaction: ErgoTransaction) extends ModificationOutcome
 
-<<<<<<< HEAD
+    case class RecoverableFailedModification(modifier: BlockSection, error: Throwable) extends ModificationOutcome
+
     case class SyntacticallyFailedModification(modifier: BlockSection, error: Throwable) extends ModificationOutcome
-=======
-    case class RecoverableFailedModification(modifier: ErgoPersistentModifier, error: Throwable) extends ModificationOutcome
-
-    case class SyntacticallyFailedModification(modifier: ErgoPersistentModifier, error: Throwable) extends ModificationOutcome
->>>>>>> 866e6bf2
 
     case class SemanticallyFailedModification(modifier: BlockSection, error: Throwable) extends ModificationOutcome
 
