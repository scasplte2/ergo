package org.ergoplatform.network

import akka.actor.SupervisorStrategy.{Restart, Stop}
import akka.actor.{Actor, ActorInitializationException, ActorKilledException, ActorRef, ActorRefFactory, DeathPactException, OneForOneStrategy, Props}
import org.ergoplatform.modifiers.history.header.Header
import org.ergoplatform.modifiers.mempool.{ErgoTransaction, ErgoTransactionSerializer, UnconfirmedTransaction}
<<<<<<< HEAD
import org.ergoplatform.modifiers.{BlockSection, NetworkObjectTypeId, SnapshotsInfoTypeId, UtxoSnapshotChunkTypeId}
import org.ergoplatform.modifiers.history.popow.NipopowProof
=======
import org.ergoplatform.modifiers.{BlockSection, ManifestTypeId, NetworkObjectTypeId, SnapshotsInfoTypeId, UtxoSnapshotChunkTypeId}
>>>>>>> 20bfa813
import org.ergoplatform.nodeView.history.{ErgoSyncInfoV1, ErgoSyncInfoV2}
import org.ergoplatform.nodeView.history._
import ErgoNodeViewSynchronizer.{CheckModifiersToDownload, IncomingTxInfo, TransactionProcessingCacheRecord}
import org.ergoplatform.nodeView.ErgoNodeViewHolder.BlockAppliedTransactions
import org.ergoplatform.nodeView.history.{ErgoHistory, ErgoSyncInfo, ErgoSyncInfoMessageSpec}
import org.ergoplatform.nodeView.mempool.{ErgoMemPool, ErgoMemPoolReader}
import org.ergoplatform.settings.{Algos, Constants, ErgoSettings}
import org.ergoplatform.nodeView.ErgoNodeViewHolder.ReceivableMessages._
import org.ergoplatform.nodeView.ErgoNodeViewHolder.ReceivableMessages.{ChainIsHealthy, ChainIsStuck, GetNodeViewChanges, IsChainHealthy, ModifiersFromRemote}
import org.ergoplatform.nodeView.ErgoNodeViewHolder._
import scorex.core.consensus.{Equal, Fork, Nonsense, Older, Unknown, Younger}
import scorex.core.network.ModifiersStatus.Requested
import scorex.core.{NodeViewModifier, idsToString}
import scorex.core.network.NetworkController.ReceivableMessages.{PenalizePeer, SendToNetwork}
import org.ergoplatform.network.ErgoNodeViewSynchronizer.ReceivableMessages._
import org.ergoplatform.nodeView.state.{ErgoStateReader, SnapshotsInfo, UtxoSetSnapshotPersistence, UtxoStateReader}
import scorex.core.network.message._
import org.ergoplatform.nodeView.wallet.ErgoWalletReader
import scorex.core.network.message.{InvSpec, MessageSpec, ModifiersSpec, RequestModifierSpec}
import scorex.core.network._
import scorex.core.network.{ConnectedPeer, ModifiersStatus, SendToPeer, SendToPeers}
import scorex.core.network.message.{InvData, Message, ModifiersData}
import scorex.core.settings.NetworkSettings
import scorex.core.utils.ScorexEncoding
import scorex.core.validation.MalformedModifierError
import scorex.util.{ModifierId, ScorexLogging}
import scorex.core.network.DeliveryTracker
import scorex.core.network.peer.PenaltyType
import scorex.core.transaction.state.TransactionValidation.TooHighCostError
import scorex.core.app.Version
import scorex.crypto.hash.Digest32
import org.ergoplatform.nodeView.state.UtxoState.{ManifestId, SubtreeId}
import org.ergoplatform.ErgoLikeContext.Height
import scorex.core.serialization.{ErgoSerializer, ManifestSerializer, SubtreeSerializer}
import scorex.crypto.authds.avltree.batch.VersionedLDBAVLStorage.splitDigest
import scala.annotation.tailrec
import scala.collection.mutable
import scala.concurrent.ExecutionContext
import scala.concurrent.duration._
import scala.util.{Failure, Random, Success}

/**
  * Contains most top-level logic for p2p networking, communicates with lower-level p2p code and other parts of the
  * client application
  */
class ErgoNodeViewSynchronizer(networkControllerRef: ActorRef,
                               viewHolderRef: ActorRef,
                               syncInfoSpec: ErgoSyncInfoMessageSpec.type,
                               settings: ErgoSettings,
                               syncTracker: ErgoSyncTracker,
                               deliveryTracker: DeliveryTracker)(implicit ex: ExecutionContext)
  extends Actor with Synchronizer with ScorexLogging with ScorexEncoding {

  type EncodedManifestId = ModifierId

  override val supervisorStrategy: OneForOneStrategy = OneForOneStrategy(
    maxNrOfRetries = 10,
    withinTimeRange = 1.minute) {
    case _: ActorKilledException => Stop
    case _: DeathPactException => Stop
    case e: ActorInitializationException =>
      log.warn(s"Stopping actor due to : $e")
      Stop
    case e: Exception =>
      log.warn(s"Restarting actor due to : $e")
      Restart
  }

  private val blockSectionsDownloadFilter = BlockSectionsDownloadFilter(settings.nodeSettings.stateType)

  private var syncInfoV1CacheByHeadersHeight: Option[(Int, ErgoSyncInfoV1)] = Option.empty

  private var syncInfoV2CacheByHeadersHeight: Option[(Int, ErgoSyncInfoV2)] = Option.empty

  private val networkSettings: NetworkSettings = settings.scorexSettings.network

  protected val deliveryTimeout: FiniteDuration = networkSettings.deliveryTimeout

  private val minModifiersPerBucket = 8 // minimum of persistent modifiers (excl. headers) to download by single peer
  private val maxModifiersPerBucket = 12 // maximum of persistent modifiers (excl. headers) to download by single peer

  private val minHeadersPerBucket = 50 // minimum of headers to download by single peer
  private val maxHeadersPerBucket = 400 // maximum of headers to download by single peer

  // It could be the case that adversarial peers are sending sync messages to the node to cause
  // resource exhaustion. To prevent it, we do not provide an answer for sync message, if previous one was sent
  // no more than `PerPeerSyncLockTime` milliseconds ago.
  private val PerPeerSyncLockTime = 100

  // when we got last modifier, both unconfirmed transactions and block sections count
  private var lastModifierGotTime: Long = 0

  /**
    * The node stops to accept transactions if declined table reaches this max size. It prevents spam attacks trying
    * to bloat the table (or exhaust node's CPU)
    */
  private val MaxDeclined = 1000

  /**
    * No more than this number of unparsed transactions can be cached
    */
  private val MaxProcessingTransactionsCacheSize = 50

  /**
    * Max cost of transactions we are going to process between blocks
    */
  private val MempoolCostPerBlock = 12000000

  /**
    * Max cost of per-peer transactions we are going to process between blocks
    */
  private val MempoolPeerCostPerBlock = 10000000

  /**
    * Currently max transaction cost is higher but will be eventually cut down to this value
    */
  private val OptimisticMaxTransactionCost = 2000000


  /**
    * Dictionary (tx id -> checking time), which is storing transactions declined by the mempool, as mempool is not
    * storing this information. We keep declined transactions in the dictionary for few blocks just, as declined
    * transaction could become acceptable with time
    */
  private val declined = mutable.TreeMap[ModifierId, Long]()

  /**
    * Counter which contains total cost of transactions entered mempool or rejected by it since last block processed.
    * Used to avoid sudden spikes in load, limiting transactions processing time and make it comparable to block's
    * processing time
    */
  private var interblockCost = IncomingTxInfo.empty()

  /**
    * Counter which contains per-peer total cost of transactions entered mempool or rejected by it since last block
    * processed.
    */
  private val perPeerCost = mutable.Map[ConnectedPeer, IncomingTxInfo]()

  /**
    * Cache which contains bytes of transactions we received but not parsed and processed yet
    */
  private val txProcessingCache = mutable.Map[ModifierId, TransactionProcessingCacheRecord]()

  /**
    * Variable which is caching height of last header which was extracted from sync info message
    */
  private var lastSyncHeaderApplied: Option[Int] = Option.empty

  /**
    * Timestamp of last CheckModifiersToDownload command processing, used to not to process it too extensively
    */
  private var lastCheckForModifiersToDownload: Long = 0L

  /**
    * How many block sections stored in processing queue, imprecise number as updated only when
    * this actor is getting data from view holder actor
    */
  private var modifiersCacheSize: Int = 0

  /**
    * UTXO set snapshot manifests found in the p2p are stored in this table. The table is cleared when a manifest
    * is found which available for downloading from at least min number of peers required (the min is provided in
    * ergo.node.utxo.p2pUtxoSnapshots setting)
    */
  private val availableManifests = mutable.Map[ModifierId, (Height, Seq[ConnectedPeer])]()

  /**
    * How many peers should have a utxo set snapshot to start downloading it
    */
  private lazy val MinSnapshots = settings.nodeSettings.utxoSettings.p2pUtxoSnapshots

  /**
    * To be called when the node is synced and new block arrives, to reset transactions cost counter
    */
  private def clearInterblockCost(): Unit = {
    interblockCost = IncomingTxInfo.empty()
  }

  /**
    * To be called when the node is synced and new block arrives, to resume transaction bytes cache processing
    */
  private def processFirstTxProcessingCacheRecord(): Unit = {
    txProcessingCache.headOption.foreach { case (txId, processingCacheRecord) =>
      parseAndProcessTransaction(txId, processingCacheRecord.txBytes, processingCacheRecord.source)
      txProcessingCache -= txId
    }
  }

  /**
    * To be called when mempool reporting on finished transaction validation.
    * This method adds validation cost to counter and send another
    */
  private def processMempoolResult(processingResult: InitialTransactionCheckOutcome): Unit = {
    val FallbackCostValue = 5000

    val costOpt = processingResult.transaction.lastCost
    if (costOpt.isEmpty) {
      // should not be here, and so ReserveCostValue should not be used
      log.warn("Cost is empty in processMempoolResult")
    }

    val cost = costOpt.getOrElse(FallbackCostValue)

    val newInterblockCost = processingResult match {
      case _: FailedTransaction => interblockCost.copy(invalidatedCost = interblockCost.invalidatedCost + cost)
      case _: SuccessfulTransaction => interblockCost.copy(acceptedCost = interblockCost.acceptedCost + cost)
      case _: DeclinedTransaction => interblockCost.copy(declinedCost = interblockCost.declinedCost + cost)
    }

    log.debug(s"Old global cost info: $interblockCost, " +
      s"new: $newInterblockCost, tx processing cache size: ${txProcessingCache.size}")
    interblockCost = newInterblockCost

    val peerOpt = processingResult.transaction.source
    peerOpt match {
      case Some(peer) =>
        val peerTxInfo = perPeerCost.getOrElse(peer, IncomingTxInfo.empty())
        val newPeerCost = processingResult match {
          case _: FailedTransaction => peerTxInfo.copy(invalidatedCost = peerTxInfo.invalidatedCost + cost)
          case _: SuccessfulTransaction => peerTxInfo.copy(acceptedCost = peerTxInfo.acceptedCost + cost)
          case _: DeclinedTransaction => peerTxInfo.copy(declinedCost = peerTxInfo.declinedCost + cost)
        }
        log.debug(s"Old peer ${peer.connectionId} cost info: ${peerTxInfo.totalCost}, " +
          s"new: $newPeerCost, tx processing cache size: ${txProcessingCache.size}")
        perPeerCost.put(peer, newPeerCost)
      case _ => log.debug("No peer set, perPeerCost not updated.")
    }

    val withinGlobalLimit = interblockCost.totalCost < MempoolCostPerBlock
    val withinPeerLimit = peerOpt.isEmpty || (peerOpt.isDefined &&
      perPeerCost.getOrElse(peerOpt.get, IncomingTxInfo.empty()).totalCost < MempoolPeerCostPerBlock)

    if (withinGlobalLimit && withinPeerLimit) {
      processFirstTxProcessingCacheRecord()
    }
  }

  /**
    * Register periodic events
    */
  override def preStart(): Unit = {
    // subscribe for history, state and mempool changes
    viewHolderRef ! GetNodeViewChanges(history = true, state = true, vault = false, mempool = true)

    val toDownloadCheckInterval = networkSettings.syncInterval

    // register as a listener for peers got connected (handshaked) or disconnected
    context.system.eventStream.subscribe(self, classOf[HandshakedPeer])
    context.system.eventStream.subscribe(self, classOf[DisconnectedPeer])

    // subscribe for all the node view holder events involving modifiers and transactions
    context.system.eventStream.subscribe(self, classOf[ChangedHistory])
    context.system.eventStream.subscribe(self, classOf[ChangedMempool])
    context.system.eventStream.subscribe(self, classOf[ChangedState])
    context.system.eventStream.subscribe(self, classOf[ModificationOutcome])
    context.system.eventStream.subscribe(self, classOf[DownloadRequest])
    context.system.eventStream.subscribe(self, classOf[BlockAppliedTransactions])
    context.system.eventStream.subscribe(self, classOf[BlockSectionsProcessingCacheUpdate])

    context.system.scheduler.scheduleAtFixedRate(toDownloadCheckInterval, toDownloadCheckInterval, self, CheckModifiersToDownload)

    val interval = networkSettings.syncInterval
    context.system.scheduler.scheduleWithFixedDelay(2.seconds, interval, self, SendLocalSyncInfo)

    val healthCheckDelay = settings.nodeSettings.acceptableChainUpdateDelay
    val healthCheckRate = settings.nodeSettings.acceptableChainUpdateDelay / 3
    context.system.scheduler.scheduleAtFixedRate(healthCheckDelay, healthCheckRate, viewHolderRef, IsChainHealthy)(ex, self)
  }

  protected def broadcastModifierInv(modTypeId: NetworkObjectTypeId.Value, modId: ModifierId): Unit = {
    val msg = Message(InvSpec, Right(InvData(modTypeId, Seq(modId))), None)
    networkControllerRef ! SendToNetwork(msg, Broadcast)
  }

  protected def broadcastModifierInv(m: NodeViewModifier): Unit = {
    broadcastModifierInv(m.modifierTypeId, m.id)
  }

  /**
    * Check whether block section (modifier) with identifier `id` is not stored locally
    * (in history database available via `historyReader` interface, or delivery tracker cache, thus
    * downloading of the modifier is needed.
    */
  private def downloadRequired(historyReader: ErgoHistory)(modifierTypeId: NetworkObjectTypeId.Value, id: ModifierId): Boolean = {
    deliveryTracker.status(id, modifierTypeId, Array(historyReader)) == ModifiersStatus.Unknown
  }

  /** Get V1 sync info from cache or load it from history and add to cache */
  private def getV1SyncInfo(history: ErgoHistory): ErgoSyncInfoV1 = {
    val headersHeight = history.headersHeight
    syncInfoV1CacheByHeadersHeight
      .collect { case (height, syncInfo) if height == headersHeight => syncInfo }
      .getOrElse {
        val v1SyncInfo = history.syncInfoV1
        syncInfoV1CacheByHeadersHeight = Some(headersHeight -> v1SyncInfo)
        v1SyncInfo
      }
  }

  /** Get V2 sync info from cache or load it from history and add to cache */
  private def getV2SyncInfo(history: ErgoHistory, full: Boolean): ErgoSyncInfoV2 = {
    val headersHeight = history.headersHeight
    syncInfoV2CacheByHeadersHeight
      .collect { case (height, syncInfo) if height == headersHeight => syncInfo }
      .getOrElse {
        val v2SyncInfo = history.syncInfoV2(full)
        syncInfoV2CacheByHeadersHeight = Some(headersHeight -> v2SyncInfo)
        v2SyncInfo
      }
  }

  /**
    * Whether neighbour peer `remote` supports sync protocol V2.
    */
  def syncV2Supported(remote: ConnectedPeer): Boolean = SyncV2Filter.condition(remote)

  /**
    * Send synchronization statuses to neighbour peers
    *
    * The method sends sync messages to whether peers not received sync from the node for
    * some time (see syncStatusRefreshStable / syncStatusRefreshStable settings),
    * or peers with Unknown / Fork / Older statuses.
    *
    * Method sends V1/V2 sync messages based on neighbour version.
    *
    */
  protected def sendSync(history: ErgoHistory): Unit = {
    if (history.bestHeaderOpt.isEmpty && settings.nodeSettings.popowBootstrap) {
      requireNipopowProof(history)
    } else {
      val peers = syncTracker.peersToSyncWith()
      val (peersV2, peersV1) = peers.partition(p => syncV2Supported(p))
      log.debug(s"Syncing with ${peersV1.size} peers via sync v1, ${peersV2.size} peers via sync v2")
      if (peersV1.nonEmpty) {
        val msg = Message(syncInfoSpec, Right(getV1SyncInfo(history)), None)
        networkControllerRef ! SendToNetwork(msg, SendToPeers(peersV1))
      }
      if (peersV2.nonEmpty) {
        //todo: send only last header to peers which are equal or younger
        val v2SyncInfo = getV2SyncInfo(history, full = true)
        networkControllerRef ! SendToNetwork(Message(syncInfoSpec, Right(v2SyncInfo), None), SendToPeers(peersV2))
      }
    }
  }

  /**
    * Send sync message to a concrete peer. Used in [[processSync]] and [[processSyncV2]] methods.
    */
  protected def sendSyncToPeer(remote: ConnectedPeer, sync: ErgoSyncInfo): Unit = {
    if (sync.nonEmpty) {
      syncTracker.updateLastSyncSentTime(remote)
      networkControllerRef ! SendToNetwork(Message(syncInfoSpec, Right(sync), None), SendToPeer(remote))
    }
  }

  // Send history extension to the (less developed) peer 'remote' which does not have it.
  def sendExtension(remote: ConnectedPeer,
                    ext: Seq[(NetworkObjectTypeId.Value, ModifierId)]): Unit = {
    ext.groupBy(_._1).mapValues(_.map(_._2)).foreach {
      case (mid, mods) =>
        networkControllerRef ! SendToNetwork(Message(InvSpec, Right(InvData(mid, mods)), None), SendToPeer(remote))
    }
  }

  /**
    * Process sync message `syncInfo` got from neighbour peer `remote`
    */
  protected def processSync(hr: ErgoHistory, syncInfo: ErgoSyncInfo, remote: ConnectedPeer): Unit = {
    val diff = syncTracker.updateLastSyncGetTime(remote)
    if (diff > PerPeerSyncLockTime) {
      // process sync if sent in more than 200 ms after previous sync
      log.debug(s"Processing sync from $remote")
      syncInfo match {
        case syncV1: ErgoSyncInfoV1 => processSyncV1(hr, syncV1, remote)
        case syncV2: ErgoSyncInfoV2 => processSyncV2(hr, syncV2, remote)
      }
    } else {
      log.debug(s"Spammy sync detected from $remote")
    }
  }

  /**
    * Processing sync V1 message `syncInfo` got from neighbour peer `remote`
    */
  protected def processSyncV1(hr: ErgoHistory, syncInfo: ErgoSyncInfoV1, remote: ConnectedPeer): Unit = {
    val (status, syncSendNeeded) = syncTracker.updateStatus(remote, syncInfo, hr)

    status match {
      case Unknown =>
        // we do not know what to send to a peer with unknown status
        log.debug(s"Peer status is still unknown for $remote")
      case Nonsense =>
        // we do not know what to send to a peer with such status
        log.debug(s"Got nonsense status for $remote")
      case Younger | Fork =>
        // send extension (up to 400 header ids) to a peer which chain is less developed or forked
        val ext = hr.continuationIds(syncInfo, size = 400)
        if (ext.isEmpty) log.warn("Extension is empty while comparison is younger")
        log.debug(s"Sending extension of length ${ext.length}")
        log.debug(s"Extension ids: ${idsToString(ext)}")
        sendExtension(remote, ext)
      case Older =>
        // asking headers from older peers
        val ids = syncInfo.lastHeaderIds.reverse
        val headerIds = ids.takeWhile(hId => !hr.isInBestChain(hId))
        if (headerIds.nonEmpty) {
          val maxHeadersToDownload = deliveryTracker.headersToDownload
          log.debug(s"Requesting $maxHeadersToDownload headers from older peers after getting sync info from $remote")
          requestDownload(
            maxHeadersToDownload,
            minHeadersPerBucket,
            maxHeadersPerBucket
          )(Option(getPeersForDownloadingHeaders(remote))) { howManyPerType =>
            val modifierIds =
              headerIds
                .reverse
                .filter(mid => downloadRequired(hr)(Header.modifierTypeId, mid))
                .take(howManyPerType)
            Map(Header.modifierTypeId -> modifierIds)
          }
        }
      case Equal =>
        // does nothing for `Equal`
        log.debug(s"$remote has equal header-chain")
    }

    if (syncSendNeeded) {
      val ownSyncInfo = getV1SyncInfo(hr)
      sendSyncToPeer(remote, ownSyncInfo)
    }
  }

  /**
    * Processing sync V2 message `syncInfo` got from neighbour peer `remote` (supporting sync v2)
    */
  protected def processSyncV2(hr: ErgoHistory, syncInfo: ErgoSyncInfoV2, remote: ConnectedPeer): Unit = {
    val (status, syncSendNeeded) = syncTracker.updateStatus(remote, syncInfo, hr)

    status match {
      case Unknown =>
        // we do not know what to send to a peer with unknown status
        log.info(s"Peer status is still unknown for $remote")

      case Nonsense =>
        // Shouldn't be the case for sync V2
        log.warn(s"Got nonsense status in v2 for $remote")

      case Younger =>
        // send extension (up to 400 header ids) to a peer which chain is less developed
        val ext = hr.continuationIds(syncInfo, size = 400)
        if (ext.isEmpty) log.warn("Extension is empty while comparison is younger")
        log.debug(s"Sending extension of length ${ext.length} to younger peer $remote")
        log.debug(s"Extension ids: ${idsToString(ext)}")
        sendExtension(remote, ext)

      case Fork =>
        // send extension (up to 400 header ids) to a peer which chain is forked
        val ext = hr.continuationIds(syncInfo, size = 400)
        if (ext.isEmpty) log.warn("Extension is empty while comparison is fork")
        log.debug(s"Sending extension of length ${ext.length} to forked peer $remote")
        log.debug(s"Extension ids: ${idsToString(ext)}")
        sendExtension(remote, ext)

      case Older =>
        log.debug(s"Peer $remote is older, its height ${syncInfo.height}")
        applyValidContinuationHeaderV2(syncInfo, hr, remote)

      case Equal =>
        // does nothing for `Equal`
        log.debug(s"$remote has equal header-chain")
    }

    if (syncSendNeeded) {
      val ownSyncInfo = getV2SyncInfo(hr, full = true)
      sendSyncToPeer(remote, ownSyncInfo)
    }
  }


  /**
    * Calculates new continuation header from syncInfo message if any, validates it and sends it
    * to nodeViewHolder as a remote modifier for it to be applied
    *
    * @param syncInfo other's node sync info
    */
  private def applyValidContinuationHeaderV2(syncInfo: ErgoSyncInfoV2,
                                             history: ErgoHistory,
                                             peer: ConnectedPeer): Unit = {
    history.continuationHeaderV2(syncInfo).foreach { continuationHeader =>
      if (deliveryTracker.status(continuationHeader.id, Header.modifierTypeId, Seq.empty) == ModifiersStatus.Unknown) {
        if (continuationHeader.height > lastSyncHeaderApplied.getOrElse(0)) {
          log.info(s"Applying valid syncInfoV2 header ${continuationHeader.encodedId}")
          lastSyncHeaderApplied = Some(continuationHeader.height)
          viewHolderRef ! ModifiersFromRemote(Seq(continuationHeader))
          val modifiersToDownload = history.requiredModifiersForHeader(continuationHeader)
          log.info(s"Downloading block sections for header ${continuationHeader.encodedId}")
          modifiersToDownload.foreach {
            case (modifierTypeId, modifierId) =>
              if (deliveryTracker.status(modifierId, modifierTypeId, Seq.empty) == ModifiersStatus.Unknown) {
                requestBlockSection(modifierTypeId, Seq(modifierId), peer)
              }
          }
        }
      }
    }
  }

  /**
    * Headers should be downloaded from an Older node, it is triggered by received sync message from an older node
    *
    * @param callingPeer fallback peer that can be used to download headers, it must be Older
    * @return available peers to download headers from together with the state/origin of the peer
    */
  private def getPeersForDownloadingHeaders(callingPeer: ConnectedPeer): Iterable[ConnectedPeer] = {
    syncTracker.peersByStatus.getOrElse(Older, Array(callingPeer))
  }

  /**
    * Other persistent modifiers besides headers should be downloaded from either Older or Equal node, with fallback to Unknown or Fork
    *
    * @return available peers to download persistent modifiers from together with the state/origin of the peer
    */
  private def getPeersForDownloadingBlocks: Option[Iterable[ConnectedPeer]] = {
    val peersByStatus = syncTracker.peersByStatus
    Option(peersByStatus.getOrElse(Older, mutable.WrappedArray.empty) ++ peersByStatus.getOrElse(Equal, mutable.WrappedArray.empty))
      .filter(_.nonEmpty)
      .orElse {
        Option(peersByStatus.getOrElse(Unknown, mutable.WrappedArray.empty) ++ peersByStatus.getOrElse(Fork, mutable.WrappedArray.empty))
          .filter(_.nonEmpty)
      }.map(blockSectionsDownloadFilter.filter)
  }

  /**
    * A helper method to ask for block section from given peer
    *
    * @param modifierTypeId - block section type id
    * @param modifierIds    - ids of block section to download
    * @param peer           - peer to download from
    * @param checksDone     - how many times the block section was requested before
    *                       (non-zero if we're re-requesting the block section, in this case, there should be only
    *                       one id to request in `modifierIds`
    */
  def requestBlockSection(modifierTypeId: NetworkObjectTypeId.Value,
                          modifierIds: Seq[ModifierId],
                          peer: ConnectedPeer,
                          checksDone: Int = 0): Unit = {
    log.debug(s"Requesting block sections of type $modifierTypeId : $modifierIds")
    if (checksDone > 0 && modifierIds.length > 1) {
      log.warn(s"Incorrect state, checksDone > 0 && modifierIds.length > 1 , for $modifierIds of type $modifierTypeId")
    }
    val msg = Message(RequestModifierSpec, Right(InvData(modifierTypeId, modifierIds)), None)
    val stn = SendToNetwork(msg, SendToPeer(peer))
    networkControllerRef ! stn

    modifierIds.foreach { modifierId =>
      deliveryTracker.setRequested(modifierTypeId, modifierId, peer, checksDone) { deliveryCheck =>
        context.system.scheduler.scheduleOnce(deliveryTimeout, self, deliveryCheck)
      }
    }
  }

  /*
   * Private helper methods to request UTXO set snapshots metadata and related data (manifests, chunks) from peers
   */

  private def requestSnapshotsInfo(): Unit = {
    // ask all the peers supporting UTXO set snapshots for snapshots they have
    val msg = Message(GetSnapshotsInfoSpec, Right(()), None)
    val peers = UtxoSetNetworkingFilter.filter(syncTracker.knownPeers()).toSeq
    val peersCount = peers.size
    if (peersCount >= MinSnapshots) {
      networkControllerRef ! SendToNetwork(msg, SendToPeers(peers))
    } else {
      log.warn(s"Less UTXO-snapshot supporting peers found than required mininum ($peersCount < $MinSnapshots)")
    }
  }

  private def requestManifest(manifestId: ManifestId, peer: ConnectedPeer): Unit = {
    deliveryTracker.setRequested(ManifestTypeId.value, ModifierId @@ Algos.encode(manifestId), peer) { deliveryCheck =>
      context.system.scheduler.scheduleOnce(deliveryTimeout, self, deliveryCheck)
    }
    val msg = Message(GetManifestSpec, Right(manifestId), None)
    networkControllerRef ! SendToNetwork(msg, SendToPeer(peer))
  }

  private def requestUtxoSetChunk(subtreeId: SubtreeId, peer: ConnectedPeer): Unit = {
    // as we download multiple chunks in parallel and they can be quite large, timeout increased
    val chunkDeliveryTimeout = 4 * deliveryTimeout
    deliveryTracker.setRequested(UtxoSnapshotChunkTypeId.value, ModifierId @@ Algos.encode(subtreeId), peer) { deliveryCheck =>
      context.system.scheduler.scheduleOnce(chunkDeliveryTimeout, self, deliveryCheck)
    }
    val msg = Message(GetUtxoSnapshotChunkSpec, Right(subtreeId), None)
    networkControllerRef ! SendToNetwork(msg, SendToPeer(peer))
  }

  private def onDownloadRequest(historyReader: ErgoHistory): Receive = {
    case DownloadRequest(modifiersToFetch: Map[NetworkObjectTypeId.Value, Seq[ModifierId]]) =>
      log.debug(s"Downloading via DownloadRequest: $modifiersToFetch")
      if (modifiersToFetch.nonEmpty) {
        requestDownload(
          maxModifiers = deliveryTracker.modifiersToDownload,
          minModifiersPerBucket,
          maxModifiersPerBucket
        )(getPeersForDownloadingBlocks) { _ =>
          // leave block section ids only not touched before
          modifiersToFetch.flatMap { case (tid, mids) =>
            val updMids = mids.filter { mid =>
              deliveryTracker.status(mid, tid, Seq(historyReader)) == ModifiersStatus.Unknown
            }
            if (updMids.isEmpty) {
              None
            } else {
              Some(tid -> updMids)
            }
          }
        }
      }
  }

  /**
    * Modifier download method that is given min/max constraints for modifiers to download from peers.
    * It sends requests for modifiers to given peers in optimally sized batches.
    *
    * @param maxModifiers          maximum modifiers to download
    * @param minModifiersPerBucket minimum modifiers to download per bucket
    * @param maxModifiersPerBucket maximum modifiers to download per bucket
    * @param getPeersOpt           optionally get peers to download from, all peers have the same PeerSyncState
    * @param fetchMax              function that fetches modifiers, it is passed how many of them tops
    */
  protected def requestDownload(maxModifiers: Int, minModifiersPerBucket: Int, maxModifiersPerBucket: Int)
                               (getPeersOpt: => Option[Iterable[ConnectedPeer]])
                               (fetchMax: Int => Map[NetworkObjectTypeId.Value, Seq[ModifierId]]): Unit = {
    getPeersOpt match {
      case Some(peers) if peers.nonEmpty =>
        val peersCount = peers.size
        val maxElementsToFetch = Math.min(maxModifiers, peersCount * maxModifiersPerBucket)
        val fetched = if (maxElementsToFetch <= 0) {
          Map.empty
        } else {
          fetchMax(maxElementsToFetch)
        }
        if (fetched.size == 1 && fetched.head._1 == SnapshotsInfoTypeId.value) {
          // special case when underlying logic in `fetchMax` is providing a request
          // to start downloading UTXO set snapshots
          requestSnapshotsInfo()
        } else {
          val modifiersByBucket = ElementPartitioner.distribute(peers, minModifiersPerBucket, fetched)
          // collect and log useful downloading progress information, don't worry it does not run frequently
          modifiersByBucket.headOption.foreach { _ =>
            modifiersByBucket
              .groupBy(_._1._2)
              .mapValues(_.map(_._2.size))
              .map { case (modType, batchSizes) =>
                s"Downloading from peers : type[$modType] of ${batchSizes.size} batches each of ~ size: ${batchSizes.take(2).max}"
              }.foreach(log.info(_))
          }
          // bucket represents a peer and a modifierType as we cannot send mixed types to a peer
          modifiersByBucket.foreach { case ((peer, modifierTypeId), modifierIds) =>
            requestBlockSection(modifierTypeId, modifierIds, peer)
          }
        }
      case _ =>
        log.warn("No peers available in requestDownload")
    }
  }

  private def transactionsFromRemote(requestedModifiers: Map[ModifierId, Array[Byte]],
                                     mp: ErgoMemPool,
                                     remote: ConnectedPeer): Unit = {
    // filter out transactions already in the mempool
    val notInThePool = requestedModifiers.filterKeys(id => !mp.contains(id))
    val peerCost = perPeerCost.getOrElse(remote, IncomingTxInfo.empty()).totalCost

    val (toProcess, toPutIntoCache) =
      if (peerCost < MempoolPeerCostPerBlock && interblockCost.totalCost < MempoolCostPerBlock) {
        // if we are within peer and total per-block limits, parse and process first transaction
        (notInThePool.headOption, notInThePool.tail)
      } else {
        (None, notInThePool)
      }

    toProcess.foreach { case (txId, txBytes) =>
      parseAndProcessTransaction(txId, txBytes, remote)
    }
    toPutIntoCache.foreach { case (txId, txBytes) =>
      txProcessingCache.put(txId, new TransactionProcessingCacheRecord(txBytes, remote))
    }
  }

  private def blockSectionsFromRemote(hr: ErgoHistory,
                                      typeId: NetworkObjectTypeId.Value,
                                      requestedModifiers: Map[ModifierId, Array[Byte]],
                                      remote: ConnectedPeer): Unit  = {
    Constants.modifierSerializers.get(typeId) match {
      case Some(serializer: ErgoSerializer[BlockSection]@unchecked) =>
        // parse all modifiers and put them to modifiers cache
        val parsed: Iterable[BlockSection] = parseModifiers(requestedModifiers, typeId, serializer, remote)

        // `deliveryTracker.setReceived()` called inside `validateAndSetStatus` for every correct modifier
        val valid = parsed.filter(validateAndSetStatus(hr, remote, _))
        if (valid.nonEmpty) {
          log.debug(s"Sending ${valid.size} modifiers to view holder, vh cache size: $modifiersCacheSize")
          modifiersCacheSize += valid.size // we increase estimated cache size now, before getting a precise number
          viewHolderRef ! ModifiersFromRemote(valid)
          // send sync message to the peer to get new headers quickly
          if (valid.head.isInstanceOf[Header]) {
            val syncInfo = if (syncV2Supported(remote)) {
              getV2SyncInfo(hr, full = false)
            } else {
              getV1SyncInfo(hr)
            }
            sendSyncToPeer(remote, syncInfo)
          }
        }

      case _ =>
        log.error(s"Undefined serializer for modifier of type $typeId")
    }
  }

  /**
    * Logic to process block parts got from another peer.
    * Filter out non-requested block parts (with a penalty to spamming peer),
    * parse block parts and send valid modifiers to NodeViewHolder
    */
  protected def modifiersFromRemote(hr: ErgoHistory,
                                    mp: ErgoMemPool,
                                    data: ModifiersData,
                                    remote: ConnectedPeer,
                                    blockAppliedTxsCache: FixedSizeApproximateCacheQueue): Unit = {
    val typeId = data.typeId
    val modifiers = data.modifiers
    log.info(s"Got ${modifiers.size} modifiers of type $typeId from remote connected peer: ${remote.connectionId}")
    log.debug("Modifier ids: " + modifiers.keys)

    lastModifierGotTime = System.currentTimeMillis()

    // filter out non-requested modifiers
    val requestedModifiers = processSpam(remote, typeId, modifiers, blockAppliedTxsCache)

    if (typeId == ErgoTransaction.modifierTypeId) {
      transactionsFromRemote(requestedModifiers, mp, remote)
    } else {
      blockSectionsFromRemote(hr, typeId, requestedModifiers, remote)
    }
  }

  /**
    * Parse transaction coming from remote, filtering out immediately too big one, and send parsed transaction
    * to mempool for processing
    */
  def parseAndProcessTransaction(id: ModifierId, bytes: Array[Byte], remote: ConnectedPeer): Unit = {
    if (bytes.length > settings.nodeSettings.maxTransactionSize) {
      deliveryTracker.setInvalid(id, ErgoTransaction.modifierTypeId)
      penalizeMisbehavingPeer(remote)
      log.warn(s"Transaction size ${bytes.length} from ${remote.toString} " +
                s"exceeds limit ${settings.nodeSettings.maxTransactionSize}")
    } else {
      ErgoTransactionSerializer.parseBytesTry(bytes) match {
        case Success(tx) if id == tx.id =>
          val utx = UnconfirmedTransaction(tx, bytes, Some(remote))
          viewHolderRef ! TransactionFromRemote(utx)
        case _ =>
          // Penalize peer and do nothing - it will be switched to correct state on CheckDelivery
          penalizeMisbehavingPeer(remote)
          log.warn(s"Failed to parse transaction with declared id ${encoder.encodeId(id)} from ${remote.toString}")
      }
    }
  }

  /**
    * Parse block sections with serializer provided, check that its id is equal to the declared one,
    * penalize misbehaving peer for every incorrect modifier
    *
    * @return collection of parsed modifiers
    */
  def parseModifiers[M <: NodeViewModifier](modifiers: Map[ModifierId, Array[Byte]],
                                            modifierTypeId: NetworkObjectTypeId.Value,
                                            serializer: ErgoSerializer[M],
                                            remote: ConnectedPeer): Iterable[M] = {
    modifiers.flatMap { case (id, bytes) =>
      serializer.parseBytesTry(bytes) match {
        case Success(mod) if id == mod.id =>
          Some(mod)
        case _ =>
          // Penalize peer and do nothing
          // Forget about block section, so it will be redownloaded if announced again only
          deliveryTracker.setUnknown(id, modifierTypeId)
          penalizeMisbehavingPeer(remote)
          log.warn(s"Failed to parse modifier with declared id ${encoder.encodeId(id)} from ${remote.toString}")
          None
      }
    }
  }

  /**
    *
    * Get modifiers from remote peer, filter out spam modifiers and penalize peer for spam
    *
    * @return ids and bytes of modifiers that were requested by our node
    */
  def processSpam(remote: ConnectedPeer,
                  typeId: NetworkObjectTypeId.Value,
                  modifiers: Map[ModifierId, Array[Byte]],
                  blockAppliedTxsCache: FixedSizeApproximateCacheQueue): Map[ModifierId, Array[Byte]] = {
    val modifiersByStatus =
      modifiers
        .groupBy { case (id, _) => deliveryTracker.status(id, typeId, Seq.empty) }
        .view.force

    val spam = modifiersByStatus.filterKeys(_ != Requested)

    if (spam.nonEmpty) {
      if (typeId == ErgoTransaction.modifierTypeId) {
        // penalize a peer for sending TXs that have been already applied to a block
        val spammyTxs = modifiers.filterKeys(blockAppliedTxsCache.mightContain)
        if (spammyTxs.nonEmpty) {
          log.info(s"Got spammy transactions: $spammyTxs")
          penalizeSpammingPeer(remote)
        }
      } else {
        spam.foreach { case (status, mods) =>
          log.info(s"Spam attempt: non-requested modifiers of type $typeId and status $status " +
            s"with ${mods.size} ids sent by peer $remote")
        }
        penalizeSpammingPeer(remote)
      }
    }
    modifiersByStatus.getOrElse(Requested, Map.empty)
  }

  /*
   * Private helper methods to send UTXO set snapshots related network messages
   */

  private def sendSnapshotsInfo(usr: UtxoSetSnapshotPersistence, peer: ConnectedPeer): Unit = {
    val snapshotsInfo = usr.getSnapshotInfo()
    log.debug(s"Sending snapshots info with ${snapshotsInfo.availableManifests.size} snapshots to $peer")
    val msg = Message(SnapshotsInfoSpec, Right(snapshotsInfo), None)
    networkControllerRef ! SendToNetwork(msg, SendToPeer(peer))
  }

  private def sendManifest(id: ManifestId, usr: UtxoSetSnapshotPersistence, peer: ConnectedPeer): Unit = {
    usr.getManifestBytes(id) match {
      case Some(manifestBytes) => {
        val msg = Message(ManifestSpec, Right(manifestBytes), None)
        networkControllerRef ! SendToNetwork(msg, SendToPeer(peer))
      }
      case _ => log.warn(s"No manifest ${Algos.encode(id)} available")
    }
  }

  private def sendUtxoSnapshotChunk(subtreeId: SubtreeId, usr: UtxoSetSnapshotPersistence, peer: ConnectedPeer): Unit = {
    usr.getUtxoSnapshotChunkBytes(subtreeId) match {
      case Some(snapChunk) => {
        log.debug(s"Sending utxo snapshot chunk (${Algos.encode(subtreeId)}) to $peer")
        val msg = Message(UtxoSnapshotChunkSpec, Right(snapChunk), None)
        networkControllerRef ! SendToNetwork(msg, SendToPeer(peer))
      }
      case _ => log.warn(s"No chunk ${Algos.encode(subtreeId)} available")
    }
  }

  private def requestMoreChunksIfNeeded(hr: ErgoHistory): Unit = {
    // we request more chunks if currently less than `ChunksInParallelMin` chunks are being downloading
    // we request up to `ChunksInParallelMin`, so in extreme case may download almost 2 * `ChunksInParallelMin`
    // we download new chunks from random peers, `ChunksPerPeer` chunks from a random peer (but we may ask the same
    // peer twice as choice is truly random)
    val ChunksInParallelMin = 16
    val ChunksPerPeer = 4
    hr.utxoSetSnapshotDownloadPlan() match {
      case Some(downloadPlan) =>

        if (downloadPlan.downloadingChunks < ChunksInParallelMin) {
          (1 to ChunksPerPeer).foreach { _ =>
            val toRequest = hr.getChunkIdsToDownload(howMany = ChunksInParallelMin / ChunksPerPeer)
            hr.randomPeerToDownloadChunks() match {
              case Some(remote) => toRequest.foreach(subtreeId => requestUtxoSetChunk(subtreeId, remote))
              case None =>
                log.warn(s"No peers to download chunks from")
            }
          }
        }
      case None =>
        log.warn("No download plan found in requestMoreChunksIfNeeded")
    }
  }

<<<<<<< HEAD
  protected def processManifest(hr: ErgoHistory, manifestBytes: Array[Byte], remote: ConnectedPeer): Unit = {
    //todo: check manifest height
    //todo : check that manifestBytes were requested
    val serializer = new BatchAVLProverSerializer[Digest32, HF]()(ErgoAlgos.hash)
    serializer.manifestFromBytes(manifestBytes, keyLength = 32) match {
=======
  /**
    * Process information about snapshots got from another peer
    */
  private def processSnapshotsInfo(hr: ErgoHistory,
                                   snapshotsInfo: SnapshotsInfo,
                                   remote: ConnectedPeer): Unit = {
    snapshotsInfo.availableManifests.foreach { case (height, manifestId: ManifestId) =>
      val encodedManifestId = ModifierId @@ Algos.encode(manifestId)
      val ownId = hr.bestHeaderAtHeight(height).map(_.stateRoot).map(stateDigest => splitDigest(stateDigest)._1)
      if (ownId.getOrElse(Array.emptyByteArray).sameElements(manifestId)) {
        log.debug(s"Discovered manifest $encodedManifestId for height $height from $remote")
        // add manifest to available manifests dictionary if it is not written there yet
        val existingOffers = availableManifests.getOrElse(encodedManifestId, (height -> Seq.empty))
        if (!existingOffers._2.contains(remote)) {
          log.info(s"Found new manifest ${Algos.encode(manifestId)} for height $height at $remote")
          availableManifests.put(encodedManifestId, height -> (existingOffers._2 :+ remote))
        } else {
          log.warn(s"Double manifest declaration for $manifestId from $remote")
        }
      } else {
        log.error(s"Got wrong manifest id $encodedManifestId from $remote")
      }
    }
    checkUtxoSetManifests(hr) // check if we got enough manifests for the height to download manifests and chunks
  }

  // process serialized manifest got from another peer
  private def processManifest(hr: ErgoHistory, manifestBytes: Array[Byte], remote: ConnectedPeer): Unit = {
    ManifestSerializer.defaultSerializer.parseBytesTry(manifestBytes) match {
>>>>>>> 20bfa813
      case Success(manifest) =>
        val manifestId = ModifierId @@ Algos.encode(manifest.id)
        log.info(s"Got manifest $manifestId from $remote")
        deliveryTracker.getRequestedInfo(ManifestTypeId.value, manifestId) match {
          case Some(ri) if ri.peer == remote =>
            deliveryTracker.setUnknown(manifestId, ManifestTypeId.value)
            val manifestRecordOpt = availableManifests.get(manifestId)
            manifestRecordOpt match {
              case Some(manifestRecord) =>
                val height = manifestRecord._1
                val peersToDownload = manifestRecord._2

                // check if manifest is valid against root hash and height of AVL+ tree found in a header
                val manifestVerified = hr
                  .bestHeaderAtHeight(height)
                  .map(_.stateRoot)
                  .map(splitDigest)
                  .exists { case (expRoot, expHeight) => manifest.verify(Digest32 @@ expRoot, expHeight) }

                if(manifestVerified) {
                  log.info(s"Going to download chunks for manifest ${Algos.encode(manifest.id)} at height $height from $peersToDownload")
                  hr.registerManifestToDownload(manifest, height, peersToDownload)
                  availableManifests.clear()
                  requestMoreChunksIfNeeded(hr)
                } else {
                  log.error(s"Got invalid manifest from $remote")
                  penalizeMaliciousPeer(remote)
                }
              case None =>
                log.error(s"No height found for manifest ${Algos.encode(manifest.id)}")
            }
          case _ =>
            log.info(s"Penalizing spamming peer $remote sent non-asked manifest $manifestId")
            penalizeSpammingPeer(remote)
        }
      case Failure(e) =>
        log.info(s"Cant' restore manifest (got from $remote) from bytes ", e)
        penalizeMisbehavingPeer(remote)
    }
  }

  // process utxo set snapshot chunk got from another peer
  private def processUtxoSnapshotChunk(serializedChunk: Array[Byte], hr: ErgoHistory, remote: ConnectedPeer): Unit = {
    SubtreeSerializer.parseBytesTry(serializedChunk) match {
      case Success(subtree) =>
        val chunkId = ModifierId @@ Algos.encode(subtree.id)
        deliveryTracker.getRequestedInfo(UtxoSnapshotChunkTypeId.value, chunkId) match {
          case Some(_) =>
            log.debug(s"Got utxo snapshot chunk, id: $chunkId, size: ${serializedChunk.length}")
            deliveryTracker.setUnknown(chunkId, UtxoSnapshotChunkTypeId.value)
            hr.registerDownloadedChunk(subtree.id, serializedChunk)

            hr.utxoSetSnapshotDownloadPlan() match {
              case Some(downloadPlan) =>
                if (downloadPlan.fullyDownloaded) {
                  log.info("All the UTXO set snapshot chunks downloaded")
                  // if all the chunks of snapshot are downloaded, initialize UTXO set state with it
                  if (!hr.isUtxoSnapshotApplied) {
                    val h = downloadPlan.snapshotHeight
                    hr.bestHeaderIdAtHeight(h) match {
                      case Some(blockId) =>
                        viewHolderRef ! InitStateFromSnapshot(h, blockId)
                      case None =>
                        // shouldn't happen in principle
                        log.error("No best header found when all chunks are downloaded. Please contact developers.")
                    }
                  } else {
                    log.warn("UTXO set snapshot already applied, double application attemt")
                  }
                } else {
                  // if not all the chunks are downloaded, request more if needed
                  requestMoreChunksIfNeeded(hr)
                }
              case None =>
                log.warn(s"No download plan found when processing UTXO set snapshot chunk $chunkId")
            }

          case None =>
            log.info(s"Penalizing spamming peer $remote sent non-asked UTXO set snapshot chunk $chunkId")
            penalizeSpammingPeer(remote)
        }

      case Failure(e) =>
        log.info(s"Cant' restore snapshot chunk (got from $remote) from bytes ", e)
        penalizeMisbehavingPeer(remote)
    }
  }

<<<<<<< HEAD
  protected def sendUtxoSnapshotChunk(subtreeId: SubtreeId, usr: UtxoSetSnapshotPersistence, peer: ConnectedPeer): Unit = {
    usr.getUtxoSnapshotChunkBytes(subtreeId) match {
      case Some(snapChunk) => {
        log.debug(s"Sending utxo snapshot chunk (${Algos.encode(subtreeId)}) to $peer")
        val msg = Message(UtxoSnapshotChunkSpec, Right(snapChunk), None)
        networkControllerRef ! SendToNetwork(msg, SendToPeer(peer))
      }
      case _ => log.warn(s"No chunk ${Algos.encode(subtreeId)} available")
    }
  }

  private val nipopowProofSpec = NipopowProofSpec(settings)

  protected def sendNipopowProof(data: NipopowProofData, hr: ErgoHistory, peer: ConnectedPeer): Unit = {
    //todo: ignoring data, check it ?
    hr.readPopowFromDb() match {
      case Some(proof) =>
        val msg = Message(nipopowProofSpec, Right(proof), None)
        networkControllerRef ! SendToNetwork(msg, SendToPeer(peer))
      case None =>
        log.warn("No Nipopow Proof available") //todo: msg
    }
  }

  protected def processNipopowProof(proof: NipopowProof, hr: ErgoHistory, peer: ConnectedPeer): Unit = {
    //todo: check proof's height
    //todo: consider proofs after first one applied, there could be different options here
    //e.g.  collect few proofs first and then apply, or apply again if better proof appeared
    if (hr.bestHeaderOpt.isEmpty) {
      viewHolderRef ! InitHistoryFromNipopow(proof)
    } else {
      log.warn("Got nipopow proof, but it is already applied")
    }
  }


  private def requireNipopowProof(hr: ErgoHistory): Unit = {
    val m = hr.P2PNipopowProofM
    val k = hr.P2PNipopowProofK
    val msg = Message(GetNipopowProofSpec, Right(NipopowProofData(m, k, None)), None)
    networkControllerRef ! SendToNetwork(msg, Broadcast) //todo: send to most developed peers only ?
  }

=======
>>>>>>> 20bfa813
  /**
    * Object ids coming from other node.
    * Filter out modifier ids that are already in process (requested, received or applied),
    * request unknown ids from peer and set this ids to requested state.
    */
  protected def processInv(hr: ErgoHistory,
                           mp: ErgoMemPool,
                           invData: InvData,
                           peer: ConnectedPeer,
                           blockAppliedTxsCache: FixedSizeApproximateCacheQueue): Unit = {

    val peerCost = perPeerCost.getOrElse(peer, IncomingTxInfo.empty()).totalCost

    // We download transactions only if following conditions met:
    def txAcceptanceFilter: Boolean = {
      settings.nodeSettings.stateType.holdsUtxoSet && // node holds UTXO set
        hr.headersHeight >= syncTracker.maxHeight().getOrElse(0) && // our best header is not worse than best around
        hr.fullBlockHeight == hr.headersHeight && // we have all the full blocks
      interblockCost.totalCost <= MempoolCostPerBlock * 3 / 2 && // we can download some extra to fill cache
      peerCost <= MempoolPeerCostPerBlock * 3 / 2 && // we can download some extra to fill cache
      txProcessingCache.size <= MaxProcessingTransactionsCacheSize && // txs processing cache is not overfull
        declined.size < MaxDeclined // the node is not stormed by transactions is has to decline
    }

    val modifierTypeId = invData.typeId

    val newModifierIds = modifierTypeId match {
      case ErgoTransaction.modifierTypeId =>

        if (txAcceptanceFilter) {
          val unknownMods = {
            // check that transaction is not in the mempool already or invalidated earlier
            invData.ids.filter{mid =>
              deliveryTracker.status(mid, modifierTypeId, Seq(mp)) == ModifiersStatus.Unknown &&
                !mp.isInvalidated(mid)
            }
          }
          // filter out transactions that were already applied to history
          val notApplied = unknownMods.filterNot(blockAppliedTxsCache.mightContain)
          // filter out transactions previously declined
          val notDeclined = notApplied.filter(id => !declined.contains(id))
          log.info(s"Processing ${invData.ids.length} tx invs from $peer, " +
            s"${unknownMods.size} of them are unknown, requesting $notDeclined")
          val txsToAsk = (MempoolCostPerBlock - interblockCost.totalCost) / OptimisticMaxTransactionCost
          notDeclined.take(txsToAsk)
        } else {
          Seq.empty
        }
      case _ =>
        if (peer.peerInfo.map(_.peerSpec.protocolVersion).getOrElse(Version.initial) == Version.v4043 &&
          modifierTypeId == Header.modifierTypeId) {
          log.debug("Header ids from 4.0.43")
          Seq.empty
        } else {
          log.info(s"Processing ${invData.ids.length} non-tx invs (of type $modifierTypeId) from $peer")
          invData.ids.filter(mid => deliveryTracker.status(mid, modifierTypeId, Seq(hr)) == ModifiersStatus.Unknown)
        }
    }

    if (newModifierIds.nonEmpty) {
      log.debug(s"Going to request ${newModifierIds.length} modifiers of type $modifierTypeId from $peer")
      requestBlockSection(modifierTypeId, newModifierIds, peer)
    }
  }

  /**
    * If our requested list is more than half empty, enforce to request more:
    * - headers, if our headers chain is not synced yet (by sending sync message)
    * - block sections, if our headers chain is synced
    */
  protected def requestMoreModifiers(historyReader: ErgoHistory): Unit = {
    if (historyReader.isHeadersChainSynced) {
      self ! CheckModifiersToDownload
    } else {
      // headers chain is not synced yet, but our requested list is half empty - ask for more headers
      sendSync(historyReader)
    }
  }

  //other node asking for objects by their ids
  protected def modifiersReq(hr: ErgoHistory, mp: ErgoMemPool, invData: InvData, remote: ConnectedPeer): Unit = {
      val objs: Seq[(ModifierId, Array[Byte])] = invData.typeId match {
        case typeId: NetworkObjectTypeId.Value if typeId == ErgoTransaction.modifierTypeId =>
          mp.getAll(invData.ids).map { unconfirmedTx =>
            unconfirmedTx.transaction.id -> unconfirmedTx.transactionBytes.getOrElse(unconfirmedTx.transaction.bytes)
          }
        case expectedTypeId: NetworkObjectTypeId.Value =>
          invData.ids.flatMap { id =>
            hr.modifierTypeAndBytesById(id).flatMap { case (mTypeId, bytes) =>
              if (mTypeId == expectedTypeId) {
                Some(id -> bytes)
              } else {
                log.debug(s"Improper type for asked modifier id: $id")
                None
              }
            }
          }
      }

      log.debug(s"Requested ${invData.ids.length} modifiers ${idsToString(invData)}, " +
                s"sending ${objs.length} modifiers ${idsToString(invData.typeId, objs.map(_._1))} ")

    @tailrec
    def sendByParts(mods: Seq[(ModifierId, Array[Byte])]): Unit = {
      var size = 5 //message type id + message size
      var batch = mods.takeWhile { case (_, modBytes) =>
        size += NodeViewModifier.ModifierIdSize + 4 + modBytes.length
        size < ModifiersSpec.maxMessageSize
      }
      if (batch.isEmpty) {
        // send modifier anyway
        val ho = mods.headOption
        batch = ho.toSeq
        log.warn(s"Sending too big modifier ${ho.map(_._1)}, its size ${ho.map(_._2.length)}")
      }
      remote.handlerRef ! Message(ModifiersSpec, Right(ModifiersData(invData.typeId, batch.toMap)), None)
      val remaining = mods.drop(batch.length)
      if (remaining.nonEmpty) {
        sendByParts(remaining)
      }
    }

    if (objs.nonEmpty) {
      sendByParts(objs)
    }
  }

  /**
    * Move `pmod` to `Invalid` if it is permanently invalid, to `Received` otherwise
    */
  @SuppressWarnings(Array("org.wartremover.warts.IsInstanceOf"))
  def validateAndSetStatus(hr: ErgoHistory, remote: ConnectedPeer, pmod: BlockSection): Boolean = {
    hr.applicableTry(pmod) match {
      case Failure(e) if e.isInstanceOf[MalformedModifierError] =>
        log.warn(s"Modifier ${pmod.encodedId} is permanently invalid", e)
        deliveryTracker.setInvalid(pmod.id, pmod.modifierTypeId)
        penalizeMisbehavingPeer(remote)
        false
      case _ =>
        deliveryTracker.setReceived(pmod.id, pmod.modifierTypeId, remote)
        true
    }
  }

  /**
    * Scheduler asking node view synchronizer to check whether requested modifiers have been delivered.
    * Do nothing, if modifier is already in a different state (it might be already received, applied, etc.),
    * wait for delivery until the number of checks exceeds the maximum if the peer sent `Inv` for this modifier
    * re-request modifier from a different random peer, if our node does not know a peer who have it
    */
  protected def checkDelivery(hr: ErgoHistory): Receive = {
    case CheckDelivery(peer, modifierTypeId, modifierId) =>
      if (deliveryTracker.status(modifierId, modifierTypeId, Seq.empty) == ModifiersStatus.Requested) {
        // If transaction not delivered on time, we just forget about it.
        // It could be removed from other peer's mempool, so no reason to penalize the peer.
        if (modifierTypeId == ErgoTransaction.modifierTypeId) {
          deliveryTracker.clearStatusForModifier(modifierId, modifierTypeId, ModifiersStatus.Requested)
        } else {
          // A block section is not delivered on time.
          log.info(s"Peer ${peer.toString} has not delivered network object " +
                   s"$modifierTypeId : ${encoder.encodeId(modifierId)} on time")

          // Number of delivery checks for a block section, utxo set snapshot chunk or manifest
          // increased or initialized, except the case where we can have issues with connectivity,
          // which is currently defined by comparing request time with time the
          // node got last modifier (in future we may consider more precise method)
          val checksDone = deliveryTracker.getRequestedInfo(modifierTypeId, modifierId) match {
            case Some(ri) if ri.requestTime < lastModifierGotTime =>
              ri.checks
            case Some(ri) =>
              penalizeNonDeliveringPeer(peer)
              ri.checks + 1
            case None => 0
          }

          val maxDeliveryChecks = networkSettings.maxDeliveryChecks
          if (checksDone < maxDeliveryChecks) {
            if (modifierTypeId == UtxoSnapshotChunkTypeId.value) {
              // randomly choosing a peer to download UTXO set snapshot chunk
              val newPeerOpt = hr.randomPeerToDownloadChunks()
              log.info(s"Rescheduling request for UTXO set chunk $modifierId , new peer $newPeerOpt")
              deliveryTracker.setUnknown(modifierId, modifierTypeId)
              newPeerOpt match {
                case Some(newPeer) => requestUtxoSetChunk(Digest32 @@ Algos.decode(modifierId).get, newPeer)
                case None => log.warn(s"No peer found to download UTXO set chunk $modifierId")
              }
            } else {
              // randomly choose a peer for another block sections download attempt
              val newPeerCandidates: Seq[ConnectedPeer] = if (modifierTypeId == Header.modifierTypeId) {
                getPeersForDownloadingHeaders(peer).toSeq
              } else {
                getPeersForDownloadingBlocks.map(_.toSeq).getOrElse(Seq(peer))
              }
              val newPeerIndex = scala.util.Random.nextInt(newPeerCandidates.size)
              val newPeer = newPeerCandidates(newPeerIndex)
              log.info(s"Rescheduling request for $modifierId , new peer $newPeer")
              deliveryTracker.setUnknown(modifierId, modifierTypeId)
              requestBlockSection(modifierTypeId, Seq(modifierId), newPeer, checksDone)
            }
          } else {
            log.error(s"Exceeded max delivery attempts($maxDeliveryChecks) limit for $modifierId")
            if (modifierTypeId == Header.modifierTypeId) {
              // if we can not get header after max number of attempts, invalidate it
              log.info(s"Marking header as invalid: $modifierId")
              deliveryTracker.setInvalid(modifierId, modifierTypeId)
            } else {
              // we will stop to ask for non-header block section automatically after some time,
              // see how `nextModifiersToDownload` done in `ToDownloadProcessor`
              deliveryTracker.setUnknown(modifierId, modifierTypeId)
            }
          }
        }
      }
  }

  protected def penalizeNonDeliveringPeer(peer: ConnectedPeer): Unit = {
    networkControllerRef ! PenalizePeer(peer.connectionId.remoteAddress, PenaltyType.NonDeliveryPenalty)
  }

  protected def penalizeSpammingPeer(peer: ConnectedPeer): Unit = {
    networkControllerRef ! PenalizePeer(peer.connectionId.remoteAddress, PenaltyType.SpamPenalty)
  }

  protected def penalizeMisbehavingPeer(peer: ConnectedPeer): Unit = {
    networkControllerRef ! PenalizePeer(peer.connectionId.remoteAddress, PenaltyType.MisbehaviorPenalty)
  }

  override protected def penalizeMaliciousPeer(peer: ConnectedPeer): Unit = {
    networkControllerRef ! PenalizePeer(peer.connectionId.remoteAddress, PenaltyType.PermanentPenalty)
  }

  protected def peerManagerEvents: Receive = {
    case HandshakedPeer(remote) =>
      syncTracker.updateStatus(remote, status = Unknown, height = None)

    case DisconnectedPeer(connectedPeer) =>
      syncTracker.clearStatus(connectedPeer)
  }

  protected def sendLocalSyncInfo(historyReader: ErgoHistory): Receive = {
    case SendLocalSyncInfo =>
      sendSync(historyReader)
  }


  protected def processDataFromPeer(msgHandlers: PartialFunction[(MessageSpec[_], _, ConnectedPeer), Unit]): Receive = {
    case Message(spec, Left(msgBytes), Some(source)) => parseAndHandle(msgHandlers, spec, msgBytes, source)
  }

  // helper method to clear declined transactions after some off, so the node may accept them again
  private def clearDeclined(): Unit = {
    val clearTimeout = FiniteDuration(20, MINUTES)
    val now = System.currentTimeMillis()

    val toRemove = declined.filter { case (_, time) =>
      (now - time) > clearTimeout.toMillis
    }
    log.debug(s"Declined transactions to be cleared: ${toRemove.size}")
    toRemove.foreach { case (id, _) =>
      declined.remove(id)
    }
  }

<<<<<<< HEAD
  protected def checkUtxoSetManifests(historyReader: ErgoHistory): Unit = {
    val MinSnapshots = 1 //todo: set to 3 after testing, or move to settings?
=======
  // check if we have enough UTXO set snapshots for some height
  // if so, request manifest from a random peer announced it
  private def checkUtxoSetManifests(historyReader: ErgoHistory): Unit = {
>>>>>>> 20bfa813

    if (settings.nodeSettings.utxoSettings.utxoBootstrap &&
          historyReader.fullBlockHeight == 0 &&
          availableManifests.nonEmpty &&
          historyReader.utxoSetSnapshotDownloadPlan().isEmpty) {
      val res = availableManifests.filter { case (_, (_, peers)) => peers.length >= MinSnapshots }
      if (res.nonEmpty) {
        val(encModifierId, (height, peers)) = res.maxBy(_._2._1)
        log.info(s"Downloading manifest for height $height from ${peers.size} peers")
        val manifestId = Digest32 @@ Algos.decode(encModifierId).get
        val randomPeer = peers(Random.nextInt(peers.length))
        requestManifest(manifestId, randomPeer)
      } else {
        log.info("No manifests to download found ")
      }
    }
  }


  private def viewHolderEvents(historyReader: ErgoHistory,
                                 mempoolReader: ErgoMemPool,
                                 utxoStateReaderOpt: Option[UtxoStateReader],
                                 blockAppliedTxsCache: FixedSizeApproximateCacheQueue): Receive = {
    // Requests BlockSections with `Unknown` status that are defined by block headers but not downloaded yet.
    // Trying to keep size of requested queue equals to `desiredSizeOfExpectingQueue`.
    case CheckModifiersToDownload =>
      val now = System.currentTimeMillis()
      if (now - lastCheckForModifiersToDownload >= 50) { // do not process command more often than every 50 ms
        lastCheckForModifiersToDownload = now
        requestDownload(
          maxModifiers = deliveryTracker.modifiersToDownload,
          minModifiersPerBucket,
          maxModifiersPerBucket
        )(getPeersForDownloadingBlocks) { howManyPerType =>
          historyReader.nextModifiersToDownload(howManyPerType, downloadRequired(historyReader))
        }
      }

    // If new enough semantically valid ErgoFullBlock was applied, send inv for block header and all its sections
    case FullBlockApplied(header) =>
      if (header.isNew(2.hours)) {
        broadcastModifierInv(Header.modifierTypeId, header.id)
        header.sectionIds.foreach { case (mtId, id) => broadcastModifierInv(mtId, id) }
      }
      clearDeclined()
      clearInterblockCost()
      perPeerCost.clear()
      processFirstTxProcessingCacheRecord() // resume cache processing

    case st@SuccessfulTransaction(utx) =>
      val tx = utx.transaction
      deliveryTracker.setHeld(tx.id, ErgoTransaction.modifierTypeId)
      processMempoolResult(st)
      broadcastModifierInv(tx)

    case dt@DeclinedTransaction(utx: UnconfirmedTransaction) =>
      declined.put(utx.id, System.currentTimeMillis())
      processMempoolResult(dt)

    case ft@FailedTransaction(utx, error) =>
      val id = utx.id
      processMempoolResult(ft)

      utx.source.foreach { peer =>
        // no need to call deliveryTracker.setInvalid, as mempool will consider invalidated tx in contains()
        error match {
          case TooHighCostError(_) =>
            log.info(s"Penalize spamming peer $peer for too costly transaction $id")
            penalizeSpammingPeer(peer)
          case _ =>
            log.info(s"Penalize peer $peer for too costly transaction $id (reason: $error)")
            penalizeMisbehavingPeer(peer)
        }
      }

    case FailedOnRecheckTransaction(id, _) =>
      declined.put(id, System.currentTimeMillis())

    case SyntacticallySuccessfulModifier(modTypeId, modId) =>
      deliveryTracker.setHeld(modId, modTypeId)

    case RecoverableFailedModification(modTypeId, modId, e) =>
      logger.debug(s"Setting recoverable failed modifier $modId as Unknown", e)
      deliveryTracker.setUnknown(modId, modTypeId)

    case SyntacticallyFailedModification(modTypeId, modId, e) =>
      logger.debug(s"Invalidating syntactically failed modifier $modId", e)
      deliveryTracker.setInvalid(modId, modTypeId).foreach(penalizeMisbehavingPeer)

    case SemanticallyFailedModification(modTypeId, modId, e) =>
      logger.debug(s"Invalidating semantically failed modifier $modId", e)
      deliveryTracker.setInvalid(modId, modTypeId).foreach(penalizeMisbehavingPeer)

    case ChangedHistory(newHistoryReader: ErgoHistory) =>
      context.become(initialized(newHistoryReader, mempoolReader, utxoStateReaderOpt, blockAppliedTxsCache))

    case ChangedMempool(newMempoolReader: ErgoMemPool) =>
      context.become(initialized(historyReader, newMempoolReader, utxoStateReaderOpt, blockAppliedTxsCache))

    case ChangedState(reader: ErgoStateReader) =>
      reader match {
        case utxoStateReader: UtxoStateReader =>
          context.become(initialized(historyReader, mempoolReader, Some(utxoStateReader), blockAppliedTxsCache))
        case _ =>
      }

    case BlockSectionsProcessingCacheUpdate(headersCacheSize, blockSectionsCacheSize, cleared) =>
      val HeadersCacheSizeToDownloadMore = 3184
      val BlockSectionsCacheSizeToDownloadMore = 96

      //download more block sections if processing cache has enough space
      def downloadMore: Boolean = {
        headersCacheSize < HeadersCacheSizeToDownloadMore ||
          (modifiersCacheSize < BlockSectionsCacheSizeToDownloadMore &&
            (System.currentTimeMillis() - lastCheckForModifiersToDownload >= 50))
      }

      // stop processing for cleared modifiers
      // applied modifiers state was already changed at `SyntacticallySuccessfulModifier`
      val modTypeId = cleared._1
      cleared._2.foreach(mId => deliveryTracker.setUnknown(mId, modTypeId))
      modifiersCacheSize = blockSectionsCacheSize
      if (downloadMore) {
        requestMoreModifiers(historyReader)
      }

    case BlockAppliedTransactions(transactionIds: Seq[ModifierId]) =>
      // We collect applied TXs to history in order to avoid banning peers that sent these afterwards
      logger.debug("Caching applied transactions")
      context.become(initialized(historyReader, mempoolReader, utxoStateReaderOpt, blockAppliedTxsCache.putAll(transactionIds)))

    case ChainIsHealthy =>
      // good news
      logger.debug("Chain is good")

    case ChainIsStuck(error) =>
      if (historyReader.fullBlockHeight > 0) {
        log.warn(s"Chain is stuck! $error\nDelivery tracker State:\n$deliveryTracker\nSync tracker state:\n$syncTracker")
        deliveryTracker.reset()
      } else {
        log.debug("Got ChainIsStuck signal when no full-blocks applied yet")
      }
  }

  /** handlers of messages coming from peers */
  private def msgHandlers(hr: ErgoHistory,
                          mp: ErgoMemPool,
                          usrOpt: Option[UtxoStateReader],
                          blockAppliedTxsCache: FixedSizeApproximateCacheQueue
                         ): PartialFunction[(MessageSpec[_], _, ConnectedPeer), Unit] = {
    case (_: ErgoSyncInfoMessageSpec.type @unchecked, data: ErgoSyncInfo @unchecked, remote) =>
      processSync(hr, data, remote)
    case (_: InvSpec.type, data: InvData, remote) =>
      processInv(hr, mp, data, remote, blockAppliedTxsCache)
    case (_: RequestModifierSpec.type, data: InvData, remote) =>
      modifiersReq(hr, mp, data, remote)
    case (_: ModifiersSpec.type, data: ModifiersData, remote) =>
      modifiersFromRemote(hr, mp, data, remote, blockAppliedTxsCache)
    case (spec: MessageSpec[_], _, remote) if spec.messageCode == GetSnapshotsInfoSpec.messageCode =>
      usrOpt match {
        case Some(usr) => sendSnapshotsInfo(usr, remote)
        case None => log.warn(s"Asked for snapshot when UTXO set is not supported, remote: $remote")
      }
    case (spec: MessageSpec[_], data: SnapshotsInfo, remote) if spec.messageCode == SnapshotsInfoSpec.messageCode =>
      processSnapshotsInfo(hr, data, remote)
    case (_: GetManifestSpec.type, id: Array[Byte], remote) =>
      usrOpt match {
        case Some(usr) => sendManifest(Digest32 @@ id, usr, remote)
        case None => log.warn(s"Asked for snapshot when UTXO set is not supported, remote: $remote")
      }
    case (_: ManifestSpec.type, manifestBytes: Array[Byte], remote) =>
      processManifest(hr, manifestBytes, remote)
    case (_: GetUtxoSnapshotChunkSpec.type, subtreeId: Array[Byte], remote) =>
      usrOpt match {
        case Some(usr) => sendUtxoSnapshotChunk(Digest32 @@ subtreeId, usr, remote)
        case None => log.warn(s"Asked for snapshot when UTXO set is not supported, remote: $remote")
      }
    case (_: UtxoSnapshotChunkSpec.type, serializedChunk: Array[Byte], remote) =>
      usrOpt match {
        case Some(_) => processUtxoSnapshotChunk(serializedChunk, hr, remote)
        case None => log.warn(s"Asked for snapshot when UTXO set is not supported, remote: $remote")
      }
    case (_: GetNipopowProofSpec.type, data: NipopowProofData, remote) =>
      sendNipopowProof(data, hr, remote)
    case (_: NipopowProofSpec, data: NipopowProof, remote) =>
      processNipopowProof(data, hr, remote)
  }

  def initialized(hr: ErgoHistory,
                  mp: ErgoMemPool,
                  usr: Option[UtxoStateReader],
                  blockAppliedTxsCache: FixedSizeApproximateCacheQueue): PartialFunction[Any, Unit] = {
    processDataFromPeer(msgHandlers(hr, mp, usr, blockAppliedTxsCache)) orElse
      onDownloadRequest(hr) orElse
      sendLocalSyncInfo(hr) orElse
      viewHolderEvents(hr, mp, usr, blockAppliedTxsCache) orElse
      peerManagerEvents orElse
      checkDelivery(hr) orElse {
      case a: Any => log.error("Strange input: " + a)
    }
  }

  /** Wait until both historyReader and mempoolReader instances are received so actor can be operational */
  def initializing(hr: Option[ErgoHistory],
                   mp: Option[ErgoMemPool],
                   usr: Option[UtxoStateReader],
                   blockAppliedTxsCache: FixedSizeApproximateCacheQueue): PartialFunction[Any, Unit] = {
    case ChangedHistory(historyReader: ErgoHistory) =>
      mp match {
        case Some(mempoolReader) =>
          context.become(initialized(historyReader, mempoolReader, usr, blockAppliedTxsCache))
        case _ =>
          context.become(initializing(Option(historyReader), mp, usr, blockAppliedTxsCache))
      }
    case ChangedMempool(mempoolReader: ErgoMemPool) =>
      hr match {
        case Some(historyReader) =>
          context.become(initialized(historyReader, mempoolReader, usr, blockAppliedTxsCache))
        case _ =>
          context.become(initializing(hr, Option(mempoolReader), usr, blockAppliedTxsCache))
      }
    case ChangedState(reader: ErgoStateReader) =>
      reader match {
        case utxoStateReader: UtxoStateReader =>
          context.become(initializing(hr, mp, Some(utxoStateReader), blockAppliedTxsCache))
        case _ =>
          context.become(initializing(hr, mp, None, blockAppliedTxsCache))
      }
    case msg =>
      // Actor not initialized yet, scheduling message until it is
      context.system.scheduler.scheduleOnce(1.second, self, msg)
  }

  override def receive: Receive = initializing(None, None, None, FixedSizeApproximateCacheQueue.empty(cacheQueueSize = 5))

}

object ErgoNodeViewSynchronizer {

  private def props(networkControllerRef: ActorRef,
            viewHolderRef: ActorRef,
            syncInfoSpec: ErgoSyncInfoMessageSpec.type,
            settings: ErgoSettings,
            syncTracker: ErgoSyncTracker,
            deliveryTracker: DeliveryTracker)
           (implicit ex: ExecutionContext): Props =
    Props(new ErgoNodeViewSynchronizer(networkControllerRef, viewHolderRef, syncInfoSpec,
      settings, syncTracker, deliveryTracker))

  def make(viewHolderRef: ActorRef,
            syncInfoSpec: ErgoSyncInfoMessageSpec.type,
            settings: ErgoSettings,
            syncTracker: ErgoSyncTracker,
            deliveryTracker: DeliveryTracker)
           (implicit context: ActorRefFactory, ex: ExecutionContext): ActorRef => ActorRef =
    networkControllerRef => context.actorOf(props(networkControllerRef, viewHolderRef, syncInfoSpec, settings, syncTracker, deliveryTracker))

  /**
    * Container for aggregated costs of accepted, declined or invalidated transactions. Can be used to track global
    * state of total cost of transactions received (since last block processed), or per-peer state
    */
  case class IncomingTxInfo(acceptedCost: Int, declinedCost: Int, invalidatedCost: Int) {
    val totalCost: Int = acceptedCost + declinedCost + invalidatedCost
  }

  object IncomingTxInfo {
    def empty(): IncomingTxInfo = IncomingTxInfo(0, 0, 0)
  }

  /**
    * Transaction bytes and source peer to be recorded in a cache and processed later
    */
  class TransactionProcessingCacheRecord(val txBytes: Array[Byte], val source: ConnectedPeer)

  case object CheckModifiersToDownload

  object ReceivableMessages {

    // getLocalSyncInfo messages
    case object SendLocalSyncInfo

    /**
      * Check delivery of modifier with type `modifierTypeId` and id `modifierId`.
      * `source` may be defined if we expect modifier from concrete peer or None if
      * we just need some modifier, but don't know who have it
      *
      */
    case class CheckDelivery(source: ConnectedPeer,
                             modifierTypeId: NetworkObjectTypeId.Value,
                             modifierId: ModifierId)

    trait PeerManagerEvent

    case class HandshakedPeer(remote: ConnectedPeer) extends PeerManagerEvent

    case class DisconnectedPeer(peer: ConnectedPeer) extends PeerManagerEvent

    trait NodeViewHolderEvent

    trait NodeViewChange extends NodeViewHolderEvent

    case class ChangedHistory(reader: ErgoHistoryReader) extends NodeViewChange

    case class ChangedMempool(mempool: ErgoMemPoolReader) extends NodeViewChange

    case class ChangedVault(reader: ErgoWalletReader) extends NodeViewChange

    case class ChangedState(reader: ErgoStateReader) extends NodeViewChange

    /**
      * Event which is published when rollback happened (on finding a better chain)
      * @param branchPoint - block id which is last in the chain after rollback (before applying blocks from a fork)
      */
    case class Rollback(branchPoint: ModifierId) extends NodeViewHolderEvent

    case object RollbackFailed extends NodeViewHolderEvent

    // hierarchy of events regarding modifiers application outcome
    trait ModificationOutcome extends NodeViewHolderEvent

    trait InitialTransactionCheckOutcome extends ModificationOutcome {
      val transaction: UnconfirmedTransaction
    }

    case class FailedTransaction(transaction: UnconfirmedTransaction, error: Throwable) extends InitialTransactionCheckOutcome

    case class SuccessfulTransaction(transaction: UnconfirmedTransaction) extends InitialTransactionCheckOutcome

    /**
      * Transaction declined by the mempool (not permanently invalidated, so pool can accept it in future)
      */
    case class DeclinedTransaction(transaction: UnconfirmedTransaction) extends InitialTransactionCheckOutcome

    /**
      * Transaction which was failed not immediately but after sitting for some time in the mempool or during block
      * candidate generation
      */
    case class FailedOnRecheckTransaction(id : ModifierId, error: Throwable) extends ModificationOutcome

    /**
      * A signal that block section with id `modifierId` was invalidated due to `error`, but it may be valid in future
      */
    case class RecoverableFailedModification(typeId: NetworkObjectTypeId.Value, modifierId: ModifierId, error: Throwable) extends ModificationOutcome

    /**
      * A signal that block section with id `modifierId` was permanently invalidated during stateless checks
      */
    case class SyntacticallyFailedModification(typeId: NetworkObjectTypeId.Value, modifierId: ModifierId, error: Throwable) extends ModificationOutcome

    /**
      * Signal associated with stateful validation of a block section
      */
    case class SemanticallyFailedModification(typeId: NetworkObjectTypeId.Value, modifierId: ModifierId, error: Throwable) extends ModificationOutcome

    /**
      * Signal associated with stateless validation of a block section
      */
    case class SyntacticallySuccessfulModifier(typeId: NetworkObjectTypeId.Value, modifierId: ModifierId) extends ModificationOutcome

    /**
      * Signal sent by node view holder when a full block is applied to state
      * @param header - full block's header
      */
    case class FullBlockApplied(header: Header) extends ModificationOutcome

    /**
      * Signal sent after block sections processing (validation and application to state) done
      * @param headersCacheSize - headers cache size after processing
      * @param blockSectionsCacheSize - block sections cache size after processing
      * @param cleared - blocks removed from cache being overfull
      */
    case class BlockSectionsProcessingCacheUpdate(headersCacheSize: Int,
                                                  blockSectionsCacheSize: Int,
                                                  cleared: (NetworkObjectTypeId.Value, Seq[ModifierId]))

    /**
      * Command to re-check mempool to clean transactions become invalid while sitting in the mempool up
      * @param state - up-to-date state to check transaction against
      * @param mempool - mempool to check
      */
    case class RecheckMempool(state: UtxoStateReader, mempool: ErgoMemPoolReader)

    /**
      * Signal for a central node view holder component to initialize UTXO state from UTXO set snapshot
      * stored in the local database
      *
      * @param blockHeight - height of a block corresponding to the UTXO set snapshot
      * @param blockId - id of a block corresponding to the UTXO set snapshot
      */
    case class InitStateFromSnapshot(blockHeight: Height, blockId: ModifierId)

    case class InitHistoryFromNipopow(nipopowProof: NipopowProof)
  }

}<|MERGE_RESOLUTION|>--- conflicted
+++ resolved
@@ -4,12 +4,8 @@
 import akka.actor.{Actor, ActorInitializationException, ActorKilledException, ActorRef, ActorRefFactory, DeathPactException, OneForOneStrategy, Props}
 import org.ergoplatform.modifiers.history.header.Header
 import org.ergoplatform.modifiers.mempool.{ErgoTransaction, ErgoTransactionSerializer, UnconfirmedTransaction}
-<<<<<<< HEAD
-import org.ergoplatform.modifiers.{BlockSection, NetworkObjectTypeId, SnapshotsInfoTypeId, UtxoSnapshotChunkTypeId}
+import org.ergoplatform.modifiers.{BlockSection, ManifestTypeId, NetworkObjectTypeId, SnapshotsInfoTypeId, UtxoSnapshotChunkTypeId}
 import org.ergoplatform.modifiers.history.popow.NipopowProof
-=======
-import org.ergoplatform.modifiers.{BlockSection, ManifestTypeId, NetworkObjectTypeId, SnapshotsInfoTypeId, UtxoSnapshotChunkTypeId}
->>>>>>> 20bfa813
 import org.ergoplatform.nodeView.history.{ErgoSyncInfoV1, ErgoSyncInfoV2}
 import org.ergoplatform.nodeView.history._
 import ErgoNodeViewSynchronizer.{CheckModifiersToDownload, IncomingTxInfo, TransactionProcessingCacheRecord}
@@ -45,6 +41,7 @@
 import org.ergoplatform.ErgoLikeContext.Height
 import scorex.core.serialization.{ErgoSerializer, ManifestSerializer, SubtreeSerializer}
 import scorex.crypto.authds.avltree.batch.VersionedLDBAVLStorage.splitDigest
+
 import scala.annotation.tailrec
 import scala.collection.mutable
 import scala.concurrent.ExecutionContext
@@ -899,13 +896,6 @@
     }
   }
 
-<<<<<<< HEAD
-  protected def processManifest(hr: ErgoHistory, manifestBytes: Array[Byte], remote: ConnectedPeer): Unit = {
-    //todo: check manifest height
-    //todo : check that manifestBytes were requested
-    val serializer = new BatchAVLProverSerializer[Digest32, HF]()(ErgoAlgos.hash)
-    serializer.manifestFromBytes(manifestBytes, keyLength = 32) match {
-=======
   /**
     * Process information about snapshots got from another peer
     */
@@ -935,7 +925,6 @@
   // process serialized manifest got from another peer
   private def processManifest(hr: ErgoHistory, manifestBytes: Array[Byte], remote: ConnectedPeer): Unit = {
     ManifestSerializer.defaultSerializer.parseBytesTry(manifestBytes) match {
->>>>>>> 20bfa813
       case Success(manifest) =>
         val manifestId = ModifierId @@ Algos.encode(manifest.id)
         log.info(s"Got manifest $manifestId from $remote")
@@ -1024,18 +1013,6 @@
     }
   }
 
-<<<<<<< HEAD
-  protected def sendUtxoSnapshotChunk(subtreeId: SubtreeId, usr: UtxoSetSnapshotPersistence, peer: ConnectedPeer): Unit = {
-    usr.getUtxoSnapshotChunkBytes(subtreeId) match {
-      case Some(snapChunk) => {
-        log.debug(s"Sending utxo snapshot chunk (${Algos.encode(subtreeId)}) to $peer")
-        val msg = Message(UtxoSnapshotChunkSpec, Right(snapChunk), None)
-        networkControllerRef ! SendToNetwork(msg, SendToPeer(peer))
-      }
-      case _ => log.warn(s"No chunk ${Algos.encode(subtreeId)} available")
-    }
-  }
-
   private val nipopowProofSpec = NipopowProofSpec(settings)
 
   protected def sendNipopowProof(data: NipopowProofData, hr: ErgoHistory, peer: ConnectedPeer): Unit = {
@@ -1068,8 +1045,6 @@
     networkControllerRef ! SendToNetwork(msg, Broadcast) //todo: send to most developed peers only ?
   }
 
-=======
->>>>>>> 20bfa813
   /**
     * Object ids coming from other node.
     * Filter out modifier ids that are already in process (requested, received or applied),
@@ -1333,14 +1308,9 @@
     }
   }
 
-<<<<<<< HEAD
-  protected def checkUtxoSetManifests(historyReader: ErgoHistory): Unit = {
-    val MinSnapshots = 1 //todo: set to 3 after testing, or move to settings?
-=======
   // check if we have enough UTXO set snapshots for some height
   // if so, request manifest from a random peer announced it
   private def checkUtxoSetManifests(historyReader: ErgoHistory): Unit = {
->>>>>>> 20bfa813
 
     if (settings.nodeSettings.utxoSettings.utxoBootstrap &&
           historyReader.fullBlockHeight == 0 &&
