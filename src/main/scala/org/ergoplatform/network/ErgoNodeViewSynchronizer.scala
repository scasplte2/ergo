package org.ergoplatform.network

import akka.actor.SupervisorStrategy.{Restart, Stop}

import java.net.InetSocketAddress

import akka.actor.{Actor, ActorInitializationException, ActorKilledException, ActorRef, ActorRefFactory, DeathPactException, OneForOneStrategy, Props}
import org.ergoplatform.modifiers.history.header.Header
import org.ergoplatform.modifiers.mempool.ErgoTransaction
import org.ergoplatform.modifiers.{ErgoFullBlock, ErgoPersistentModifier}
import org.ergoplatform.nodeView.history.{ErgoSyncInfoV1, ErgoSyncInfoV2}
import org.ergoplatform.nodeView.history._
import org.ergoplatform.network.ErgoNodeViewSynchronizer.{CheckModifiersToDownload, PeerSyncState}
import org.ergoplatform.nodeView.ErgoNodeViewHolder.BlockAppliedTransactions
import org.ergoplatform.nodeView.history.{ErgoHistory, ErgoSyncInfo, ErgoSyncInfoMessageSpec}
import org.ergoplatform.nodeView.mempool.{ErgoMemPool, ErgoMemPoolReader}
import org.ergoplatform.settings.{Constants, ErgoSettings}
import org.ergoplatform.nodeView.ErgoNodeViewHolder.ReceivableMessages.{ChainIsHealthy, ChainIsStuck, GetNodeViewChanges, IsChainHealthy, ModifiersFromRemote, TransactionsFromRemote}
import org.ergoplatform.nodeView.ErgoNodeViewHolder._
import scorex.core.app.Version
import scorex.core.consensus.History.{Equal, Fork, Nonsense, Older, Unknown, Younger}
import scorex.core.consensus.{HistoryReader, SyncInfo}
import scorex.core.network.ModifiersStatus.Requested
import scorex.core.{ModifierTypeId, NodeViewModifier, PersistentNodeViewModifier, idsToString}
import scorex.core.network.NetworkController.ReceivableMessages.{PenalizePeer, RegisterMessageSpecs}
import org.ergoplatform.network.ErgoNodeViewSynchronizer.ReceivableMessages._
import org.ergoplatform.nodeView.state.ErgoStateReader
import scorex.core.network.message.{InvSpec, MessageSpec, ModifiersSpec, RequestModifierSpec}
import scorex.core.network._
import scorex.core.network.NetworkController.ReceivableMessages.SendToNetwork
import scorex.core.network.message.{InvData, Message, ModifiersData}
import scorex.core.network.{ConnectedPeer, ModifiersStatus, SendToPeer, SendToPeers}
import scorex.core.serialization.ScorexSerializer
import scorex.core.settings.NetworkSettings
import scorex.core.transaction.{MempoolReader, Transaction}
import scorex.core.utils.{NetworkTimeProvider, ScorexEncoding}
import scorex.core.validation.MalformedModifierError
import scorex.util.{ModifierId, ScorexLogging}
import scorex.core.network.DeliveryTracker
import scorex.core.network.peer.PenaltyType
import scorex.core.transaction.state.TransactionValidation.TooHighCostError
import scorex.core.transaction.wallet.VaultReader

import scala.annotation.tailrec
import scala.collection.mutable
import scala.concurrent.ExecutionContext
import scala.concurrent.duration._
import scala.util.{Failure, Success}

/**
  * Tweaks on top of Scorex' NodeViewSynchronizer made to optimize Ergo network
  */
class ErgoNodeViewSynchronizer(networkControllerRef: ActorRef,
                               viewHolderRef: ActorRef,
                               syncInfoSpec: ErgoSyncInfoMessageSpec.type,
                               settings: ErgoSettings,
                               timeProvider: NetworkTimeProvider,
                               syncTracker: ErgoSyncTracker,
                               deliveryTracker: DeliveryTracker
                              )(implicit ex: ExecutionContext)
  extends Actor with Synchronizer with ScorexLogging with ScorexEncoding {

  override val supervisorStrategy: OneForOneStrategy = OneForOneStrategy(
    maxNrOfRetries = 10,
    withinTimeRange = 1.minute) {
    case _: ActorKilledException => Stop
    case _: DeathPactException => Stop
    case e: ActorInitializationException =>
      log.warn(s"Stopping actor due to : $e")
      Stop
    case e: Exception =>
      log.warn(s"Restarting actor due to : $e")
      Restart
  }

  private var syncInfoV1CacheByHeadersHeight: Option[(Int, ErgoSyncInfoV1)] = Option.empty

  private var syncInfoV2CacheByHeadersHeight: Option[(Int, ErgoSyncInfoV2)] = Option.empty

  private val networkSettings: NetworkSettings = settings.scorexSettings.network

  protected val deliveryTimeout: FiniteDuration = networkSettings.deliveryTimeout

  protected val invSpec = new InvSpec(networkSettings.maxInvObjects)
  protected val requestModifierSpec = new RequestModifierSpec(networkSettings.maxInvObjects)
  protected val modifiersSpec = new ModifiersSpec(networkSettings.maxPacketSize)

  private val minModifiersPerBucket = 8 // minimum of persistent modifiers (excl. headers) to download by single peer
  private val maxModifiersPerBucket = 12 // maximum of persistent modifiers (excl. headers) to download by single peer

  private val minHeadersPerBucket = 50 // minimum of headers to download by single peer
  private val maxHeadersPerBucket = 400 // maximum of headers to download by single peer

  // It could be the case that adversarial peers are sending sync messages to the node to cause
  // resource exhaustion. To prevent it, we do not answer on sync message, if previous one was sent
  // no more than `GlobalSyncLockTime` milliseconds ago. There's also per-peer limit `PerPeerSyncLockTime`
  private val GlobalSyncLockTime = 50
  private val PerPeerSyncLockTime = 100

  /**
    * Register periodic events
    */
  override def preStart(): Unit = {
    // subscribe for history and mempool changes
    viewHolderRef ! GetNodeViewChanges(history = true, state = false, vault = false, mempool = true)

    val toDownloadCheckInterval = networkSettings.syncInterval

    // register as a handler for synchronization-specific types of messages
    val messageSpecs: Seq[MessageSpec[_]] = Seq(invSpec, requestModifierSpec, modifiersSpec, syncInfoSpec)
    networkControllerRef ! RegisterMessageSpecs(messageSpecs, self)

    // register as a listener for peers got connected (handshaked) or disconnected
    context.system.eventStream.subscribe(self, classOf[HandshakedPeer])
    context.system.eventStream.subscribe(self, classOf[DisconnectedPeer])

    // subscribe for all the node view holder events involving modifiers and transactions
    context.system.eventStream.subscribe(self, classOf[ChangedHistory[ErgoHistoryReader]])
    context.system.eventStream.subscribe(self, classOf[ChangedMempool[ErgoMemPoolReader]])
    context.system.eventStream.subscribe(self, classOf[ModificationOutcome])
    context.system.eventStream.subscribe(self, classOf[DownloadRequest])
    context.system.eventStream.subscribe(self, classOf[BlockAppliedTransactions])
    context.system.eventStream.subscribe(self, classOf[ModifiersRemovedFromCache])

    context.system.scheduler.scheduleAtFixedRate(toDownloadCheckInterval, toDownloadCheckInterval, self, CheckModifiersToDownload)

    val interval = networkSettings.syncInterval
    context.system.scheduler.scheduleWithFixedDelay(2.seconds, interval, self, SendLocalSyncInfo)

    val healthCheckRate = settings.nodeSettings.acceptableChainUpdateDelay / 3
    context.system.scheduler.scheduleAtFixedRate(healthCheckRate, healthCheckRate, viewHolderRef, IsChainHealthy)(ex, self)
  }

  protected def broadcastModifierInv(m: NodeViewModifier): Unit = {
    val msg = Message(invSpec, Right(InvData(m.modifierTypeId, Seq(m.id))), None)
    networkControllerRef ! SendToNetwork(msg, Broadcast)
  }

  /**
    * Check whether block section (modifier) with identifier `id` is not stored locally
    * (in history database available via `historyReader` interface, or delivery tracker cache, thus
    * downloading of the modifier is needed.
    */
  private def downloadRequired(historyReader: ErgoHistory)(modifierTypeId: ModifierTypeId, id: ModifierId): Boolean = {
    deliveryTracker.status(id, modifierTypeId, Array(historyReader)) == ModifiersStatus.Unknown
  }

  /** Get V1 sync info from cache or load it from history and add to cache */
  private def getV1SyncInfo(history: ErgoHistory): ErgoSyncInfoV1 = {
    val headersHeight = history.headersHeight
    syncInfoV1CacheByHeadersHeight
      .collect { case (height, syncInfo) if height == headersHeight => syncInfo }
      .getOrElse {
        val v1SyncInfo = history.syncInfoV1
        syncInfoV1CacheByHeadersHeight = Some(headersHeight -> v1SyncInfo)
        v1SyncInfo
      }
  }

  /** Get V2 sync info from cache or load it from history and add to cache */
  private def getV2SyncInfo(history: ErgoHistory, full: Boolean): ErgoSyncInfoV2 = {
    val headersHeight = history.headersHeight
    syncInfoV2CacheByHeadersHeight
      .collect { case (height, syncInfo) if height == headersHeight => syncInfo }
      .getOrElse {
        val v2SyncInfo = history.syncInfoV2(full)
        syncInfoV2CacheByHeadersHeight = Some(headersHeight -> v2SyncInfo)
        v2SyncInfo
      }
  }

  /**
    * Whether neighbour peer `remote` supports sync protocol V2.
    */
  def syncV2Supported(remote: ConnectedPeer): Boolean = {
    // If neighbour version is >= 4.0.16, the neighbour supports sync V2
    val syncV2Version = Version(4, 0, 16)
    remote.peerInfo.exists(_.peerSpec.protocolVersion >= syncV2Version)
  }

  /**
    * Send synchronization statuses to neighbour peers
    *
    * The method sends sync messages to whether peers not received sync from the node for
    * some time (see syncStatusRefreshStable / syncStatusRefreshStable settings),
    * or peers with Unknown / Fork / Older statuses.
    *
    * Method sends V1/V2 sync messages based on neighbour version.
    *
    */
  protected def sendSync(history: ErgoHistory): Unit = {
    val peers = syncTracker.peersToSyncWith()
    val (peersV2, peersV1) = peers.partition(p => syncV2Supported(p))
    log.debug(s"Syncing with ${peersV1.size} peers via sync v1, ${peersV2.size} peers via sync v2")
    if (peersV1.nonEmpty) {
      val msg = Message(syncInfoSpec, Right(getV1SyncInfo(history)), None)
      networkControllerRef ! SendToNetwork(msg, SendToPeers(peersV1))
    }
    if (peersV2.nonEmpty) {
      //todo: send only last header to peers which are equal or younger
      val v2SyncInfo = getV2SyncInfo(history, full = true)
      networkControllerRef ! SendToNetwork(Message(syncInfoSpec, Right(v2SyncInfo), None), SendToPeers(peersV2))
    }
  }

  /**
    * Send sync message to a concrete peer. Used in [[processSync]] and [[processSyncV2]] methods.
    */
  protected def sendSyncToPeer(remote: ConnectedPeer, sync: ErgoSyncInfo): Unit = {
    if (sync.nonEmpty) {
      syncTracker.updateLastSyncSentTime(remote)
      networkControllerRef ! SendToNetwork(Message(syncInfoSpec, Right(sync), None), SendToPeer(remote))
    }
  }

  // Send history extension to the (less developed) peer 'remote' which does not have it.
  def sendExtension(remote: ConnectedPeer,
                    ext: Seq[(ModifierTypeId, ModifierId)]): Unit =
    ext.groupBy(_._1).mapValues(_.map(_._2)).foreach {
      case (mid, mods) =>
        networkControllerRef ! SendToNetwork(Message(invSpec, Right(InvData(mid, mods)), None), SendToPeer(remote))
    }

  var globalSyncGot = 0L
  /**
    * Process sync message `syncInfo` got from neighbour peer `remote`
    */
  protected def processSync(hr: ErgoHistory, syncInfo: ErgoSyncInfo, remote: ConnectedPeer): Unit = {
    val newGlobal = timeProvider.time()
    val globalDiff = newGlobal - globalSyncGot

    if(globalDiff > GlobalSyncLockTime) {
      globalSyncGot = newGlobal

      val diff = syncTracker.updateLastSyncGetTime(remote)
      if (diff > PerPeerSyncLockTime) {
        // process sync if sent in more than 200 ms after previous sync
        log.debug(s"Processing sync from $remote")
        syncInfo match {
          case syncV1: ErgoSyncInfoV1 => processSyncV1(hr, syncV1, remote)
          case syncV2: ErgoSyncInfoV2 => processSyncV2(hr, syncV2, remote)
        }
      } else {
        log.debug(s"Spammy sync detected from $remote")
      }
    } else {
      log.debug("Global sync violation")
    }
  }

  /**
    * Processing sync V1 message `syncInfo` got from neighbour peer `remote`
    */
  protected def processSyncV1(hr: ErgoHistory, syncInfo: ErgoSyncInfoV1, remote: ConnectedPeer): Unit = {
    val comparison = hr.compare(syncInfo)
    log.debug(s"Comparison with $remote having starting points ${syncInfo.lastHeaderIds}. " +
      s"Comparison result is $comparison.")

    val oldStatus = syncTracker.getStatus(remote).getOrElse(Unknown)
    val status = comparison
    syncTracker.updateStatus(remote, status, height = None)

    status match {
      case Unknown =>
        // we do not know what to send to a peer with unknown status
        log.debug(s"Peer status is still unknown for $remote")
      case Nonsense =>
        // we do not know what to send to a peer with such status
        log.debug(s"Got nonsense status for $remote")
      case Younger | Fork =>
        // send extension (up to 400 header ids) to a peer which chain is less developed or forked
        val ext = hr.continuationIds(syncInfo, size = 400)
        if (ext.isEmpty) log.warn("Extension is empty while comparison is younger")
        log.debug(s"Sending extension of length ${ext.length}")
        log.debug(s"Extension ids: ${idsToString(ext)}")
        sendExtension(remote, ext)
      case Older =>
        // asking headers from older peers
        val ids = syncInfo.lastHeaderIds.reverse
        val headerIds = ids.takeWhile(hId => !hr.isInBestChain(hId))
        if (headerIds.nonEmpty) {
          val maxHeadersToDownload = deliveryTracker.headersToDownload
          log.debug(s"Requesting $maxHeadersToDownload headers from older peers after getting sync info from $remote")
          requestDownload(
            maxHeadersToDownload,
            minHeadersPerBucket,
            maxHeadersPerBucket
          )(Option(getPeersForDownloadingHeaders(remote))) { howManyPerType =>
            val modifierIds =
              headerIds
                .reverse
                .filter(mid => downloadRequired(hr)(Header.modifierTypeId, mid))
                .take(howManyPerType)
            Map(Header.modifierTypeId -> modifierIds)
          }
        }
      case Equal =>
        // does nothing for `Equal`
        log.debug(s"$remote has equal header-chain")
    }

<<<<<<< HEAD
    if ((oldStatus != status) || syncTracker.notSyncedOrOutdated(remote) || status == Older || status == Fork) {
      val ownSyncInfo = hr.syncInfoV1
=======
    if ((oldStatus != status) || syncTracker.isOutdated(remote) || status == Older || status == Fork) {
      val ownSyncInfo = getV1SyncInfo(hr)
>>>>>>> 33d8ae2a
      sendSyncToPeer(remote, ownSyncInfo)
    }
  }

  /**
    * Processing sync V2 message `syncInfo` got from neighbour peer `remote` (supporting sync v2)
    */
  protected def processSyncV2(hr: ErgoHistory, syncInfo: ErgoSyncInfoV2, remote: ConnectedPeer): Unit = {
    val oldStatus = syncTracker.getStatus(remote).getOrElse(Unknown)
    val status = hr.compare(syncInfo)
    syncTracker.updateStatus(remote, status, syncInfo.height)

    log.debug(s"Comparison with $remote having starting points ${syncInfo.lastHeaders}. " +
      s"Comparison result is $status.")

    status match {
      case Unknown =>
        // we do not know what to send to a peer with unknown status
        log.info(s"Peer status is still unknown for $remote")

      case Nonsense =>
        // Shouldn't be the case for sync V2
        log.warn(s"Got nonsense status in v2 for $remote")

      case Younger =>
        // send extension (up to 400 header ids) to a peer which chain is less developed or forked
        val ext = hr.continuationIds(syncInfo, size = 400)
        if (ext.isEmpty) log.warn("Extension is empty while comparison is younger")
        log.debug(s"Sending extension of length ${ext.length}")
        log.debug(s"Extension ids: ${idsToString(ext)}")
        sendExtension(remote, ext)

      case Fork =>
        log.info(s"Fork detected with peer $remote, its sync message $syncInfo")

      case Older =>
        log.debug(s"Peer $remote is older, its height ${syncInfo.height}")

      case Equal =>
        // does nothing for `Equal`
        log.debug(s"$remote has equal header-chain")
    }

<<<<<<< HEAD
    if ((oldStatus != status) || syncTracker.notSyncedOrOutdated(remote) || status == Older || status == Fork) {
      val ownSyncInfo = hr.syncInfoV2(full = true)
=======
    if ((oldStatus != status) || syncTracker.isOutdated(remote) || status == Older || status == Fork) {
      val ownSyncInfo = getV2SyncInfo(hr, full = true)
>>>>>>> 33d8ae2a
      sendSyncToPeer(remote, ownSyncInfo)
    }
  }

  /**
    * Headers should be downloaded from an Older node, it is triggered by received sync message from an older node
    * @param callingPeer that can be used to download headers, it must be Older
    * @return available peers to download headers from together with the state/origin of the peer
    */
  private def getPeersForDownloadingHeaders(callingPeer: ConnectedPeer): (PeerSyncState, Iterable[ConnectedPeer]) = {
    syncTracker.peersByStatus
      .get(Older)
      .map(PeerSyncState.Older -> _)
      .getOrElse(PeerSyncState.OlderCalling -> Array(callingPeer))
  }

  /**
    * Other persistent modifiers besides headers should be downloaded from either Older or Equal node, with fallback to Unknown or Fork
    * @return available peers to download persistent modifiers from together with the state/origin of the peer
    */
  private def getPeersForDownloadingBlocks: Option[(PeerSyncState, Iterable[ConnectedPeer])] = {
    val peersByStatus = syncTracker.peersByStatus
    Option(peersByStatus.getOrElse(Older, mutable.WrappedArray.empty) ++ peersByStatus.getOrElse(Equal, mutable.WrappedArray.empty))
      .filter(_.nonEmpty)
      .map(PeerSyncState.OlderOrEqual -> _)
      .orElse {
        Option(peersByStatus.getOrElse(Unknown, mutable.WrappedArray.empty) ++ peersByStatus.getOrElse(Fork, mutable.WrappedArray.empty))
          .filter(_.nonEmpty)
          .map(PeerSyncState.UnknownOrFork -> _)
      }
  }

  /**
    * Modifier download method that is given min/max constraints for modifiers to download from peers.
    * It sends requests for modifiers to given peers in optimally sized batches.
    * @param maxModifiers maximum modifiers to download
    * @param minModifiersPerBucket minimum modifiers to download per bucket
    * @param maxModifiersPerBucket maximum modifiers to download per bucket
    * @param getPeersOpt optionally get peers to download from, all peers have the same PeerSyncState
    * @param fetchMax function that fetches modifiers, it is passed how many of them tops
    */
  protected def requestDownload(maxModifiers: Int, minModifiersPerBucket: Int, maxModifiersPerBucket: Int)
                               (getPeersOpt: => Option[(PeerSyncState, Iterable[ConnectedPeer])])
                               (fetchMax: Int => Map[ModifierTypeId, Seq[ModifierId]]): Unit =
    getPeersOpt
      .foreach { case (peerStatus, peers) =>
        // filter out peers of 4.0.17 or 4.0.18 version as they are delivering broken modifiers
        val peersFiltered = peers.filterNot { cp =>
          val version = cp.peerInfo.map(_.peerSpec.protocolVersion).getOrElse(Version.initial)
          version == Version.v4017 || version == Version.v4018
        }
        val modifiersByBucket = ElementPartitioner.distribute(peersFiltered, maxModifiers, minModifiersPerBucket, maxModifiersPerBucket)(fetchMax)
        // collect and log useful downloading progress information, don't worry it does not run frequently
        modifiersByBucket.headOption.foreach { _ =>
          modifiersByBucket
            .groupBy(_._1._2)
            .mapValues(_.map(_._2.size))
            .map { case (modType, batchSizes) =>
              s"Downloading from $peerStatus peers : type[$modType] of ${batchSizes.size} batches each of ~ size: ${batchSizes.take(2).max}"
            }.foreach(log.info(_))
        }
        // bucket represents a peer and a modifierType as we cannot send mixed types to a peer
        modifiersByBucket.foreach { case ((peer, modifierTypeId), modifierIds) =>
          deliveryTracker.setRequested(modifierIds, modifierTypeId, Some(peer)) { deliveryCheck =>
            context.system.scheduler.scheduleOnce(deliveryTimeout, self, deliveryCheck)
          }
          val msg = Message(requestModifierSpec, Right(InvData(modifierTypeId, modifierIds)), None)
          networkControllerRef ! SendToNetwork(msg, SendToPeer(peer))
        }
      }

  /**
    * Logic to process block parts got from another peer.
    * Filter out non-requested block parts (with a penalty to spamming peer),
    * parse block parts and send valid modifiers to NodeViewHolder
    */
  protected def modifiersFromRemote(
                                     hr: ErgoHistory,
                                     data: ModifiersData,
                                     remote: ConnectedPeer,
                                     blockAppliedTxsCache: FixedSizeApproximateCacheQueue): Unit = {
    val typeId = data.typeId
    val modifiers = data.modifiers
    log.info(s"Got ${modifiers.size} modifiers of type $typeId from remote connected peer: ${remote.connectionId}")
    log.debug("Modifier ids: " + modifiers.keys)

    // filter out non-requested modifiers
    val requestedModifiers = processSpam(remote, typeId, modifiers, blockAppliedTxsCache)

    Constants.modifierSerializers.get(typeId) match {
      case Some(serializer: ScorexSerializer[ErgoTransaction]@unchecked) if typeId == Transaction.ModifierTypeId =>
        // parse all transactions and send them to node view holder
        val parsed: Iterable[ErgoTransaction] = parseModifiers(requestedModifiers, typeId, serializer, remote)
        viewHolderRef ! TransactionsFromRemote(parsed)

      case Some(serializer: ScorexSerializer[ErgoPersistentModifier]@unchecked) =>
        // parse all modifiers and put them to modifiers cache
        val parsed: Iterable[ErgoPersistentModifier] = parseModifiers(requestedModifiers, typeId, serializer, remote)
        val valid = parsed.filter(validateAndSetStatus(hr, remote, _))
        if (valid.nonEmpty) {
          viewHolderRef ! ModifiersFromRemote(valid)

          // send sync message to the peer to get new headers quickly
          if (valid.head.isInstanceOf[Header]) {
            val syncInfo = if (syncV2Supported(remote)) {
              getV2SyncInfo(hr, full = false)
            } else {
              getV1SyncInfo(hr)
            }
            sendSyncToPeer(remote, syncInfo)
          }
        }
      case _ =>
        log.error(s"Undefined serializer for modifier of type $typeId")
    }
  }

  /**
    *
    * Parse modifiers using specified serializer, check that its id is equal to the declared one,
    * penalize misbehaving peer for every incorrect modifier,
    * call deliveryTracker.onReceive() for every correct modifier to update its status
    *
    * @return collection of parsed modifiers
    */
  def parseModifiers[M <: NodeViewModifier](modifiers: Map[ModifierId, Array[Byte]],
                                            typeId: ModifierTypeId,
                                            serializer: ScorexSerializer[M],
                                            remote: ConnectedPeer): Iterable[M] = {
    modifiers.flatMap { case (id, bytes) =>
      if (typeId == Transaction.ModifierTypeId && bytes.length > settings.nodeSettings.maxTransactionSize) {
        penalizeMisbehavingPeer(remote)
        log.warn(s"Transaction size ${bytes.length} from ${remote.toString} exceeds limit ${settings.nodeSettings.maxTransactionSize}")
        None
      } else {
        serializer.parseBytesTry(bytes) match {
          case Success(mod) if id == mod.id =>
            Some(mod)
          case _ =>
            // Penalize peer and do nothing - it will be switched to correct state on CheckDelivery
            penalizeMisbehavingPeer(remote)
            log.warn(s"Failed to parse modifier with declared id ${encoder.encodeId(id)} from ${remote.toString}")
            None
        }
      }
    }
  }

  /**
    *
    * Get modifiers from remote peer, filter out spam modifiers and penalize peer for spam
    *
    * @return ids and bytes of modifiers that were requested by our node
    */
  def processSpam(remote: ConnectedPeer,
                  typeId: ModifierTypeId,
                  modifiers: Map[ModifierId, Array[Byte]],
                  blockAppliedTxsCache: FixedSizeApproximateCacheQueue): Map[ModifierId, Array[Byte]] = {
    val modifiersByStatus =
      modifiers
        .groupBy { case (id, _) => deliveryTracker.status(id, typeId, Seq.empty) }
        .view.force

    val spam = modifiersByStatus.filterKeys(_ != Requested)

    if (spam.nonEmpty) {
      if (typeId == Transaction.ModifierTypeId) {
        // penalize a peer for sending TXs that have been already applied to a block
        val spammyTxs = modifiers.filterKeys(blockAppliedTxsCache.mightContain)
        if (spammyTxs.nonEmpty) {
          log.info(s"Got spammy transactions: $spammyTxs")
          penalizeSpammingPeer(remote)
        }
      } else {
        spam.foreach { case (status, mods) =>
          log.info(s"Spam attempt: non-requested modifiers of type $typeId and status $status " +
            s"with ${mods.size} ids sent by peer $remote")
        }
        penalizeSpammingPeer(remote)
      }
    }
    modifiersByStatus.getOrElse(Requested, Map.empty)
  }

  /**
    * Object ids coming from other node.
    * Filter out modifier ids that are already in process (requested, received or applied),
    * request unknown ids from peer and set this ids to requested state.
    */
  protected def processInv(hr: ErgoHistory,
                           mp: ErgoMemPool,
                           invData: InvData,
                           peer: ConnectedPeer,
                           blockAppliedTxsCache: FixedSizeApproximateCacheQueue): Unit = {
    val modifierTypeId = invData.typeId
    val newModifierIds = modifierTypeId match {
      case Transaction.ModifierTypeId =>
        // We download transactions only if the node is not needed for externally provided proofs
        // (so having UTXO set, and the chain is synced
        if (!settings.nodeSettings.stateType.requireProofs &&
          hr.isHeadersChainSynced &&
          hr.fullBlockHeight == hr.headersHeight) {
          val unknownMods =
            invData.ids.filter(mid => deliveryTracker.status(mid, modifierTypeId, Seq(mp)) == ModifiersStatus.Unknown)
          // filter out transactions that were already applied to history
          val notApplied = unknownMods.filterNot(blockAppliedTxsCache.mightContain)
          log.info(s"Processing ${invData.ids.length} tx invs from $peer, " +
            s"${unknownMods.size} of them are unknown, requesting $notApplied")
          notApplied
        } else {
          Seq.empty
        }
      case _ =>
        log.info(s"Processing ${invData.ids.length} non-tx invs (of type $modifierTypeId) from $peer")
        invData.ids.filter(mid => deliveryTracker.status(mid, modifierTypeId, Seq(hr)) == ModifiersStatus.Unknown)
    }

    if (newModifierIds.nonEmpty) {
      log.debug(s"Going to request ${newModifierIds.length} modifiers of type $modifierTypeId from $peer")
      val msg = Message(requestModifierSpec, Right(InvData(modifierTypeId, newModifierIds)), None)
      peer.handlerRef ! msg
      deliveryTracker.setRequested(newModifierIds, modifierTypeId, Some(peer)) { deliveryCheck =>
        context.system.scheduler.scheduleOnce(deliveryTimeout, self, deliveryCheck)
      }
    }
  }

  /**
    * If our requested list is more than half empty, enforce to request more:
    * - headers, if our headers chain is not synced yet (by sending sync message)
    * - block sections, if our headers chain is synced
    */
  protected def requestMoreModifiers(historyReader: ErgoHistory): Unit = {
    if (historyReader.isHeadersChainSynced) {
      // our requested list is is half empty - request more missed modifiers
      self ! CheckModifiersToDownload
    } else {
      // headers chain is not synced yet, but our requested list is half empty - ask for more headers
      sendSync(historyReader)
    }
  }

  //other node asking for objects by their ids
  protected def modifiersReq(hr: ErgoHistory, mp: ErgoMemPool, invData: InvData, remote: ConnectedPeer): Unit = {
      val objs: Seq[(ModifierId, Array[Byte])] = invData.typeId match {
        case typeId: ModifierTypeId if typeId == Transaction.ModifierTypeId =>
          mp.getAll(invData.ids).map(tx => tx.id -> tx.bytes)
        case _: ModifierTypeId =>
          invData.ids.flatMap(id => hr.modifierBytesById(id).map(bytes => (id, bytes)))
      }

      log.whenDebugEnabled {
        log.debug(s"Requested ${invData.ids.length} modifiers ${idsToString(invData)}, " +
          s"sending ${objs.length} modifiers ${idsToString(invData.typeId, objs.map(_._1))} ")
      }

    @tailrec
    def sendByParts(mods: Seq[(ModifierId, Array[Byte])]): Unit = {
      var size = 5 //message type id + message size
      var batch = mods.takeWhile { case (_, modBytes) =>
        size += NodeViewModifier.ModifierIdSize + 4 + modBytes.length
        size < networkSettings.maxPacketSize
      }
      if (batch.isEmpty) {
        // send modifier anyway
        val ho = mods.headOption
        batch = ho.toSeq
        log.warn(s"Sending too big modifier ${ho.map(_._1)}, its size ${ho.map(_._2.length)}")
      }
      remote.handlerRef ! Message(modifiersSpec, Right(ModifiersData(invData.typeId, batch.toMap)), None)
      val remaining = mods.drop(batch.length)
      if (remaining.nonEmpty) {
        sendByParts(remaining)
      }
    }

    if (objs.nonEmpty) {
      sendByParts(objs)
    }
  }

  /**
    * Move `pmod` to `Invalid` if it is permanently invalid, to `Received` otherwise
    */
  @SuppressWarnings(Array("org.wartremover.warts.IsInstanceOf"))
  def validateAndSetStatus(hr: ErgoHistory, remote: ConnectedPeer, pmod: ErgoPersistentModifier): Boolean = {
    hr.applicableTry(pmod) match {
      case Failure(e) if e.isInstanceOf[MalformedModifierError] =>
        log.warn(s"Modifier ${pmod.encodedId} is permanently invalid", e)
        deliveryTracker.setInvalid(pmod.id, pmod.modifierTypeId)
        penalizeMisbehavingPeer(remote)
        false
      case _ =>
        deliveryTracker.setReceived(pmod.id, pmod.modifierTypeId, remote)
        true
    }
  }

  /**
    * Scheduler asking node view synchronizer to check whether requested modifiers have been delivered.
    * Do nothing, if modifier is already in a different state (it might be already received, applied, etc.),
    * wait for delivery until the number of checks exceeds the maximum if the peer sent `Inv` for this modifier
    * re-request modifier from a different random peer, if our node does not know a peer who have it
    */
  protected def checkDelivery: Receive = {
    case CheckDelivery(peerOpt, modifierTypeId, modifierId) =>
      if (deliveryTracker.status(modifierId, modifierTypeId, Seq.empty) == ModifiersStatus.Requested) {
        // If transaction not delivered on time, we just forget about it.
        // It could be removed from other peer's mempool, so no reason to penalize the peer.
        if (modifierTypeId == Transaction.ModifierTypeId) {
          deliveryTracker.clearStatusForModifier(modifierId, modifierTypeId, ModifiersStatus.Requested)
        } else {
          // A persistent modifier is not delivered on time.
          peerOpt match {
            case Some(peer) =>
              log.info(s"Peer ${peer.toString} has not delivered asked modifier ${encoder.encodeId(modifierId)} on time")
              penalizeNonDeliveringPeer(peer)
              deliveryTracker.onStillWaiting(peer, modifierTypeId, modifierId) { deliveryCheck =>
                context.system.scheduler.scheduleOnce(deliveryTimeout, self, deliveryCheck)
              }
            case None =>
              // Random peer has not delivered modifier we need, ask another peer
              // We need this modifier - no limit for number of attempts
              log.info(s"Modifier ${encoder.encodeId(modifierId)} has not delivered on time")
              deliveryTracker.setUnknown(modifierId, modifierTypeId)
              requestDownload(modifierTypeId, Seq(modifierId))
          }
        }
      }
  }


  /**
    * Our node needs modifiers of type `modifierTypeId` with ids `modifierIds`
    * but peer that can deliver it is unknown.
    * Request this modifier from random peer.
    */
  def requestDownload(modifierTypeId: ModifierTypeId, modifierIds: Seq[ModifierId]): Unit = {
    deliveryTracker.setRequested(modifierIds, modifierTypeId, None) { deliveryCheck =>
      context.system.scheduler.scheduleOnce(deliveryTimeout, self, deliveryCheck)
    }
    val msg = Message(requestModifierSpec, Right(InvData(modifierTypeId, modifierIds)), None)
    networkControllerRef ! SendToNetwork(msg, SendToRandom)
  }

  def onDownloadRequest(historyReader: ErgoHistory): Receive = {
    case DownloadRequest(modifierTypeId: ModifierTypeId, modifierId: ModifierId) =>
      if (deliveryTracker.status(modifierId, modifierTypeId, Seq(historyReader)) == ModifiersStatus.Unknown) {
        requestDownload(modifierTypeId, Seq(modifierId))
      }
  }

  protected def penalizeNonDeliveringPeer(peer: ConnectedPeer): Unit = {
    networkControllerRef ! PenalizePeer(peer.connectionId.remoteAddress, PenaltyType.NonDeliveryPenalty)
  }

  protected def penalizeSpammingPeer(peer: ConnectedPeer): Unit = {
    networkControllerRef ! PenalizePeer(peer.connectionId.remoteAddress, PenaltyType.SpamPenalty)
  }

  protected def penalizeMisbehavingPeer(peer: ConnectedPeer): Unit = {
    networkControllerRef ! PenalizePeer(peer.connectionId.remoteAddress, PenaltyType.MisbehaviorPenalty)
  }

  protected def penalizeMaliciousPeer(peer: ConnectedPeer): Unit = {
    networkControllerRef ! PenalizePeer(peer.connectionId.remoteAddress, PenaltyType.PermanentPenalty)
  }

  protected def broadcastInvForNewModifier(mod: PersistentNodeViewModifier): Unit = {
    mod match {
      case fb: ErgoFullBlock if fb.header.isNew(timeProvider, 1.hour) => fb.toSeq.foreach(s => broadcastModifierInv(s))
      case _ =>
    }
  }

  protected def peerManagerEvents: Receive = {
    case HandshakedPeer(remote) =>
      syncTracker.updateStatus(remote, status = Unknown, height = None)

    case DisconnectedPeer(remote) =>
      syncTracker.clearStatus(remote)
  }

  protected def getLocalSyncInfo(historyReader: ErgoHistory): Receive = {
    case SendLocalSyncInfo =>
      sendSync(historyReader)
  }


  protected def processDataFromPeer(msgHandlers: PartialFunction[(MessageSpec[_], _, ConnectedPeer), Unit]): Receive = {
    case Message(spec, Left(msgBytes), Some(source)) => parseAndHandle(msgHandlers, spec, msgBytes, source)
  }

  protected def viewHolderEvents(historyReader: ErgoHistory, mempoolReader: ErgoMemPool, blockAppliedTxsCache: FixedSizeApproximateCacheQueue): Receive = {
    // Requests BlockSections with `Unknown` status that are defined by block headers but not downloaded yet.
    // Trying to keep size of requested queue equals to `desiredSizeOfExpectingQueue`.

    case CheckModifiersToDownload =>
      val maxModifiersToDownload = deliveryTracker.modifiersToDownload
      requestDownload(
        maxModifiersToDownload,
        minModifiersPerBucket,
        maxModifiersPerBucket
      )(getPeersForDownloadingBlocks) { howManyPerType =>
        historyReader.nextModifiersToDownload(howManyPerType, downloadRequired(historyReader))
      }

    // If new enough semantically valid ErgoFullBlock was applied, send inv for block header and all its sections
    case SemanticallySuccessfulModifier(mod) =>
      broadcastInvForNewModifier(mod)

    case SuccessfulTransaction(tx) =>
      deliveryTracker.setHeld(tx.id, Transaction.ModifierTypeId)
      broadcastModifierInv(tx)

    case FailedTransaction(id, error, immediateFailure) =>
      if (immediateFailure) {
        // penalize sender only in case transaction was invalidated at first validation.
        deliveryTracker.setInvalid(id, Transaction.ModifierTypeId).foreach { peer =>
          error match {
            case TooHighCostError(_) =>
              log.info(s"Penalize spamming peer $peer for too costly transaction $id")
              penalizeSpammingPeer(peer)
            case _ =>
              penalizeMisbehavingPeer(peer)
          }
        }
      }

    case SyntacticallySuccessfulModifier(mod) =>
      deliveryTracker.setHeld(mod.id, mod.modifierTypeId)

    case RecoverableFailedModification(_, _) =>
      // we ignore this one as we should try to apply this modifier again

    case SyntacticallyFailedModification(mod, e) =>
      logger.debug(s"Invalidating syntactically failed modifier ${mod.id}", e)
      deliveryTracker.setInvalid(mod.id, mod.modifierTypeId).foreach(penalizeMisbehavingPeer)

    case SemanticallyFailedModification(mod, e) =>
      logger.debug(s"Invalidating semantically failed modifier ${mod.id}", e)
      deliveryTracker.setInvalid(mod.id, mod.modifierTypeId).foreach(penalizeMisbehavingPeer)

    case ChangedHistory(newHistoryReader: ErgoHistory) =>
      context.become(initialized(newHistoryReader, mempoolReader, blockAppliedTxsCache))

    case ChangedMempool(newMempoolReader: ErgoMemPool) =>
      context.become(initialized(historyReader, newMempoolReader, blockAppliedTxsCache))

    case ModifiersRemovedFromCache(cleared: Seq[ErgoPersistentModifier]) =>
      // stop processing for cleared modifiers
      // applied modifiers state was already changed at `SyntacticallySuccessfulModifier`
      cleared.foreach(m => deliveryTracker.setUnknown(m.id, m.modifierTypeId))
      requestMoreModifiers(historyReader)

    case BlockAppliedTransactions(transactionIds: Seq[ModifierId]) =>
      // We collect applied TXs to history in order to avoid banning peers that sent these afterwards
      logger.debug("Caching applied transactions")
      context.become(initialized(historyReader, mempoolReader, blockAppliedTxsCache.putAll(transactionIds)))

    case ChainIsHealthy =>
      // good news
      logger.debug("Chain is good")

    case ChainIsStuck(error) =>
      log.warn(s"Chain is stuck! $error\nDelivery tracker State:\n$deliveryTracker\nSync tracker state:\n$syncTracker")
  }

  /** get handlers of messages coming from peers */
  private def msgHandlers(hr: ErgoHistory,
                          mp: ErgoMemPool,
                          blockAppliedTxsCache: FixedSizeApproximateCacheQueue
                         ): PartialFunction[(MessageSpec[_], _, ConnectedPeer), Unit] = {
    case (_: ErgoSyncInfoMessageSpec.type @unchecked, data: ErgoSyncInfo @unchecked, remote) =>
      processSync(hr, data, remote)
    case (_: InvSpec, data: InvData, remote) =>
      processInv(hr, mp, data, remote, blockAppliedTxsCache)
    case (_: RequestModifierSpec, data: InvData, remote) =>
      modifiersReq(hr, mp, data, remote)
    case (_: ModifiersSpec, data: ModifiersData, remote) =>
      modifiersFromRemote(hr, data, remote, blockAppliedTxsCache)
  }

  def initialized(hr: ErgoHistory, mp: ErgoMemPool, blockAppliedTxsCache: FixedSizeApproximateCacheQueue): PartialFunction[Any, Unit] = {
    processDataFromPeer(msgHandlers(hr, mp, blockAppliedTxsCache)) orElse
      onDownloadRequest(hr) orElse
      getLocalSyncInfo(hr) orElse
      viewHolderEvents(hr, mp, blockAppliedTxsCache) orElse
      peerManagerEvents orElse
      checkDelivery orElse {
      case a: Any => log.error("Strange input: " + a)
    }
  }

  /** Wait until both historyReader and mempoolReader instances are received so actor can be operational */
  def initializing(hr: Option[ErgoHistory], mp: Option[ErgoMemPool], blockAppliedTxsCache: FixedSizeApproximateCacheQueue): PartialFunction[Any, Unit] = {
    case ChangedHistory(historyReader: ErgoHistory) =>
      mp match {
        case Some(mempoolReader) =>
          context.become(initialized(historyReader, mempoolReader, blockAppliedTxsCache))
        case _ =>
          context.become(initializing(Option(historyReader), mp, blockAppliedTxsCache))
      }
    case ChangedMempool(mempoolReader: ErgoMemPool) =>
      hr match {
        case Some(historyReader) =>
          context.become(initialized(historyReader, mempoolReader, blockAppliedTxsCache))
        case _ =>
          context.become(initializing(hr, Option(mempoolReader), blockAppliedTxsCache))
      }
    case msg =>
      // Actor not initialized yet, scheduling message until it is
      context.system.scheduler.scheduleOnce(1.second, self, msg)
  }

  override def receive: Receive = initializing(None, None, FixedSizeApproximateCacheQueue.empty(cacheQueueSize = 5))

}

object ErgoNodeViewSynchronizer {

  def props(networkControllerRef: ActorRef,
            viewHolderRef: ActorRef,
            syncInfoSpec: ErgoSyncInfoMessageSpec.type,
            settings: ErgoSettings,
            timeProvider: NetworkTimeProvider,
            syncTracker: ErgoSyncTracker,
            deliveryTracker: DeliveryTracker)
           (implicit ex: ExecutionContext): Props =
    Props(new ErgoNodeViewSynchronizer(networkControllerRef, viewHolderRef, syncInfoSpec, settings,
      timeProvider, syncTracker, deliveryTracker))

  def apply(networkControllerRef: ActorRef,
            viewHolderRef: ActorRef,
            syncInfoSpec: ErgoSyncInfoMessageSpec.type,
            settings: ErgoSettings,
            timeProvider: NetworkTimeProvider,
            syncTracker: ErgoSyncTracker,
            deliveryTracker: DeliveryTracker)
           (implicit context: ActorRefFactory, ex: ExecutionContext): ActorRef =
    context.actorOf(props(networkControllerRef, viewHolderRef, syncInfoSpec, settings, timeProvider, syncTracker, deliveryTracker))

  case object CheckModifiersToDownload

  object Events {

    trait NodeViewSynchronizerEvent

    case object NoBetterNeighbour extends NodeViewSynchronizerEvent

    case object BetterNeighbourAppeared extends NodeViewSynchronizerEvent

  }

  object ReceivableMessages {

    // getLocalSyncInfo messages
    case object SendLocalSyncInfo

    case class ResponseFromLocal(source: ConnectedPeer, modifierTypeId: ModifierTypeId, localObjects: Seq[(ModifierId, Array[Byte])])

    /**
      * Check delivery of modifier with type `modifierTypeId` and id `modifierId`.
      * `source` may be defined if we expect modifier from concrete peer or None if
      * we just need some modifier, but don't know who have it
      *
      */
    case class CheckDelivery(source: Option[ConnectedPeer],
                             modifierTypeId: ModifierTypeId,
                             modifierId: ModifierId)

    trait PeerManagerEvent

    case class HandshakedPeer(remote: ConnectedPeer) extends PeerManagerEvent

    case class DisconnectedPeer(remote: InetSocketAddress) extends PeerManagerEvent

    trait NodeViewHolderEvent

    trait NodeViewChange extends NodeViewHolderEvent

    case class ChangedHistory[HR <: HistoryReader[_ <: PersistentNodeViewModifier, _ <: SyncInfo]](reader: HR) extends NodeViewChange

    case class ChangedMempool[MR <: MempoolReader[_ <: Transaction]](mempool: MR) extends NodeViewChange

    case class ChangedVault[VR <: VaultReader](reader: VR) extends NodeViewChange

    case class ChangedState(reader: ErgoStateReader) extends NodeViewChange

    //todo: consider sending info on the rollback

    case object RollbackFailed extends NodeViewHolderEvent

    case class StartingPersistentModifierApplication(modifier: ErgoPersistentModifier) extends NodeViewHolderEvent

    /**
      * After application of batch of modifiers from cache to History, NodeViewHolder sends this message,
      * which contains modifiers cleared from cache
      */
    case class ModifiersRemovedFromCache(cleared: Seq[ErgoPersistentModifier])

    // hierarchy of events regarding modifiers application outcome
    trait ModificationOutcome extends NodeViewHolderEvent

    /**
      * @param immediateFailure - a flag indicating whether a transaction was invalid by the moment it was received.
      */
    case class FailedTransaction(transactionId: ModifierId, error: Throwable, immediateFailure: Boolean) extends ModificationOutcome

    case class SuccessfulTransaction(transaction: ErgoTransaction) extends ModificationOutcome

    case class RecoverableFailedModification(modifier: ErgoPersistentModifier, error: Throwable) extends ModificationOutcome

    case class SyntacticallyFailedModification(modifier: ErgoPersistentModifier, error: Throwable) extends ModificationOutcome

    case class SemanticallyFailedModification(modifier: ErgoPersistentModifier, error: Throwable) extends ModificationOutcome

    case class SyntacticallySuccessfulModifier(modifier: ErgoPersistentModifier) extends ModificationOutcome

    case class SemanticallySuccessfulModifier(modifier: ErgoPersistentModifier) extends ModificationOutcome

  }

  /** Alternative Peer Status dedicated only for peer syncing */
  sealed trait PeerSyncState
  object PeerSyncState {
    /** Peer for downloading headers must be older */
    case object Older extends PeerSyncState
    /** Peer downloading blocks can be older or equal */
    case object OlderOrEqual extends PeerSyncState
    /** Calling peer is always older */
    case object OlderCalling extends PeerSyncState
    /** Better Unknown or Fork than no peers */
    case object UnknownOrFork extends PeerSyncState
  }

}<|MERGE_RESOLUTION|>--- conflicted
+++ resolved
@@ -299,13 +299,8 @@
         log.debug(s"$remote has equal header-chain")
     }
 
-<<<<<<< HEAD
     if ((oldStatus != status) || syncTracker.notSyncedOrOutdated(remote) || status == Older || status == Fork) {
-      val ownSyncInfo = hr.syncInfoV1
-=======
-    if ((oldStatus != status) || syncTracker.isOutdated(remote) || status == Older || status == Fork) {
       val ownSyncInfo = getV1SyncInfo(hr)
->>>>>>> 33d8ae2a
       sendSyncToPeer(remote, ownSyncInfo)
     }
   }
@@ -349,13 +344,8 @@
         log.debug(s"$remote has equal header-chain")
     }
 
-<<<<<<< HEAD
     if ((oldStatus != status) || syncTracker.notSyncedOrOutdated(remote) || status == Older || status == Fork) {
-      val ownSyncInfo = hr.syncInfoV2(full = true)
-=======
-    if ((oldStatus != status) || syncTracker.isOutdated(remote) || status == Older || status == Fork) {
       val ownSyncInfo = getV2SyncInfo(hr, full = true)
->>>>>>> 33d8ae2a
       sendSyncToPeer(remote, ownSyncInfo)
     }
   }
