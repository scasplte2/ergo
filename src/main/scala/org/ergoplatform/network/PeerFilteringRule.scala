package org.ergoplatform.network

import org.ergoplatform.nodeView.state.StateType
import scorex.core.app.Version
import scorex.core.network.ConnectedPeer

/**
  * Basic abstract component describing an action of choosing peers from available ones
  * based on peer version (and other properties).
  */
sealed trait PeerFilteringRule {

  /**
    * @param version - peer version
    * @return whether peer of this version should be selected
    */
  def condition(version: Version): Boolean

  /**
    * @param peer - peer
    * @return - whether the peer should be selected
    */
  def condition(peer: ConnectedPeer): Boolean = {
    val version = peer.peerInfo.map(_.peerSpec.protocolVersion).getOrElse(Version.initial)
    condition(version)
  }

  /**
    * Select peers satisfying the condition from provided ones
    * @param peers - unfiltered peers
    * @return filtered peers
    */
  def filter(peers: Iterable[ConnectedPeer]): Iterable[ConnectedPeer] = {
    peers.filter(cp => condition(cp))
  }

}


/**
  * 4.0.22+ allow for downloading ADProofs that are too big in block at 667614
  * for prior versions, a peer will not deliver block # 667614 and some other blocks
  */
object DigestModeFilter extends PeerFilteringRule {

  override def condition(version: Version): Boolean = {
      version.compare(Version.v4022) >= 0
  }

}

/**
  * Filter out peers of 4.0.17 or 4.0.18 version as they are delivering broken block sections
  */
object BrokenModifiersFilter extends PeerFilteringRule {

  override def condition(version: Version): Boolean = {
    version != Version.v4017 && version != Version.v4018
  }

}

/**
  * Filter to download block sections, combining `DigestModeFilter` and `BrokenModifiersFilter`
  * @param stateType - own (node's) state type
  */
final case class BlockSectionsDownloadFilter(stateType: StateType) extends PeerFilteringRule {
  override def condition(version: Version): Boolean = {
    if (stateType == StateType.Digest) {
      DigestModeFilter.condition(version)
    } else {
      BrokenModifiersFilter.condition(version)
    }
  }
}

/**
  * If peer's version is >= 4.0.16, the peer is supporting sync V2
  */
object SyncV2Filter extends PeerFilteringRule {
  private val syncV2Version = Version(4, 0, 16)

  override def condition(version: Version): Boolean = {
    version.compare(syncV2Version) >= 0
  }

}


/**
  * Filter used to differentiate peers supporting UTXO state snapshots, so possibly
  * storing and serving them, from peers do not supporting UTXO set snapshots related networking protocol
  */
object UtxoSetNetworkingFilter extends PeerFilteringRule {

  def condition(version: Version): Boolean = {
    // If neighbour version is >= `UtxoSnapsnotActivationVersion`, the neighbour supports utxo snapshots exchange
    version.compare(Version.UtxoSnapsnotActivationVersion) >= 0
  }
<<<<<<< HEAD

}

object NipopowProofNetworkingFilter extends PeerFilteringRule {

  def condition(version: Version): Boolean = {
    // If neighbour version is >= `UtxoSnapsnotActivationVersion`, the neighbour supports utxo snapshots exchange
    version.compare(Version.NipopowActivationVersion) >= 0
=======
}

/**
  * If peer's version is >= 5.0.12, the peer is supporting sync V3
  */
object SyncV3Filter extends PeerFilteringRule {
  private val syncV3Version = Version(5, 0, 12) // todo: set before release

  override def condition(version: Version): Boolean = {
    version.compare(syncV3Version) >= 0
>>>>>>> e782d24d
  }

}<|MERGE_RESOLUTION|>--- conflicted
+++ resolved
@@ -97,7 +97,6 @@
     // If neighbour version is >= `UtxoSnapsnotActivationVersion`, the neighbour supports utxo snapshots exchange
     version.compare(Version.UtxoSnapsnotActivationVersion) >= 0
   }
-<<<<<<< HEAD
 
 }
 
@@ -106,7 +105,8 @@
   def condition(version: Version): Boolean = {
     // If neighbour version is >= `UtxoSnapsnotActivationVersion`, the neighbour supports utxo snapshots exchange
     version.compare(Version.NipopowActivationVersion) >= 0
-=======
+  }
+
 }
 
 /**
@@ -117,7 +117,6 @@
 
   override def condition(version: Version): Boolean = {
     version.compare(syncV3Version) >= 0
->>>>>>> e782d24d
   }
 
 }