--- conflicted
+++ resolved
@@ -91,10 +91,6 @@
   * storing and serving them, from peers do not supporting UTXO set snapshots related networking protocol
   */
 object UtxoSetNetworkingFilter extends PeerFilteringRule {
-<<<<<<< HEAD
-=======
-  val UtxoSnapsnotActivationVersion = Version(5, 0, 12)
->>>>>>> 20bfa813
 
   def condition(version: Version): Boolean = {
     // If neighbour version is >= `UtxoSnapsnotActivationVersion`, the neighbour supports utxo snapshots exchange
