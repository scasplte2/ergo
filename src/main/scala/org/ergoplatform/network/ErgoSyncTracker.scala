--- conflicted
+++ resolved
@@ -123,16 +123,9 @@
       status.lastSyncSentTime.exists(syncTime => (currentTime - syncTime).millis > ClearThreshold)
     }.keys
     if (peersToClear.nonEmpty) {
-<<<<<<< HEAD
-      val keysToRemove = peersToClear.toVector
-      log.debug(s"Clearing stalled statuses for $keysToRemove")
-      // we set status to `Unknown` and reset peer's height
-      keysToRemove.foreach(p => updateStatus(p, Unknown, None))
-=======
       log.debug(s"Clearing stalled statuses for $peersToClear")
       // we set status to `Unknown` and reset peer's height
       peersToClear.foreach(p => updateStatus(p, Unknown, None))
->>>>>>> 2aa8d904
     }
   }
 
