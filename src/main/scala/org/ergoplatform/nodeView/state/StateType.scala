package org.ergoplatform.nodeView.state

import io.circe.Encoder
import org.ergoplatform.nodeView.state.StateType.StateTypeCode

import scala.reflect.ClassTag

sealed trait StateType {
<<<<<<< HEAD
  def stateTypeCode: StateTypeCode
=======
>>>>>>> 74f38609

  def stateTypeName: String

  def requireProofs: Boolean

  override def toString: String = stateTypeName
}

object StateType {
  type StateTypeCode = Byte

  case object Utxo extends StateType {
<<<<<<< HEAD
    override val stateTypeCode: StateTypeCode = 0: Byte
    override val stateTypeName: String = "utxo"
    override val requireProofs: Boolean = false
  }

  case object Digest extends StateType {
    override val stateTypeCode: StateTypeCode = 1: Byte
    override val stateTypeName: String = "digest"
    override val requireProofs: Boolean = true
  }

  def fromCode(code: StateTypeCode): StateType = if (code == Utxo.stateTypeCode) {
    Utxo
  } else if (code == Digest.stateTypeCode) {
    Digest
  } else {
    throw new Exception(s"Unkown state type code $code")
=======

    def stateTypeName: String = "utxo"

    val requireProofs: Boolean = false
  }

  case object Digest extends StateType {
    
    def stateTypeName: String = "digest"

    val requireProofs: Boolean = true
>>>>>>> 74f38609
  }

  type UtxoType = Utxo.type
  type DigestType = Digest.type

  val values: Seq[StateType] = Seq(Utxo, Digest)

  /** This class allows to check the correspondence between concrete instances of [[StateType]] and [[ErgoState]]
    */
  sealed trait Evidence[ST <: StateType, S <: ErgoState[S]]

<<<<<<< HEAD
  implicit object UtxoEvidence extends Evidence[UtxoType, UtxoState]

  implicit object DigestEvidence extends Evidence[DigestType, DigestState]
=======
  implicit final object UtxoEvidence extends Evidence[UtxoType, UtxoState]

  implicit final object DigestEvidence extends Evidence[DigestType, DigestState]

  def forState[T <: ErgoState[T]](implicit tag: ClassTag[T]): StateType = {
    if (classOf[DigestState].isAssignableFrom(tag.runtimeClass)) Digest else Utxo
  }
>>>>>>> 74f38609

  /** This is for json representation of [[StateType]] instances
    */
  implicit val jsonEncoder: Encoder[StateType] =
    Encoder.encodeString.contramap[StateType](_.stateTypeName)

}<|MERGE_RESOLUTION|>--- conflicted
+++ resolved
@@ -6,15 +6,10 @@
 import scala.reflect.ClassTag
 
 sealed trait StateType {
-<<<<<<< HEAD
   def stateTypeCode: StateTypeCode
-=======
->>>>>>> 74f38609
 
   def stateTypeName: String
-
   def requireProofs: Boolean
-
   override def toString: String = stateTypeName
 }
 
@@ -22,7 +17,6 @@
   type StateTypeCode = Byte
 
   case object Utxo extends StateType {
-<<<<<<< HEAD
     override val stateTypeCode: StateTypeCode = 0: Byte
     override val stateTypeName: String = "utxo"
     override val requireProofs: Boolean = false
@@ -40,19 +34,6 @@
     Digest
   } else {
     throw new Exception(s"Unkown state type code $code")
-=======
-
-    def stateTypeName: String = "utxo"
-
-    val requireProofs: Boolean = false
-  }
-
-  case object Digest extends StateType {
-    
-    def stateTypeName: String = "digest"
-
-    val requireProofs: Boolean = true
->>>>>>> 74f38609
   }
 
   type UtxoType = Utxo.type
@@ -64,11 +45,6 @@
     */
   sealed trait Evidence[ST <: StateType, S <: ErgoState[S]]
 
-<<<<<<< HEAD
-  implicit object UtxoEvidence extends Evidence[UtxoType, UtxoState]
-
-  implicit object DigestEvidence extends Evidence[DigestType, DigestState]
-=======
   implicit final object UtxoEvidence extends Evidence[UtxoType, UtxoState]
 
   implicit final object DigestEvidence extends Evidence[DigestType, DigestState]
@@ -76,7 +52,6 @@
   def forState[T <: ErgoState[T]](implicit tag: ClassTag[T]): StateType = {
     if (classOf[DigestState].isAssignableFrom(tag.runtimeClass)) Digest else Utxo
   }
->>>>>>> 74f38609
 
   /** This is for json representation of [[StateType]] instances
     */
