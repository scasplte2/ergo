--- conflicted
+++ resolved
@@ -2,34 +2,23 @@
 
 import org.ergoplatform.ErgoLikeContext.Height
 import org.ergoplatform.nodeView.state.UtxoState.{ManifestId, SubtreeId}
-<<<<<<< HEAD
-import org.ergoplatform.settings.{Algos, Constants}
-=======
->>>>>>> 20bfa813
 import org.ergoplatform.settings.Algos.HF
 import scorex.crypto.authds.avltree.batch.{PersistentBatchAVLProver, VersionedLDBAVLStorage}
 import scorex.crypto.hash.Digest32
 import scorex.util.ScorexLogging
 import org.ergoplatform.settings.Constants.MakeSnapshotEvery
-<<<<<<< HEAD
-=======
 import org.ergoplatform.settings.ErgoSettings
 import scorex.core.serialization.ManifestSerializer
->>>>>>> 20bfa813
 
 import scala.concurrent.Future
 import scala.util.Try
 
-<<<<<<< HEAD
-  def constants: StateConstants
-=======
 /**
   * Functions needed for storing UTXO set snapshots and working with them
   */
 trait UtxoSetSnapshotPersistence extends ScorexLogging {
 
   protected def ergoSettings: ErgoSettings
->>>>>>> 20bfa813
   protected def persistentProver: PersistentBatchAVLProver[Digest32, HF]
 
   private[nodeView] val snapshotsDb = SnapshotsDb.create(ergoSettings)
@@ -55,13 +44,6 @@
     * @param estimatedTip - estimated height of best blockchain in the network
     */
   protected def saveSnapshotIfNeeded(height: Height, estimatedTip: Option[Height]): Unit = {
-<<<<<<< HEAD
-    if (Constants.timeToTakeSnapshot(height) &&
-        estimatedTip.nonEmpty &&
-        estimatedTip.get - height <= MakeSnapshotEvery) {
-
-      val (manifest, subtrees) = slicedTree()
-=======
     def timeToTakeSnapshot(height: Int): Boolean = {
       height % MakeSnapshotEvery == MakeSnapshotEvery - 1
     }
@@ -70,7 +52,6 @@
         timeToTakeSnapshot(height) &&
         estimatedTip.nonEmpty &&
         estimatedTip.get - height <= MakeSnapshotEvery) {
->>>>>>> 20bfa813
 
       val ms0 = System.currentTimeMillis()
 
