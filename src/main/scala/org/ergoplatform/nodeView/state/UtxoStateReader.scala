--- conflicted
+++ resolved
@@ -10,12 +10,9 @@
 import org.ergoplatform.wallet.boxes.ErgoBoxSerializer
 import org.ergoplatform.wallet.interpreter.ErgoInterpreter
 import scorex.core.transaction.state.TransactionValidation
-<<<<<<< HEAD
 import scorex.core.transaction.state.TransactionValidation.TooHighCostError
 import scorex.crypto.authds.avltree.batch.{NodeParameters, PersistentBatchAVLProver, VersionedLDBAVLStorage}
-=======
 import scorex.crypto.authds.avltree.batch.{Lookup, NodeParameters, PersistentBatchAVLProver, VersionedLDBAVLStorage}
->>>>>>> 7550991e
 import scorex.crypto.authds.{ADDigest, ADKey, SerializedAdProof}
 import scorex.crypto.hash.Digest32
 
@@ -43,13 +40,8 @@
     */
   def validateWithCost(tx: ErgoTransaction,
                        stateContextOpt: Option[ErgoStateContext],
-<<<<<<< HEAD
-                       costLimit: Long): Try[Long] = {
-    val verifier = ErgoInterpreter(stateContext.currentParameters)
-=======
-                       complexityLimit: Int,
+                       costLimit: Long,
                        interpreterOpt: Option[ErgoInterpreter]): Try[Long] = {
->>>>>>> 7550991e
     val context = stateContextOpt.getOrElse(stateContext)
 
     val verifier = interpreterOpt.getOrElse(ErgoInterpreter(context.currentParameters))
@@ -75,14 +67,9 @@
     *
     * Used in mempool.
     */
-<<<<<<< HEAD
-  override def validate(tx: ErgoTransaction): Try[Unit] =
-    validateWithCost(tx, None, Int.MaxValue).map(_ => Unit)
-=======
   override def validate(tx: ErgoTransaction): Try[Unit] = {
     validateWithCost(tx, None, Int.MaxValue, None).map(_ => Unit)
   }
->>>>>>> 7550991e
 
   /**
     *
