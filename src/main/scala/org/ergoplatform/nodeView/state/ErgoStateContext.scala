--- conflicted
+++ resolved
@@ -1,15 +1,11 @@
 package org.ergoplatform.nodeView.state
 
-<<<<<<< HEAD
-import com.google.common.primitives.{Bytes, Ints}
-import org.ergoplatform.modifiers.history.{Extension, Header}
-import org.ergoplatform.nodeView.history.ErgoHistory.Height
+import com.google.common.primitives.Ints
+import org.ergoplatform.modifiers.history.Extension
 import org.ergoplatform.settings.{LaunchParameters, Parameters, ParametersSerializer}
-=======
 import com.google.common.primitives.Bytes
 import org.ergoplatform.modifiers.history.{Header, HeaderSerializer}
 import org.ergoplatform.settings.Constants
->>>>>>> 1007be48
 import scorex.core.serialization.{BytesSerializable, Serializer}
 import scorex.core.utils.ScorexEncoding
 import scorex.crypto.authds.ADDigest
@@ -22,12 +18,7 @@
   * @param lastHeaders - fixed number of last headers
   * @param genesisStateDigest - fixed number of last headers
   */
-<<<<<<< HEAD
-case class ErgoStateContext(currentHeight: Int,
-                            stateDigest: ADDigest,
-                            currentParameters: Parameters) extends BytesSerializable {
-=======
-case class ErgoStateContext(lastHeaders: Seq[Header], genesisStateDigest: ADDigest)
+case class ErgoStateContext(lastHeaders: Seq[Header], genesisStateDigest: ADDigest, currentParameters: Parameters)
   extends BytesSerializable with ScorexEncoding {
 
   // State root hash before the last block
@@ -41,75 +32,56 @@
 
   // TODO it should be -1 by default, see https://github.com/ergoplatform/ergo/issues/546
   val currentHeight: Int = lastHeaderOpt.map(_.height).getOrElse(0)
->>>>>>> 1007be48
 
   override type M = ErgoStateContext
 
   override def serializer: Serializer[M] = ErgoStateContextSerializer
 
   def appendHeader(header: Header): ErgoStateContext = {
-<<<<<<< HEAD
-    ErgoStateContext(header.height + 1, header.stateRoot, currentParameters)
+    ErgoStateContext(header +: lastHeaders.takeRight(Constants.LastHeadersInContext - 1), genesisStateDigest, currentParameters)
   }
 
   def appendExtension(extension: Extension): Try[ErgoStateContext] =
     Parameters.parseExtension(extension.height, extension).map { params =>
-      ErgoStateContext(currentHeight, stateDigest, params)
+      ErgoStateContext(lastHeaders, genesisStateDigest, params)
     }
-}
 
-object ErgoStateContext {
-  def empty(afterGenesisStateDigest: ADDigest): ErgoStateContext = {
-    ErgoStateContext(0, afterGenesisStateDigest, LaunchParameters)
-  }
-=======
-    ErgoStateContext(header +: lastHeaders.takeRight(Constants.LastHeadersInContext - 1), genesisStateDigest)
-  }
-
-  override def toString: String = s"ErgoStateContext($currentHeight,${encoder.encode(previousStateDigest)}, $lastHeaders)"
+  override def toString: String = s"ErgoStateContext($currentHeight,${encoder.encode(previousStateDigest)}, $lastHeaders, $currentParameters)"
 }
 
 object ErgoStateContext {
 
   def empty(genesisStateDigest: ADDigest): ErgoStateContext = {
-    ErgoStateContext(Seq(), genesisStateDigest)
+    ErgoStateContext(Seq(), genesisStateDigest, LaunchParameters)
   }
-
-  def apply(header: Header, genesisStateDigest: ADDigest): ErgoStateContext = {
-    ErgoStateContext(Seq(header), genesisStateDigest)
-  }
->>>>>>> 1007be48
 }
 
 object ErgoStateContextSerializer extends Serializer[ErgoStateContext] {
 
-  override def toBytes(obj: ErgoStateContext): Array[Byte] = {
-<<<<<<< HEAD
-    Bytes.concat(obj.stateDigest, Ints.toByteArray(obj.currentHeight), ParametersSerializer.toBytes(obj.currentParameters))
-  }
+  override def toBytes(ctx: ErgoStateContext): Array[Byte] = {
+    val lastHeaderBytes = scorex.core.utils.concatBytes(ctx.lastHeaders.map(_.bytes))
 
-  override def parseBytes(bytes: Array[Byte]): Try[ErgoStateContext] = Try {
-    val digest = ADDigest @@ bytes.take(33)
-    val height = Ints.fromByteArray(bytes.slice(33, 37))
-    ErgoStateContext(height, digest, ParametersSerializer.parseBytes(bytes.drop(37)).get)
-=======
-    Bytes.concat(obj.genesisStateDigest,
-      scorex.core.utils.concatBytes(obj.lastHeaders.map(_.bytes)))
+    Bytes.concat(
+      ctx.genesisStateDigest,
+      Ints.toByteArray(lastHeaderBytes.length),
+      lastHeaderBytes,
+      ParametersSerializer.toBytes(ctx.currentParameters))
   }
 
   override def parseBytes(bytes: Array[Byte]): Try[ErgoStateContext] = Try {
     val genesisDigest = ADDigest @@ bytes.take(33)
-    val length = bytes.length
+    val length =  Ints.fromByteArray(bytes.slice(33, 37))
 
-    def loop(offset: Int, acc: Seq[Header]): Seq[Header] = if (offset < length) {
+    def loop(startPos: Int, finishPos: Int, acc: Seq[Header]): Seq[Header] = if (startPos < length) {
       // todo use only required bytes when header size will be fixed after https://github.com/ergoplatform/ergo/issues/452
-      val header = HeaderSerializer.parseBytes(bytes.slice(offset, bytes.length)).get
-      loop(offset + header.bytes.length, header +: acc)
+      val header = HeaderSerializer.parseBytes(bytes.slice(startPos, finishPos)).get
+      loop(startPos + header.bytes.length, finishPos, header +: acc)
     } else {
       acc.reverse
     }
 
-    ErgoStateContext(loop(offset = 33, Seq.empty), genesisDigest)
->>>>>>> 1007be48
-  }
+    ParametersSerializer.parseBytes(bytes.slice(37 + length, bytes.length)).map{params =>
+      ErgoStateContext(loop(startPos = 37, 37 + length, Seq.empty), genesisDigest, params)
+    }
+  }.flatten
 }