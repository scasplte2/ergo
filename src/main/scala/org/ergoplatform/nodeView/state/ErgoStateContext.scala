package org.ergoplatform.nodeView.state

import com.google.common.primitives.Ints
import org.ergoplatform.settings._
import com.google.common.primitives.Bytes
<<<<<<< HEAD
import org.ergoplatform.ErgoLikeContext.Height
=======
import org.ergoplatform.mining.{AutolykosPowScheme, pkToBytes}
import org.ergoplatform.modifiers.history.{Header, HeaderSerializer, PreHeader}
import org.ergoplatform.nodeView.history.ErgoHistory
>>>>>>> bd32827f
import org.ergoplatform.settings.Constants
import org.ergoplatform.modifiers.ErgoFullBlock
import org.ergoplatform.modifiers.history.{Extension, Header, HeaderSerializer}
import org.ergoplatform.nodeView.history.ErgoHistory
import scorex.core.serialization.{BytesSerializable, Serializer}
import scorex.core.utils.ScorexEncoding
import scorex.crypto.authds.ADDigest
import sigmastate.interpreter.CryptoConstants.EcPointType

import scala.collection.mutable
import scala.util.{Success, Try}

case class VotingData(epochVotes: Array[(Byte, Int)],
                      softForkVotingStartingHeight: Int = 0,
                      softForkVotesCollected: Int = 0,
                      activationHeight: Int = 0) {
  def update(voteFor: Byte): VotingData = {
    this.copy(epochVotes = epochVotes.map { case (id, votes) =>
      if (id == voteFor) id -> (votes + 1) else id -> votes
    })
  }
}

object VotingData {
  val empty = VotingData(Array.empty)
}

/**
  * State context with predicted header.
  * The predicted header only contains fields that can be predicted.
  */
class UpcomingStateContext(lastHeaders: Seq[Header],
                           predictedHeader: PreHeader,
                           genesisStateDigest: ADDigest) extends ErgoStateContext(lastHeaders, genesisStateDigest) {

  override val lastBlockMinerPk: Array[Byte] = pkToBytes(predictedHeader.minerPk)

  override val previousStateDigest: ADDigest = lastHeaders.lastOption.map(_.stateRoot).getOrElse(genesisStateDigest)

  override val currentHeight: Int = predictedHeader.height

  override def appendHeader(header: Header): ErgoStateContext = throw new Error("Invalid method call")

  override def toString: String = s"UpcomingStateContext($predictedHeader, $lastHeaders)"

}

/**
  * Additional data required for transactions validation
  *
  * @param lastHeaders        - fixed number of last headers
<<<<<<< HEAD
  * @param genesisStateDigest - genesis state digest (before the very first block)
  * @param currentParameters  - parameters at the beginning of the current voting epoch
  * @param votingData         - votes for parameters change within the current voting epoch
  */
class ErgoStateContext(val lastHeaders: Seq[Header],
                       val genesisStateDigest: ADDigest,
                       val currentParameters: Parameters,
                       val votingData: VotingData)
                      (implicit val votingSettings: VotingSettings)
  extends BytesSerializable with ScorexEncoding {

  lazy val votingEpochLength: Int = votingSettings.votingLength

  def votingStarts(height: Int): Boolean = height % votingEpochLength == 0 && height > 0

  lazy val lastBlockMinerPk: Array[Byte] = lastHeaders.headOption.map(_.powSolution.encodedPk)
=======
  * @param genesisStateDigest - fixed number of last headers
  */
class ErgoStateContext(val lastHeaders: Seq[Header],
                       val genesisStateDigest: ADDigest)
  extends BytesSerializable with ScorexEncoding {

  val lastBlockMinerPk: Array[Byte] = lastHeaders.headOption.map(_.powSolution.encodedPk)
>>>>>>> bd32827f
    .getOrElse(Array.fill(32)(0: Byte))

  // State root hash before the last block
  val previousStateDigest: ADDigest = if (lastHeaders.length >= 2) {
    lastHeaders(1).stateRoot
  } else {
    genesisStateDigest
  }

  def lastHeaderOpt: Option[Header] = lastHeaders.headOption

  val currentHeight: Int = ErgoHistory.heightOf(lastHeaderOpt)

  override type M = ErgoStateContext

  override def serializer: Serializer[M] = ErgoStateContextSerializer(votingSettings)

  //Check that non-zero votes extracted from block header are correct
  protected def checkVotes(votes: Array[Byte], epochStarts: Boolean): Unit = {
    if (votes.count(_ != Parameters.SoftFork) > Parameters.ParamVotesCount) throw new Error("Too many votes")

    val prevVotes = mutable.Buffer[Byte]()
    votes.foreach { v =>
      if (prevVotes.contains(v)) throw new Error(s"Double vote in ${votes.mkString}")
      if (prevVotes.contains((-v).toByte)) throw new Error(s"Contradictory votes in ${votes.mkString}")
      if (epochStarts && !Parameters.parametersDescs.contains(v)) throw new Error("Incorrect vote proposed")
      prevVotes += v
    }
  }

  //Check that calculated parameters are matching ones written in the extension section of the block
  private def matchParameters(p1: Parameters, p2: Parameters): Unit = {
    if (p1.parametersTable.size != p2.parametersTable.size) {
      throw new Error(s"Parameters differ in size, p1 = $p1, p2 = $p2")
    }
    p1.parametersTable.foreach { case (k, v) =>
      val v2 = p2.parametersTable(k)
      if (v2 != v) {
        throw new Error(s"Calculated and received parameters differ in parameter $k ($v != $v2)")
      }
    }
  }

  protected def checkForkVote(height: Height): Unit = {
    if (currentParameters.softForkStartingHeight.nonEmpty) {
      val startingHeight = currentParameters.softForkStartingHeight.get
      val finishingHeight = startingHeight + votingSettings.votingLength * votingSettings.softForkEpochs
      val afterActivationHeight = finishingHeight + votingSettings.votingLength * (votingSettings.activationEpochs + 1)
      val votesCollected = currentParameters.softForkVotesCollected.get

      if ((height >= finishingHeight && height < finishingHeight + votingEpochLength && votesCollected <= (finishingHeight - startingHeight) * 9 / 10) ||
        (height >= finishingHeight && height < afterActivationHeight && votesCollected > (finishingHeight - startingHeight) * 9 / 10)) {
        throw new Error(s"Voting for fork is prohibited at height $height")
      }
    }
  }

<<<<<<< HEAD
  def processExtension(extension: Extension,
                       header: Header): Try[ErgoStateContext] = Try {

    val headerVotes: Array[Byte] = header.votes
    val height = header.height

    val votes = headerVotes.filter(_ != Parameters.NoParameter)

    val epochStarts = votingStarts(height)

    checkVotes(votes, epochStarts)

    val forkVote = votes.contains(Parameters.SoftFork)

    if (forkVote) checkForkVote(height)

    if (epochStarts) {
      val proposedVotes = votes.map(id => id -> 1)
      val newVoting = VotingData(proposedVotes) //todo: fix

      Parameters.parseExtension(height, extension).flatMap { parsedParams =>
        val calculatedParams = currentParameters.update(height, forkVote, votingData.epochVotes, votingSettings)

        if (calculatedParams.blockVersion != header.version) {
          throw new Error("Versions in header and parameters section are different")
        }

        Try(matchParameters(parsedParams, calculatedParams)).map(_ => calculatedParams)
      }.map { params =>
        new ErgoStateContext(lastHeaders, genesisStateDigest, params, newVoting)(votingSettings)
      }
    } else {
      val newVotes = votes
      val newVotingResults = newVotes.foldLeft(votingData) { case (v, id) => v.update(id) }
      Success(new ErgoStateContext(lastHeaders, genesisStateDigest, currentParameters, newVotingResults)(votingSettings))
    }
  }.flatten

  /**
    * This function verifies whether a full block is valid against the ErgoStateContext instance, and modifies
    * the latter according to the former.
    *
    * @param fullBlock      - full block (transactions, extension section, maybe state transformation proofs)
    * @param votingSettings - chain-wide voting settings
    * @return
    */
  def appendFullBlock(fullBlock: ErgoFullBlock, votingSettings: VotingSettings): Try[ErgoStateContext] = Try {
    val header = fullBlock.header
    val height = header.height

    if (height != lastHeaderOpt.map(_.height + 1).getOrElse(ErgoHistory.GenesisHeight)) {
      throw new Error(s"Improper block applied: $fullBlock to state context $this")
    }

    processExtension(fullBlock.extension, header).map { sc =>
      val newHeaders = header +: lastHeaders.takeRight(Constants.LastHeadersInContext - 1)
      sc.updateHeaders(newHeaders)
    }
  }.flatten

  def updateHeaders(newHeaders: Seq[Header]): ErgoStateContext = {
    new ErgoStateContext(newHeaders, genesisStateDigest, currentParameters, votingData)(votingSettings)
  }

  override def toString: String = s"ErgoStateContext($currentHeight,${encoder.encode(previousStateDigest)}, $lastHeaders, $currentParameters)"
}

object ErgoStateContext {
  def empty(constants: StateConstants): ErgoStateContext = {
    implicit val votingSettings: VotingSettings = constants.votingSettings
    new ErgoStateContext(Seq.empty, constants.genesisStateDigest, LaunchParameters, VotingData.empty)
  }

  def empty(genesisStateDigest: ADDigest, votingSettings: VotingSettings): ErgoStateContext = {
    new ErgoStateContext(Seq.empty, genesisStateDigest, LaunchParameters, VotingData.empty)(votingSettings)
=======
  def upcoming(minerPk: EcPointType, timestamp: Long, nBits: Long, powScheme: AutolykosPowScheme): ErgoStateContext = {
    val upcomingHeader = PreHeader(lastHeaderOpt, minerPk, timestamp, nBits, powScheme)

    new UpcomingStateContext(lastHeaders, upcomingHeader, genesisStateDigest)
  }

  override def toString: String = s"ErgoStateContext($currentHeight,${encoder.encode(previousStateDigest)}, $lastHeaders)"

}

object ErgoStateContext {

  def empty(genesisStateDigest: ADDigest): ErgoStateContext = {
    new ErgoStateContext(Seq(), genesisStateDigest)
  }

  def apply(header: Header, genesisStateDigest: ADDigest): ErgoStateContext = {
    new ErgoStateContext(Seq(header), genesisStateDigest)
>>>>>>> bd32827f
  }

  def apply(lastHeaders: Seq[Header],
            genesisStateDigest: ADDigest): ErgoStateContext = {
    new ErgoStateContext(lastHeaders, genesisStateDigest)
  }

}

case class ErgoStateContextSerializer(votingSettings: VotingSettings) extends Serializer[ErgoStateContext] {

  override def toBytes(ctx: ErgoStateContext): Array[Byte] = {
    val lastHeaderBytes = scorex.core.utils.concatBytes(ctx.lastHeaders.map(_.bytes))
    val votesCount = ctx.votingData.epochVotes.length.toByte

    val votesBytes = if (votesCount > 0) {
      ctx.votingData.epochVotes.map { case (id, cnt) =>
        id +: Ints.toByteArray(cnt)
      }.reduce(_ ++ _)
    } else {
      Array.emptyByteArray
    }

    Bytes.concat(
      ctx.genesisStateDigest,
      Ints.toByteArray(lastHeaderBytes.length),
      lastHeaderBytes,
      Array(votesCount),
      votesBytes,
      ParametersSerializer.toBytes(ctx.currentParameters))
  }

  override def parseBytes(bytes: Array[Byte]): Try[ErgoStateContext] = Try {
    val genesisDigest = ADDigest @@ bytes.take(33)
    val length = Ints.fromByteArray(bytes.slice(33, 37))

    def loop(offset: Int, acc: Seq[Header]): Seq[Header] = if (offset < length) {
      val header = HeaderSerializer.parseBytes(bytes.slice(offset, bytes.length)).get
      loop(offset + header.bytes.length, header +: acc)
    } else {
      acc.reverse
    }

<<<<<<< HEAD
    val votesCount = bytes(37 + length)

    val (votes: VotingData, votesLength: Int) = if (votesCount > 0) {
      val vl = votesCount * 5
      val votesBytes = bytes.slice(37 + length + 1, 37 + length + 1 + vl)
      VotingData(votesBytes.grouped(5).map { bs =>
        bs.head -> Ints.fromByteArray(bs.tail)
      }.toArray) -> vl
    } else {
      VotingData(Array.empty) -> 0
    }

    ParametersSerializer.parseBytes(bytes.slice(37 + length + 1 + votesLength, bytes.length)).map { params =>
      //todo: fix
      val lastHeaders = loop(offset = 37, Seq.empty)
      new ErgoStateContext(lastHeaders, genesisDigest, params, votes)(votingSettings)
    }
  }.flatten
=======
    ErgoStateContext(loop(offset = 33, Seq.empty), genesisDigest)
  }
>>>>>>> bd32827f

}<|MERGE_RESOLUTION|>--- conflicted
+++ resolved
@@ -3,13 +3,9 @@
 import com.google.common.primitives.Ints
 import org.ergoplatform.settings._
 import com.google.common.primitives.Bytes
-<<<<<<< HEAD
+import org.ergoplatform.mining.{AutolykosPowScheme, pkToBytes}
+import org.ergoplatform.modifiers.history.PreHeader
 import org.ergoplatform.ErgoLikeContext.Height
-=======
-import org.ergoplatform.mining.{AutolykosPowScheme, pkToBytes}
-import org.ergoplatform.modifiers.history.{Header, HeaderSerializer, PreHeader}
-import org.ergoplatform.nodeView.history.ErgoHistory
->>>>>>> bd32827f
 import org.ergoplatform.settings.Constants
 import org.ergoplatform.modifiers.ErgoFullBlock
 import org.ergoplatform.modifiers.history.{Extension, Header, HeaderSerializer}
@@ -43,7 +39,10 @@
   */
 class UpcomingStateContext(lastHeaders: Seq[Header],
                            predictedHeader: PreHeader,
-                           genesisStateDigest: ADDigest) extends ErgoStateContext(lastHeaders, genesisStateDigest) {
+                           genesisStateDigest: ADDigest,
+                           currentParameters: Parameters,
+                           votingData: VotingData)(implicit votingSettings: VotingSettings)
+  extends ErgoStateContext(lastHeaders, genesisStateDigest, currentParameters, votingData)(votingSettings) {
 
   override val lastBlockMinerPk: Array[Byte] = pkToBytes(predictedHeader.minerPk)
 
@@ -51,17 +50,13 @@
 
   override val currentHeight: Int = predictedHeader.height
 
-  override def appendHeader(header: Header): ErgoStateContext = throw new Error("Invalid method call")
-
   override def toString: String = s"UpcomingStateContext($predictedHeader, $lastHeaders)"
-
 }
 
 /**
   * Additional data required for transactions validation
   *
   * @param lastHeaders        - fixed number of last headers
-<<<<<<< HEAD
   * @param genesisStateDigest - genesis state digest (before the very first block)
   * @param currentParameters  - parameters at the beginning of the current voting epoch
   * @param votingData         - votes for parameters change within the current voting epoch
@@ -77,17 +72,7 @@
 
   def votingStarts(height: Int): Boolean = height % votingEpochLength == 0 && height > 0
 
-  lazy val lastBlockMinerPk: Array[Byte] = lastHeaders.headOption.map(_.powSolution.encodedPk)
-=======
-  * @param genesisStateDigest - fixed number of last headers
-  */
-class ErgoStateContext(val lastHeaders: Seq[Header],
-                       val genesisStateDigest: ADDigest)
-  extends BytesSerializable with ScorexEncoding {
-
-  val lastBlockMinerPk: Array[Byte] = lastHeaders.headOption.map(_.powSolution.encodedPk)
->>>>>>> bd32827f
-    .getOrElse(Array.fill(32)(0: Byte))
+  val lastBlockMinerPk: Array[Byte] = lastHeaders.headOption.map(_.powSolution.encodedPk).getOrElse(Array.fill(32)(0: Byte))
 
   // State root hash before the last block
   val previousStateDigest: ADDigest = if (lastHeaders.length >= 2) {
@@ -117,6 +102,12 @@
     }
   }
 
+  def upcoming(minerPk: EcPointType, timestamp: Long, nBits: Long, powScheme: AutolykosPowScheme): ErgoStateContext = {
+    //todo: add votes?
+    val upcomingHeader = PreHeader(lastHeaderOpt, minerPk, timestamp, nBits, powScheme)
+    new UpcomingStateContext(lastHeaders, upcomingHeader, genesisStateDigest, currentParameters, votingData)
+  }
+
   //Check that calculated parameters are matching ones written in the extension section of the block
   private def matchParameters(p1: Parameters, p2: Parameters): Unit = {
     if (p1.parametersTable.size != p2.parametersTable.size) {
@@ -144,7 +135,6 @@
     }
   }
 
-<<<<<<< HEAD
   def processExtension(extension: Extension,
                        header: Header): Try[ErgoStateContext] = Try {
 
@@ -220,33 +210,7 @@
 
   def empty(genesisStateDigest: ADDigest, votingSettings: VotingSettings): ErgoStateContext = {
     new ErgoStateContext(Seq.empty, genesisStateDigest, LaunchParameters, VotingData.empty)(votingSettings)
-=======
-  def upcoming(minerPk: EcPointType, timestamp: Long, nBits: Long, powScheme: AutolykosPowScheme): ErgoStateContext = {
-    val upcomingHeader = PreHeader(lastHeaderOpt, minerPk, timestamp, nBits, powScheme)
-
-    new UpcomingStateContext(lastHeaders, upcomingHeader, genesisStateDigest)
-  }
-
-  override def toString: String = s"ErgoStateContext($currentHeight,${encoder.encode(previousStateDigest)}, $lastHeaders)"
-
-}
-
-object ErgoStateContext {
-
-  def empty(genesisStateDigest: ADDigest): ErgoStateContext = {
-    new ErgoStateContext(Seq(), genesisStateDigest)
-  }
-
-  def apply(header: Header, genesisStateDigest: ADDigest): ErgoStateContext = {
-    new ErgoStateContext(Seq(header), genesisStateDigest)
->>>>>>> bd32827f
-  }
-
-  def apply(lastHeaders: Seq[Header],
-            genesisStateDigest: ADDigest): ErgoStateContext = {
-    new ErgoStateContext(lastHeaders, genesisStateDigest)
-  }
-
+  }
 }
 
 case class ErgoStateContextSerializer(votingSettings: VotingSettings) extends Serializer[ErgoStateContext] {
@@ -283,7 +247,6 @@
       acc.reverse
     }
 
-<<<<<<< HEAD
     val votesCount = bytes(37 + length)
 
     val (votes: VotingData, votesLength: Int) = if (votesCount > 0) {
@@ -302,9 +265,5 @@
       new ErgoStateContext(lastHeaders, genesisDigest, params, votes)(votingSettings)
     }
   }.flatten
-=======
-    ErgoStateContext(loop(offset = 33, Seq.empty), genesisDigest)
-  }
->>>>>>> bd32827f
 
 }