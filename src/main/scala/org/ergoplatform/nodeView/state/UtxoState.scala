package org.ergoplatform.nodeView.state

import java.io.File
import org.ergoplatform.ErgoBox
import org.ergoplatform.ErgoLikeContext.Height
import org.ergoplatform.modifiers.history.header.Header
import org.ergoplatform.modifiers.history.ADProofs
import org.ergoplatform.modifiers.mempool.ErgoTransaction
import org.ergoplatform.modifiers.{BlockSection, ErgoFullBlock}
import org.ergoplatform.settings.Algos.HF
import org.ergoplatform.settings.ValidationRules.{fbDigestIncorrect, fbOperationFailed}
import org.ergoplatform.settings.{Algos, Constants, Parameters}
import org.ergoplatform.utils.LoggingUtil
import org.ergoplatform.nodeView.ErgoNodeViewHolder.ReceivableMessages.LocallyGeneratedModifier
import scorex.core._
import scorex.core.transaction.state.TransactionValidation
import scorex.core.utils.ScorexEncoding
import scorex.core.validation.ModifierValidator
import scorex.crypto.authds.avltree.batch._
import scorex.crypto.authds.avltree.batch.serialization.{BatchAVLProverManifest, BatchAVLProverSubtree}
import scorex.crypto.authds.{ADDigest, ADValue}
import scorex.crypto.hash.Digest32
import scorex.db.{ByteArrayWrapper, LDBVersionedStore}
import scorex.util.ModifierId
import scorex.util.ScorexLogging
import Constants.StateTreeParameters

import scala.util.{Failure, Success, Try}

/**
  * Utxo set implementation
  *
  * @param persistentProver - persistent prover that build authenticated AVL+ tree on top of utxo set
  * @param store            - storage of persistentProver that also keeps metadata
  * @param version          - current state version
  * @param constants        - constants, that do not change with state version changes
  */
class UtxoState(override val persistentProver: PersistentBatchAVLProver[Digest32, HF],
                override val version: VersionTag,
                override val store: LDBVersionedStore,
                override val constants: StateConstants)
  extends ErgoState[UtxoState]
    with TransactionValidation
    with UtxoStateReader
    with ScorexEncoding {

  import UtxoState.metadata

<<<<<<< HEAD
  override def rootHash: ADDigest = persistentProver.synchronized {
=======
  override def rootDigest: ADDigest = persistentProver.synchronized {
>>>>>>> 30a97475
    persistentProver.digest
  }

  override def rollbackTo(version: VersionTag): Try[UtxoState] = persistentProver.synchronized {
    val p = persistentProver
    log.info(s"Rollback UtxoState to version ${Algos.encoder.encode(version)}")
    store.get(scorex.core.versionToBytes(version)) match {
      case Some(hash) =>
        val rootHash: ADDigest = ADDigest @@ hash
        val rollbackResult = p.rollback(rootHash).map { _ =>
          new UtxoState(p, version, store, constants)
        }
        rollbackResult
      case None =>
        Failure(new Error(s"Unable to get root hash at version ${Algos.encoder.encode(version)}"))
    }
  }

  /**
    *
    * @param transactions to be applied to state
    * @param headerId of the block these transactions belong to
    * @param expectedDigest AVL+ tree digest of UTXO set after applying operations from txs
    * @param currentStateContext Additional data required for transactions validation
    * @return
    */
  private[state] def applyTransactions(transactions: Seq[ErgoTransaction],
                                       headerId: ModifierId,
                                       expectedDigest: ADDigest,
                                       currentStateContext: ErgoStateContext): Try[Unit] = {
    val createdOutputs = transactions.flatMap(_.outputs).map(o => (ByteArrayWrapper(o.id), o)).toMap

    def checkBoxExistence(id: ErgoBox.BoxId): Try[ErgoBox] = createdOutputs
      .get(ByteArrayWrapper(id))
      .orElse(boxById(id))
      .fold[Try[ErgoBox]](Failure(new Exception(s"Box with id ${Algos.encode(id)} not found")))(Success(_))

    val txProcessing = ErgoState.execTransactions(transactions, currentStateContext)(checkBoxExistence)
    if (txProcessing.isValid) {
      log.debug(s"Cost of block $headerId (${currentStateContext.currentHeight}): ${txProcessing.payload.getOrElse(0)}")
      val blockOpsTry = ErgoState.stateChanges(transactions).flatMap { stateChanges =>
        val operations = stateChanges.operations
        var opsResult: Try[Unit] = Success(())
        operations.foreach { op =>
          if (opsResult.isSuccess) {
            persistentProver.performOneOperation(op) match {
              case Success(_) =>
              case Failure(t) =>
                log.error(s"Operation $op failed during $headerId transactions validation")
                opsResult = Failure(t)
            }
          }
        }
        opsResult
      }
      ModifierValidator(stateContext.validationSettings)
        .validateNoFailure(fbOperationFailed, blockOpsTry, ErgoTransaction.modifierTypeId)
        .validateEquals(fbDigestIncorrect, expectedDigest, persistentProver.digest, headerId, Header.modifierTypeId)
        .result
        .toTry
    } else {
      txProcessing.toTry.map(_ => ())
    }
  }

  override def applyModifier(mod: BlockSection, estimatedTip: Option[Height])
                            (generate: LocallyGeneratedModifier => Unit): Try[UtxoState] = mod match {
    case fb: ErgoFullBlock =>

      // avoid storing versioned information in the database when block being processed is behind
      // blockchain tip by `keepVersions` blocks at least
      // we store `keepVersions` diffs in the database if chain tip is not known yet
      if (fb.height >= estimatedTip.getOrElse(0) - constants.keepVersions) {
        if (store.getKeepVersions < constants.keepVersions) {
          store.setKeepVersions(constants.keepVersions)
        }
      } else {
        if (store.getKeepVersions > 0) {
          store.setKeepVersions(0)
        }
      }

      persistentProver.synchronized {
        val height = fb.header.height

        log.debug(s"Trying to apply full block with header ${fb.header.encodedId} at height $height")

        val inRoot = rootDigest

        val stateTry = stateContext.appendFullBlock(fb).flatMap { newStateContext =>
          val txsTry = applyTransactions(fb.blockTransactions.txs, fb.header.id, fb.header.stateRoot, newStateContext)

          txsTry.map { _: Unit =>
            val emissionBox = extractEmissionBox(fb)
            val meta = metadata(idToVersion(fb.id), fb.header.stateRoot, emissionBox, newStateContext)

            var proofBytes = persistentProver.generateProofAndUpdateStorage(meta)

            if (!store.get(scorex.core.idToBytes(fb.id)).exists(w => java.util.Arrays.equals(w, fb.header.stateRoot))) {
              throw new Exception("Storage kept roothash is not equal to the declared one")
            }

            if (!java.util.Arrays.equals(fb.header.stateRoot, persistentProver.digest)) {
              throw new Exception("Calculated stateRoot is not equal to the declared one")
            }

            var proofHash = ADProofs.proofDigest(proofBytes)

            if (!java.util.Arrays.equals(fb.header.ADProofsRoot, proofHash)) {

              log.error("Calculated proofHash is not equal to the declared one, doing another attempt")

              /**
                * Proof generated was different from one announced.
                *
                * In most cases, announced proof is okay, and as proof is already checked, problem in some
                * extra bytes added to the proof.
                *
                * Could be related to https://github.com/ergoplatform/ergo/issues/1614
                *
                * So the problem could appear on mining nodes only, and caused by
                * proofsForTransactions() wasting the tree unexpectedly.
                *
                * We are trying to generate proof again now.
                */

              persistentProver.rollback(inRoot)
                .ensuring(java.util.Arrays.equals(persistentProver.digest, inRoot))

              ErgoState.stateChanges(fb.blockTransactions.txs) match {
                case Success(stateChanges) =>
                 val mods = stateChanges.operations
                  mods.foreach( modOp => persistentProver.performOneOperation(modOp))

                  // meta is the same as it is block-specific
                  proofBytes = persistentProver.generateProofAndUpdateStorage(meta)
                  proofHash = ADProofs.proofDigest(proofBytes)

                  if(!java.util.Arrays.equals(fb.header.ADProofsRoot, proofHash)) {
                    throw new Exception("Regenerated proofHash is not equal to the declared one")
                  }
                case Failure(e) =>
                  throw new Exception("Can't generate state changes on proof regeneration ", e)
              }
            }

            if (fb.adProofs.isEmpty) {
              if (fb.height >= estimatedTip.getOrElse(Int.MaxValue) - stateContext.ergoSettings.nodeSettings.adProofsSuffixLength) {
                val adProofs = ADProofs(fb.header.id, proofBytes)
                generate(LocallyGeneratedModifier(adProofs))
              }
            }

            log.info(s"Valid modifier with header ${fb.header.encodedId} and emission box " +
              s"${emissionBox.map(e => Algos.encode(e.id))} applied to UtxoState at height ${fb.header.height}")
            saveSnapshotIfNeeded(fb.height, estimatedTip)
            new UtxoState(persistentProver, idToVersion(fb.id), store, constants)
          }
        }
        stateTry.recoverWith[UtxoState] { case e =>
          log.warn(s"Error while applying full block with header ${fb.header.encodedId} to UTXOState with root" +
            s" ${Algos.encode(inRoot)}, reason: ${LoggingUtil.getReasonMsg(e)} ", e)
          persistentProver.rollback(inRoot)
            .ensuring(java.util.Arrays.equals(persistentProver.digest, inRoot))
          Failure(e)
        }
      }

    case h: Header =>
      log.warn("Only full-blocks are expected (before UTXO snapshot downloading implementation")
      //todo: update state context with headers (when snapshot downloading is done), so
      //todo: application of the first full block after the snapshot should have correct state context
      //todo: (in particular, "lastHeaders" field of it)
      Success(new UtxoState(persistentProver, idToVersion(h.id), this.store, constants))

    case a: Any =>
      log.error(s"Unhandled unknown modifier: $a")
      Failure(new Exception("unknown modifier"))
  }

  @SuppressWarnings(Array("OptionGet"))
  override def rollbackVersions: Iterable[VersionTag] = persistentProver.synchronized {
    persistentProver.storage.rollbackVersions.map { v =>
      bytesToVersion(store.get(Algos.hash(v)).get)
    }
  }

}

object UtxoState extends ScorexLogging {

  /**
    * Short synonym for AVL+ tree type used in the node
    */
  type Manifest = BatchAVLProverManifest[Digest32]

  /**
    * Short synonym for AVL subtree type used in the node
    */
  type Subtree = BatchAVLProverSubtree[Digest32]


  /**
    * Manifest is associated with 32 bytes cryptographically strong unique id (root hash of the AVL tree under manifest)
    */
  type ManifestId = Digest32

  /**
    * Subtree is associated with 32 bytes cryptographically strong unique id (hash of subtree's root node)
    */
  type SubtreeId = Digest32

  /**
    * Short synonym for AVL+ tree type used in the node
    */
  type Manifest = BatchAVLProverManifest[Digest32]

  /**
    * Short synonym for AVL subtree type used in the node
    */
  type Subtree = BatchAVLProverSubtree[Digest32]


  /**
    * Manifest is associated with 32 bytes cryptographically strong unique id (root hash of the AVL tree under manifest)
    */
  type ManifestId = Digest32

  /**
    * Subtree is associated with 32 bytes cryptographically strong unique id (hash of subtree's root node)
    */
  type SubtreeId = Digest32

  private lazy val bestVersionKey = Algos.hash("best state version")
  val EmissionBoxIdKey: Digest32 = Algos.hash("emission box id key")

  // block-specific metadata to write into database (in addition to AVL+ tree)

  /**
    *
    * @param modId - ID of a block (header) corresponding to UTXO set
    * @param stateRoot - UTXO set digest (hash and tree height) AFTER applying block `modId`
    * @param currentEmissionBoxOpt
    * @param context
    * @return
    */
  def metadata(modId: VersionTag,
               stateRoot: ADDigest,
               currentEmissionBoxOpt: Option[ErgoBox],
               context: ErgoStateContext): Seq[(Array[Byte], Array[Byte])] = {
    val modIdBytes = versionToBytes(modId)
    val idStateDigestIdxElem: (Array[Byte], Array[Byte]) = modIdBytes -> stateRoot
    val stateDigestIdIdxElem = Algos.hash(stateRoot) -> modIdBytes
    val bestVersion = bestVersionKey -> modIdBytes
    val eb = EmissionBoxIdKey -> currentEmissionBoxOpt.map(emissionBox => emissionBox.id).getOrElse(Array[Byte]())
    val cb = ErgoStateReader.ContextKey -> context.bytes

    Array(idStateDigestIdxElem, stateDigestIdIdxElem, bestVersion, eb, cb)
  }

  def create(dir: File, constants: StateConstants): UtxoState = {
    val store = new LDBVersionedStore(dir, initialKeepVersions = constants.keepVersions)
    val version = store.get(bestVersionKey).map(w => bytesToVersion(w))
      .getOrElse(ErgoState.genesisStateVersion)
    val persistentProver: PersistentBatchAVLProver[Digest32, HF] = {
      val bp = new BatchAVLProver[Digest32, HF](keyLength = 32, valueLengthOpt = None)
      val storage = new VersionedLDBAVLStorage[Digest32, HF](store, StateTreeParameters)(Algos.hash)
      PersistentBatchAVLProver.create(bp, storage).get
    }
    new UtxoState(persistentProver, version, store, constants)
  }

  /**
    * Used in tests and to generate a genesis state.
    */
  @SuppressWarnings(Array("OptionGet", "TryGet"))
  def fromBoxHolder(bh: BoxHolder,
                    currentEmissionBoxOpt: Option[ErgoBox],
                    dir: File,
                    constants: StateConstants,
                    parameters: Parameters): UtxoState = {
    val p = new BatchAVLProver[Digest32, HF](keyLength = 32, valueLengthOpt = None)
    bh.sortedBoxes.foreach { b =>
      p.performOneOperation(Insert(b.id, ADValue @@ b.bytes)).ensuring(_.isSuccess)
    }

    val store = new LDBVersionedStore(dir, initialKeepVersions = constants.keepVersions)

    val defaultStateContext = ErgoStateContext.empty(constants, parameters)
    val storage = new VersionedLDBAVLStorage[Digest32, HF](store, StateTreeParameters)(Algos.hash)
    val persistentProver = PersistentBatchAVLProver.create(
      p,
      storage,
      metadata(ErgoState.genesisStateVersion, p.digest, currentEmissionBoxOpt, defaultStateContext),
      paranoidChecks = true
    ).get

    new UtxoState(persistentProver, ErgoState.genesisStateVersion, store, constants)
  }

}<|MERGE_RESOLUTION|>--- conflicted
+++ resolved
@@ -22,7 +22,6 @@
 import scorex.crypto.hash.Digest32
 import scorex.db.{ByteArrayWrapper, LDBVersionedStore}
 import scorex.util.ModifierId
-import scorex.util.ScorexLogging
 import Constants.StateTreeParameters
 
 import scala.util.{Failure, Success, Try}
@@ -46,11 +45,7 @@
 
   import UtxoState.metadata
 
-<<<<<<< HEAD
-  override def rootHash: ADDigest = persistentProver.synchronized {
-=======
   override def rootDigest: ADDigest = persistentProver.synchronized {
->>>>>>> 30a97475
     persistentProver.digest
   }
 
@@ -240,28 +235,7 @@
 
 }
 
-object UtxoState extends ScorexLogging {
-
-  /**
-    * Short synonym for AVL+ tree type used in the node
-    */
-  type Manifest = BatchAVLProverManifest[Digest32]
-
-  /**
-    * Short synonym for AVL subtree type used in the node
-    */
-  type Subtree = BatchAVLProverSubtree[Digest32]
-
-
-  /**
-    * Manifest is associated with 32 bytes cryptographically strong unique id (root hash of the AVL tree under manifest)
-    */
-  type ManifestId = Digest32
-
-  /**
-    * Subtree is associated with 32 bytes cryptographically strong unique id (hash of subtree's root node)
-    */
-  type SubtreeId = Digest32
+object UtxoState {
 
   /**
     * Short synonym for AVL+ tree type used in the node
