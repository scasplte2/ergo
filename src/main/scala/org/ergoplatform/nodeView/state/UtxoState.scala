package org.ergoplatform.nodeView.state

import java.io.File
import org.ergoplatform.ErgoBox
import org.ergoplatform.ErgoLikeContext.Height
import org.ergoplatform.modifiers.history.header.Header
import org.ergoplatform.modifiers.history.ADProofs
import org.ergoplatform.modifiers.mempool.ErgoTransaction
import org.ergoplatform.modifiers.{BlockSection, ErgoFullBlock, TransactionTypeId}
import org.ergoplatform.settings.Algos.HF
import org.ergoplatform.settings.ValidationRules.{fbDigestIncorrect, fbOperationFailed}
import org.ergoplatform.settings.{Algos, Parameters}
import org.ergoplatform.utils.LoggingUtil
import org.ergoplatform.nodeView.ErgoNodeViewHolder.ReceivableMessages.LocallyGeneratedModifier
import scorex.core._
import scorex.core.transaction.state.TransactionValidation
import scorex.core.utils.ScorexEncoding
import scorex.core.validation.ModifierValidator
import scorex.crypto.authds.avltree.batch._
import scorex.crypto.authds.avltree.batch.serialization.{BatchAVLProverManifest, BatchAVLProverSubtree}
import scorex.crypto.authds.{ADDigest, ADValue}
import scorex.crypto.hash.Digest32
import scorex.db.{ByteArrayWrapper, LDBVersionedStore}
import scorex.util.ModifierId
import scorex.util.ScorexLogging

import scala.util.{Failure, Success, Try}

/**
  * Utxo set implementation
  *
  * @param persistentProver - persistent prover that build authenticated AVL+ tree on top of utxo set
  * @param store            - storage of persistentProver that also keeps metadata
  * @param version          - current state version
  * @param constants        - constants, that do not change with state version changes
  */
class UtxoState(override val persistentProver: PersistentBatchAVLProver[Digest32, HF],
                override val version: VersionTag,
                override val store: LDBVersionedStore,
                override val constants: StateConstants)
  extends ErgoState[UtxoState]
    with TransactionValidation
    with UtxoStateReader
    with ScorexEncoding {

  import UtxoState.metadata

  override def rootHash: ADDigest = persistentProver.synchronized {
    persistentProver.digest
  }

  override def rollbackTo(version: VersionTag): Try[UtxoState] = persistentProver.synchronized {
    val p = persistentProver
    log.info(s"Rollback UtxoState to version ${Algos.encoder.encode(version)}")
    store.get(scorex.core.versionToBytes(version)) match {
      case Some(hash) =>
        val rootHash: ADDigest = ADDigest @@ hash
        val rollbackResult = p.rollback(rootHash).map { _ =>
          new UtxoState(p, version, store, constants)
        }
        rollbackResult
      case None =>
        Failure(new Error(s"Unable to get root hash at version ${Algos.encoder.encode(version)}"))
    }
  }

  /**
    *
    * @param transactions to be applied to state
    * @param headerId of the block these transactions belong to
    * @param expectedDigest AVL+ tree digest of UTXO set after applying operations from txs
    * @param currentStateContext Additional data required for transactions validation
    * @return
    */
  private[state] def applyTransactions(transactions: Seq[ErgoTransaction],
                                       headerId: ModifierId,
                                       expectedDigest: ADDigest,
                                       currentStateContext: ErgoStateContext): Try[Unit] = {
    val createdOutputs = transactions.flatMap(_.outputs).map(o => (ByteArrayWrapper(o.id), o)).toMap

    def checkBoxExistence(id: ErgoBox.BoxId): Try[ErgoBox] = createdOutputs
      .get(ByteArrayWrapper(id))
      .orElse(boxById(id))
      .fold[Try[ErgoBox]](Failure(new Exception(s"Box with id ${Algos.encode(id)} not found")))(Success(_))

    val txProcessing = ErgoState.execTransactions(transactions, currentStateContext)(checkBoxExistence)
    if (txProcessing.isValid) {
      log.debug(s"Cost of block $headerId (${currentStateContext.currentHeight}): ${txProcessing.payload.getOrElse(0)}")
      val blockOpsTry = ErgoState.stateChanges(transactions).flatMap { stateChanges =>
        val operations = stateChanges.operations
        var opsResult: Try[Unit] = Success(())
        operations.foreach { op =>
          if (opsResult.isSuccess) {
            persistentProver.performOneOperation(op) match {
              case Success(_) =>
              case Failure(t) =>
                log.error(s"Operation $op failed during $headerId transactions validation")
                opsResult = Failure(t)
            }
          }
        }
        opsResult
      }
      ModifierValidator(stateContext.validationSettings)
<<<<<<< HEAD
        .validateNoFailure(fbOperationFailed, blockOpsTry, TransactionTypeId.value)
=======
        .validateNoFailure(fbOperationFailed, blockOpsTry, ErgoTransaction.modifierTypeId)
>>>>>>> 7b183f12
        .validateEquals(fbDigestIncorrect, expectedDigest, persistentProver.digest, headerId, Header.modifierTypeId)
        .result
        .toTry
    } else {
      txProcessing.toTry.map(_ => ())
    }
  }

  override def applyModifier(mod: BlockSection, estimatedTip: Option[Height])
                            (generate: LocallyGeneratedModifier => Unit): Try[UtxoState] = mod match {
    case fb: ErgoFullBlock =>

      // avoid storing versioned information in the database when block being processed is behind
      // blockchain tip by `keepVersions` blocks at least
      // we store `keepVersions` diffs in the database if chain tip is not known yet
      if (fb.height >= estimatedTip.getOrElse(0) - constants.keepVersions) {
        if (store.getKeepVersions < constants.keepVersions) {
          store.setKeepVersions(constants.keepVersions)
        }
      } else {
        if (store.getKeepVersions > 0) {
          store.setKeepVersions(0)
        }
      }

      persistentProver.synchronized {
        val height = fb.header.height

        log.debug(s"Trying to apply full block with header ${fb.header.encodedId} at height $height")

        val inRoot = rootHash

        val stateTry = stateContext.appendFullBlock(fb).flatMap { newStateContext =>
          val txsTry = applyTransactions(fb.blockTransactions.txs, fb.header.id, fb.header.stateRoot, newStateContext)

          txsTry.map { _: Unit =>
            val emissionBox = extractEmissionBox(fb)
            val meta = metadata(idToVersion(fb.id), fb.header.stateRoot, emissionBox, newStateContext)

            var proofBytes = persistentProver.generateProofAndUpdateStorage(meta)

            if (!store.get(scorex.core.idToBytes(fb.id)).exists(w => java.util.Arrays.equals(w, fb.header.stateRoot))) {
              throw new Exception("Storage kept roothash is not equal to the declared one")
            }

            if (!java.util.Arrays.equals(fb.header.stateRoot, persistentProver.digest)) {
              throw new Exception("Calculated stateRoot is not equal to the declared one")
            }

            var proofHash = ADProofs.proofDigest(proofBytes)

            if (!java.util.Arrays.equals(fb.header.ADProofsRoot, proofHash)) {

              log.error("Calculated proofHash is not equal to the declared one, doing another attempt")

              /**
                * Proof generated was different from one announced.
                *
                * In most cases, announced proof is okay, and as proof is already checked, problem in some
                * extra bytes added to the proof.
                *
                * Could be related to https://github.com/ergoplatform/ergo/issues/1614
                *
                * So the problem could appear on mining nodes only, and caused by
                * proofsForTransactions() wasting the tree unexpectedly.
                *
                * We are trying to generate proof again now.
                */

              persistentProver.rollback(inRoot)
                .ensuring(java.util.Arrays.equals(persistentProver.digest, inRoot))

              ErgoState.stateChanges(fb.blockTransactions.txs) match {
                case Success(stateChanges) =>
                 val mods = stateChanges.operations
                  mods.foreach( modOp => persistentProver.performOneOperation(modOp))

                  // meta is the same as it is block-specific
                  proofBytes = persistentProver.generateProofAndUpdateStorage(meta)
                  proofHash = ADProofs.proofDigest(proofBytes)

                  if(!java.util.Arrays.equals(fb.header.ADProofsRoot, proofHash)) {
                    throw new Exception("Regenerated proofHash is not equal to the declared one")
                  }
                case Failure(e) =>
                  throw new Exception("Can't generate state changes on proof regeneration ", e)
              }
            }

            if (fb.adProofs.isEmpty) {
              if (fb.height >= estimatedTip.getOrElse(Int.MaxValue) - stateContext.ergoSettings.nodeSettings.adProofsSuffixLength) {
                val adProofs = ADProofs(fb.header.id, proofBytes)
                generate(LocallyGeneratedModifier(adProofs))
              }
            }

            log.info(s"Valid modifier with header ${fb.header.encodedId} and emission box " +
              s"${emissionBox.map(e => Algos.encode(e.id))} applied to UtxoState at height ${fb.header.height}")
            saveSnapshotIfNeeded(fb.height, estimatedTip)
            new UtxoState(persistentProver, idToVersion(fb.id), store, constants)
          }
        }
        stateTry.recoverWith[UtxoState] { case e =>
          log.warn(s"Error while applying full block with header ${fb.header.encodedId} to UTXOState with root" +
            s" ${Algos.encode(inRoot)}, reason: ${LoggingUtil.getReasonMsg(e)} ", e)
          persistentProver.rollback(inRoot)
            .ensuring(java.util.Arrays.equals(persistentProver.digest, inRoot))
          Failure(e)
        }
      }

    case h: Header =>
      log.warn("Only full-blocks are expected (before UTXO snapshot downloading implementation")
      //todo: update state context with headers (when snapshot downloading is done), so
      //todo: application of the first full block after the snapshot should have correct state context
      //todo: (in particular, "lastHeaders" field of it)
      Success(new UtxoState(persistentProver, idToVersion(h.id), this.store, constants))

    case a: Any =>
      log.error(s"Unhandled unknown modifier: $a")
      Failure(new Exception("unknown modifier"))
  }

  @SuppressWarnings(Array("OptionGet"))
  override def rollbackVersions: Iterable[VersionTag] = persistentProver.synchronized {
    persistentProver.storage.rollbackVersions.map { v =>
      bytesToVersion(store.get(Algos.hash(v)).get)
    }
  }



}

object UtxoState extends ScorexLogging {

  type Manifest = BatchAVLProverManifest[Digest32]
  type Subtree = BatchAVLProverSubtree[Digest32]

  type ManifestId = Digest32
  type SubtreeId = Digest32

  private lazy val bestVersionKey = Algos.hash("best state version")
  val EmissionBoxIdKey: Digest32 = Algos.hash("emission box id key")

  // block-specific metadata to write into database (in addition to AVL+ tree)

  /**
    *
    * @param modId - ID of a block (header) corresponding to UTXO set
    * @param stateRoot - UTXO set digest (hash and tree height) AFTER applying block `modId`
    * @param currentEmissionBoxOpt
    * @param context
    * @return
    */
  def metadata(modId: VersionTag,
               stateRoot: ADDigest,
               currentEmissionBoxOpt: Option[ErgoBox],
               context: ErgoStateContext): Seq[(Array[Byte], Array[Byte])] = {
    val modIdBytes = versionToBytes(modId)
    val idStateDigestIdxElem: (Array[Byte], Array[Byte]) = modIdBytes -> stateRoot
    val stateDigestIdIdxElem = Algos.hash(stateRoot) -> modIdBytes
    val bestVersion = bestVersionKey -> modIdBytes
    val eb = EmissionBoxIdKey -> currentEmissionBoxOpt.map(emissionBox => emissionBox.id).getOrElse(Array[Byte]())
    val cb = ErgoStateReader.ContextKey -> context.bytes

    Array(idStateDigestIdxElem, stateDigestIdIdxElem, bestVersion, eb, cb)
  }

  def create(dir: File, constants: StateConstants): UtxoState = {
    val store = new LDBVersionedStore(dir, initialKeepVersions = constants.keepVersions)
    val version = store.get(bestVersionKey).map(w => bytesToVersion(w))
      .getOrElse(ErgoState.genesisStateVersion)
    val persistentProver: PersistentBatchAVLProver[Digest32, HF] = {
      val bp = new BatchAVLProver[Digest32, HF](keyLength = 32, valueLengthOpt = None)
      val np = NodeParameters(keySize = 32, valueSize = None, labelSize = 32)
      val storage: VersionedLDBAVLStorage[Digest32, HF] = new VersionedLDBAVLStorage(store, np)(Algos.hash)
      PersistentBatchAVLProver.create(bp, storage).get
    }
    new UtxoState(persistentProver, version, store, constants)
  }

  /**
    * Used in tests and to generate a genesis state.
    */
  @SuppressWarnings(Array("OptionGet", "TryGet"))
  def fromBoxHolder(bh: BoxHolder,
                    currentEmissionBoxOpt: Option[ErgoBox],
                    dir: File,
                    constants: StateConstants,
                    parameters: Parameters): UtxoState = {
    val p = new BatchAVLProver[Digest32, HF](keyLength = 32, valueLengthOpt = None)
    bh.sortedBoxes.foreach { b =>
      p.performOneOperation(Insert(b.id, ADValue @@ b.bytes)).ensuring(_.isSuccess)
    }

    val store = new LDBVersionedStore(dir, initialKeepVersions = constants.keepVersions)

    val defaultStateContext = ErgoStateContext.empty(constants, parameters)
    val np = NodeParameters(keySize = 32, valueSize = None, labelSize = 32)
    val storage: VersionedLDBAVLStorage[Digest32, HF] = new VersionedLDBAVLStorage(store, np)(Algos.hash)
    val persistentProver = PersistentBatchAVLProver.create(
      p,
      storage,
      metadata(ErgoState.genesisStateVersion, p.digest, currentEmissionBoxOpt, defaultStateContext),
      paranoidChecks = true
    ).get

    new UtxoState(persistentProver, ErgoState.genesisStateVersion, store, constants)
  }

}<|MERGE_RESOLUTION|>--- conflicted
+++ resolved
@@ -6,7 +6,7 @@
 import org.ergoplatform.modifiers.history.header.Header
 import org.ergoplatform.modifiers.history.ADProofs
 import org.ergoplatform.modifiers.mempool.ErgoTransaction
-import org.ergoplatform.modifiers.{BlockSection, ErgoFullBlock, TransactionTypeId}
+import org.ergoplatform.modifiers.{BlockSection, ErgoFullBlock}
 import org.ergoplatform.settings.Algos.HF
 import org.ergoplatform.settings.ValidationRules.{fbDigestIncorrect, fbOperationFailed}
 import org.ergoplatform.settings.{Algos, Parameters}
@@ -102,11 +102,7 @@
         opsResult
       }
       ModifierValidator(stateContext.validationSettings)
-<<<<<<< HEAD
-        .validateNoFailure(fbOperationFailed, blockOpsTry, TransactionTypeId.value)
-=======
         .validateNoFailure(fbOperationFailed, blockOpsTry, ErgoTransaction.modifierTypeId)
->>>>>>> 7b183f12
         .validateEquals(fbDigestIncorrect, expectedDigest, persistentProver.digest, headerId, Header.modifierTypeId)
         .result
         .toTry
@@ -236,8 +232,6 @@
       bytesToVersion(store.get(Algos.hash(v)).get)
     }
   }
-
-
 
 }
 
