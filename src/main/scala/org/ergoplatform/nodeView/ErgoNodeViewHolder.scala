--- conflicted
+++ resolved
@@ -812,14 +812,7 @@
       case StateType.Utxo => utxoProps(settings)
     }).withDispatcher("critical-dispatcher")
 
-<<<<<<< HEAD
-  def apply(settings: ErgoSettings,
-            timeProvider: NetworkTimeProvider)(implicit system: ActorSystem): ActorRef =
-    system.actorOf(props(settings, timeProvider))
-
-=======
   def apply(settings: ErgoSettings)(implicit system: ActorSystem): ActorRef =
     system.actorOf(props(settings))
   
->>>>>>> a4072cc8
 }