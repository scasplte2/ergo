package org.ergoplatform.nodeView

import akka.actor.SupervisorStrategy.Escalate
import akka.actor.{Actor, ActorRef, ActorSystem, OneForOneStrategy, Props}
import org.ergoplatform.ErgoApp
import org.ergoplatform.ErgoApp.CriticalSystemException
import org.ergoplatform.modifiers.history.extension.Extension
import org.ergoplatform.modifiers.history.header.Header
<<<<<<< HEAD
import org.ergoplatform.ErgoApp.CriticalSystemException
import org.ergoplatform.ErgoLikeContext.Height
import org.ergoplatform.modifiers.mempool.ErgoTransaction
import org.ergoplatform.modifiers.{ErgoFullBlock, BlockSection}
import org.ergoplatform.nodeView.ErgoNodeViewHolder.BlockAppliedTransactions
=======
import org.ergoplatform.modifiers.mempool.ErgoTransaction
import org.ergoplatform.modifiers.{ErgoFullBlock, ErgoPersistentModifier}
>>>>>>> 866e6bf2
import org.ergoplatform.nodeView.history.{ErgoHistory, ErgoHistoryReader}
import org.ergoplatform.nodeView.mempool.ErgoMemPool
import org.ergoplatform.nodeView.mempool.ErgoMemPool.ProcessingOutcome
import org.ergoplatform.nodeView.state._
import org.ergoplatform.nodeView.wallet.ErgoWallet
import org.ergoplatform.wallet.utils.FileUtils
import org.ergoplatform.settings.{Algos, Constants, ErgoSettings, LaunchParameters, NetworkType}
import scorex.core._
import org.ergoplatform.network.ErgoNodeViewSynchronizer.ReceivableMessages._
import org.ergoplatform.nodeView.ErgoNodeViewHolder.{BlockAppliedTransactions, CurrentView, DownloadRequest}
import org.ergoplatform.nodeView.ErgoNodeViewHolder.ReceivableMessages._
import scorex.core.consensus.History.ProgressInfo
import scorex.core.settings.ScorexSettings
import scorex.core.utils.{NetworkTimeProvider, ScorexEncoding}
import scorex.core.validation.RecoverableModifierError
import scorex.util.ScorexLogging
import spire.syntax.all.cfor
import java.io.File

import org.ergoplatform.modifiers.history.{ADProofs, HistoryModifierSerializer}


import org.ergoplatform.nodeView.history.ErgoHistory.Height

import scala.annotation.tailrec
import scala.util.{Failure, Success, Try}

/**
  * Composite local view of the node
  *
  * Contains instances for History, ErgoState, Vault, MemoryPool.
  * The instances are read-only for external world.
  * Updates of the composite view instances are to be performed atomically.
  *
  */
abstract class ErgoNodeViewHolder[State <: ErgoState[State]](settings: ErgoSettings,
                                                             timeProvider: NetworkTimeProvider)
  extends Actor with ScorexLogging with ScorexEncoding with FileUtils {

  private implicit lazy val actorSystem: ActorSystem = context.system

  type NodeView = (ErgoHistory, State, ErgoWallet, ErgoMemPool)

  case class UpdateInformation(history: ErgoHistory,
                               state: State,
                               failedMod: Option[BlockSection],
                               alternativeProgressInfo: Option[ProgressInfo[BlockSection]],
                               suffix: IndexedSeq[BlockSection])

  val scorexSettings: ScorexSettings = settings.scorexSettings

  /**
    * Cache for modifiers. If modifiers are coming out-of-order, they are to be stored in this cache.
    */
  protected lazy val modifiersCache =
    new ErgoModifiersCache(settings.scorexSettings.network.maxModifiersCacheSize)

  /**
    * The main data structure a node software is taking care about, a node view consists
    * of four elements to be updated atomically: history (log of persistent modifiers),
    * state (result of log's modifiers application to pre-historical(genesis) state,
    * user-specific information stored in vault (it could be e.g. a wallet), and a memory pool.
    */
  private var nodeView: NodeView = restoreState().getOrElse(genesisState)

  /** Tracking last modifier and header & block heights in time, being periodically checked for possible stuck */
  private var chainProgress: Option[ChainProgress] = None

  protected def history(): ErgoHistory = nodeView._1

  protected def minimalState(): State = nodeView._2

  protected def vault(): ErgoWallet = nodeView._3

  protected def memoryPool(): ErgoMemPool = nodeView._4

  override val supervisorStrategy: OneForOneStrategy =
    OneForOneStrategy() {
      case e: Throwable =>
        log.error(s"NodeViewHolder failed, killing whole application ...", e)
        Escalate
    }

  override def postStop(): Unit = {
    log.warn("Stopping ErgoNodeViewHolder")
    history().closeStorage()
    minimalState().closeStorage()
  }

  /**
    * Update NodeView with new components and notify subscribers of changed components
    *
    * @param updatedHistory
    * @param updatedState
    * @param updatedVault
    * @param updatedMempool
    */
  protected def updateNodeView(updatedHistory: Option[ErgoHistory] = None,
                               updatedState: Option[State] = None,
                               updatedVault: Option[ErgoWallet] = None,
                               updatedMempool: Option[ErgoMemPool] = None): Unit = {
    val newNodeView = (updatedHistory.getOrElse(history()),
      updatedState.getOrElse(minimalState()),
      updatedVault.getOrElse(vault()),
      updatedMempool.getOrElse(memoryPool()))
    if (updatedHistory.nonEmpty) {
      context.system.eventStream.publish(ChangedHistory(newNodeView._1.getReader))
    }
    if (updatedState.nonEmpty) {
      context.system.eventStream.publish(ChangedState(newNodeView._2.getReader))
    }
    if (updatedVault.nonEmpty) {
      context.system.eventStream.publish(ChangedVault(newNodeView._3.getReader))
    }
    if (updatedMempool.nonEmpty) {
      context.system.eventStream.publish(ChangedMempool(newNodeView._4.getReader))
    }
    nodeView = newNodeView
  }

  protected def extractTransactions(mod: BlockSection): Seq[ErgoTransaction] = mod match {
    case tcm: TransactionsCarryingPersistentNodeViewModifier => tcm.transactions
    case _ => Seq.empty
  }


  protected def requestDownloads(pi: ProgressInfo[BlockSection]): Unit =
    pi.toDownload.foreach { case (tid, id) =>
      context.system.eventStream.publish(DownloadRequest(tid, id))
    }

  private def trimChainSuffix(suffix: IndexedSeq[BlockSection],
                              rollbackPoint: scorex.util.ModifierId): IndexedSeq[BlockSection] = {
    val idx = suffix.indexWhere(_.id == rollbackPoint)
    if (idx == -1) IndexedSeq.empty else suffix.drop(idx)
  }

  /**

  Assume that history knows the following blocktree:

           G
          / \
    *   G
        /     \
    *       G

    where path with G-s is about canonical chain (G means semantically valid modifier), path with * is sidechain (* means
    that semantic validity is unknown). New modifier is coming to the sidechain, it sends rollback to the root +
    application of the sidechain to the state. Assume that state is finding that some modifier in the sidechain is
    incorrect:

           G
          / \
         G   G
        /     \
       B       G
      /
    *

  In this case history should be informed about the bad modifier and it should retarget state

    //todo: improve the comment below

    We assume that we apply modifiers sequentially (on a single modifier coming from the network or generated locally),
    and in case of failed application of some modifier in a progressInfo, rollback point in an alternative should be not
    earlier than a rollback point of an initial progressInfo.
    **/

  @tailrec
  protected final def updateState(history: ErgoHistory,
                                  state: State,
                                  progressInfo: ProgressInfo[BlockSection],
                                  suffixApplied: IndexedSeq[BlockSection]): (ErgoHistory, Try[State], Seq[BlockSection]) = {
    requestDownloads(progressInfo)

    val (stateToApplyTry: Try[State], suffixTrimmed: IndexedSeq[BlockSection]) = if (progressInfo.chainSwitchingNeeded) {
      @SuppressWarnings(Array("org.wartremover.warts.OptionPartial"))
      val branchingPoint = progressInfo.branchPoint.get //todo: .get
      if (state.version != branchingPoint) {
        state.rollbackTo(idToVersion(branchingPoint)) -> trimChainSuffix(suffixApplied, branchingPoint)
      } else Success(state) -> IndexedSeq.empty
    } else Success(state) -> suffixApplied

    stateToApplyTry match {
      case Success(stateToApply) =>
        applyState(history, stateToApply, suffixTrimmed, progressInfo) match {
          case Success(stateUpdateInfo) =>
            stateUpdateInfo.failedMod match {
              case Some(_) =>
                @SuppressWarnings(Array("org.wartremover.warts.OptionPartial"))
                val alternativeProgressInfo = stateUpdateInfo.alternativeProgressInfo.get
                updateState(stateUpdateInfo.history, stateUpdateInfo.state, alternativeProgressInfo, stateUpdateInfo.suffix)
              case None =>
                (stateUpdateInfo.history, Success(stateUpdateInfo.state), stateUpdateInfo.suffix)
            }
          case Failure(ex) =>
            (history, Failure(ex), suffixTrimmed)
        }
      case Failure(e) =>
        log.error("Rollback failed: ", e)
        context.system.eventStream.publish(RollbackFailed)
        //todo: what to return here? the situation is totally wrong
        ???
    }
  }

<<<<<<< HEAD
  private def estimatedTip(): Option[Height] = Try { //error may happen if history not initialized
    if(history.isHeadersChainSynced) {
      Some(history.headersHeight)
    } else {
      None
    }
  }.getOrElse(None)
=======
  /**
    * Get estimated height of headers-chain, if it is synced
    * @return height of last header known, if headers-chain is synced, or None if not synced
    */
  private def estimatedTip(): Option[Height] = {
    Try { //error may happen if history not initialized
      if(history().isHeadersChainSynced) {
        Some(history().headersHeight)
      } else {
        None
      }
    }.getOrElse(None)
  }
>>>>>>> 866e6bf2

  private def applyState(history: ErgoHistory,
                         stateToApply: State,
                         suffixTrimmed: IndexedSeq[BlockSection],
                         progressInfo: ProgressInfo[BlockSection]): Try[UpdateInformation] = {
    val updateInfoSample = UpdateInformation(history, stateToApply, None, None, suffixTrimmed)
    progressInfo.toApply.foldLeft[Try[UpdateInformation]](Success(updateInfoSample)) {
      case (f@Failure(ex), _) =>
        log.error("Reporting modifier failed", ex)
        f
      case (success@Success(updateInfo), modToApply) =>
        if (updateInfo.failedMod.isEmpty) {
<<<<<<< HEAD
          updateInfo.state.applyModifier(modToApply, estimatedTip()) match {
=======
          updateInfo.state.applyModifier(modToApply, estimatedTip())(lm => pmodModify(lm.pmod, local = true)) match {
>>>>>>> 866e6bf2
            case Success(stateAfterApply) =>
              history.reportModifierIsValid(modToApply).map { newHis =>
                context.system.eventStream.publish(SemanticallySuccessfulModifier(modToApply))
                UpdateInformation(newHis, stateAfterApply, None, None, updateInfo.suffix :+ modToApply)
              }
            case Failure(e) =>
              history.reportModifierIsInvalid(modToApply, progressInfo).map { case (newHis, newProgressInfo) =>
                context.system.eventStream.publish(SemanticallyFailedModification(modToApply, e))
                UpdateInformation(newHis, updateInfo.state, Some(modToApply), Some(newProgressInfo), updateInfo.suffix)
              }
          }
        } else success
    }
  }

  protected def txModify(tx: ErgoTransaction): Unit = {
    memoryPool().process(tx, minimalState()) match {
      case (newPool, ProcessingOutcome.Accepted) =>
        log.debug(s"Unconfirmed transaction $tx added to the memory pool")
        val newVault = vault().scanOffchain(tx)
        updateNodeView(updatedVault = Some(newVault), updatedMempool = Some(newPool))
        context.system.eventStream.publish(SuccessfulTransaction(tx))
      case (newPool, ProcessingOutcome.Invalidated(e)) =>
        log.debug(s"Transaction $tx invalidated. Cause: ${e.getMessage}")
        updateNodeView(updatedMempool = Some(newPool))
        context.system.eventStream.publish(FailedTransaction(tx.id, e, immediateFailure = true))
      case (_, ProcessingOutcome.DoubleSpendingLoser(winnerTxs)) => // do nothing
        log.debug(s"Transaction $tx declined, as other transactions $winnerTxs are paying more")
      case (_, ProcessingOutcome.Declined(e)) => // do nothing
        log.debug(s"Transaction $tx declined, reason: ${e.getMessage}")
    }
  }

  /**
    * Process new modifiers from remote.
    * Put all candidates to modifiersCache and then try to apply as much modifiers from cache as possible.
    * Clear cache if it's size exceeds size limit.
    * Publish `ModifiersProcessingResult` message with all just applied and removed from cache modifiers.
    */
  protected def processRemoteModifiers: Receive = {
    case ModifiersFromRemote(mods: Seq[BlockSection]@unchecked) =>
      @tailrec
<<<<<<< HEAD
      def applyFromCacheLoop(applied: Seq[BlockSection]): Seq[BlockSection] = {
=======
      def applyFromCacheLoop(): Unit = {
>>>>>>> 866e6bf2
        modifiersCache.popCandidate(history()) match {
          case Some(mod) =>
            pmodModify(mod, local = false)
            applyFromCacheLoop()
          case None =>
            ()
        }
      }

      mods.headOption match {
        case Some(h) if h.isInstanceOf[Header] => // modifiers are always of the same type
          val sorted = mods.sortBy(_.asInstanceOf[Header].height)

          if (sorted.head.asInstanceOf[Header].height == history().headersHeight + 1) {
            // we apply sorted headers while headers sequence is not broken
            var linkBroken = false

            cfor(0)(_ < sorted.length, _ + 1) { idx =>
              val header = sorted(idx).asInstanceOf[Header]
              if (!linkBroken && header.height == history().headersHeight + 1) {
                pmodModify(header, local = false)
              } else {
                if (!linkBroken) {
                  linkBroken = true
                }
                // put into cache headers not applied
                modifiersCache.put(header.id, header)
              }
            }
          } else {
            sorted.foreach(h => modifiersCache.put(h.id, h))
          }

          applyFromCacheLoop()

          val cleared = modifiersCache.cleanOverfull()
          context.system.eventStream.publish(ModifiersRemovedFromCache(cleared))
          log.debug(s"Cache size after: ${modifiersCache.size}")
        case _ =>
          mods.foreach(m => modifiersCache.put(m.id, m))

          log.debug(s"Cache size before: ${modifiersCache.size}")

          applyFromCacheLoop()
          val cleared = modifiersCache.cleanOverfull()

          context.system.eventStream.publish(ModifiersRemovedFromCache(cleared))
          log.debug(s"Cache size after: ${modifiersCache.size}")
      }
  }

  /**
    * Performs mempool update after a block application, transactions
    * from rolled back block are to be returned to the pool, and transactions
    * included in applied block are to be removed.
    */
  protected def updateMemPool(blocksRemoved: Seq[BlockSection],
                              blocksApplied: Seq[BlockSection],
                              memPool: ErgoMemPool,
                              state: State): ErgoMemPool = {
    val rolledBackTxs = blocksRemoved.flatMap(extractTransactions)
    val appliedTxs = blocksApplied.flatMap(extractTransactions)
    context.system.eventStream.publish(BlockAppliedTransactions(appliedTxs.map(_.id)))
    memPool.putWithoutCheck(rolledBackTxs).filter(tx => !appliedTxs.exists(_.id == tx.id))
  }

  /**
    * Hard-coded initial view all the honest nodes in a network are making progress from.
    */
  protected def genesisState: (ErgoHistory, State, ErgoWallet, ErgoMemPool) = {

    val state = recreatedState()

    val history = ErgoHistory.readOrGenerate(settings, timeProvider)

    val wallet = ErgoWallet.readOrGenerate(
      history.getReader.asInstanceOf[ErgoHistoryReader],
      settings,
      LaunchParameters)

    val memPool = ErgoMemPool.empty(settings)

    (history, state, wallet, memPool)
  }

  /**
    * Restore a local view during a node startup. If no any stored view found
    * (e.g. if it is a first launch of a node) None is to be returned
    */
  @SuppressWarnings(Array("AsInstanceOf"))
  def restoreState(): Option[NodeView] = if (ErgoHistory.historyDir(settings).listFiles().isEmpty) {
    None
  } else {
    val history = ErgoHistory.readOrGenerate(settings, timeProvider)
    log.info("History database read")
    val memPool = ErgoMemPool.empty(settings)
    val constants = StateConstants(settings)
    restoreConsistentState(ErgoState.readOrGenerate(settings, constants).asInstanceOf[State], history) match {
      case Success(state) =>
        log.info(s"State database read, state synchronized")
        val wallet = ErgoWallet.readOrGenerate(
          history.getReader.asInstanceOf[ErgoHistoryReader],
          settings,
          state.parameters)
        log.info("Wallet database read")
        Some((history, state, wallet, memPool))
      case Failure(ex) =>
        log.error("Failed to recover state, try to resync from genesis manually", ex)
        ErgoApp.shutdownSystem()(context.system)
        None
    }
  }

  //todo: update state in async way?
  /**
    * Remote and local persistent modifiers need to be appended to history, applied to state
    * which also needs to be git propagated to mempool and wallet
    * @param pmod Remote or local persistent modifier
    * @param local whether the modifier was generated locally or not
    */
<<<<<<< HEAD
  protected def pmodModify(pmod: BlockSection, local: Boolean): Unit =
    if (!history().contains(pmod.id)) {
      context.system.eventStream.publish(StartingPersistentModifierApplication(pmod))

      log.info(s"Apply modifier ${pmod.encodedId} of type ${pmod.modifierTypeId} to nodeViewHolder")

      history().append(pmod) match {
        case Success((historyBeforeStUpdate, progressInfo)) =>
          log.debug(s"Going to apply modifications to the state: $progressInfo")
          context.system.eventStream.publish(SyntacticallySuccessfulModifier(pmod))

          if (progressInfo.toApply.nonEmpty) {
            val (newHistory, newStateTry, blocksApplied) =
              updateState(historyBeforeStUpdate, minimalState(), progressInfo, IndexedSeq())

            newStateTry match {
              case Success(newMinState) =>
                val newMemPool = updateMemPool(progressInfo.toRemove, blocksApplied, memoryPool(), newMinState)

                //we consider that vault always able to perform a rollback needed
                @SuppressWarnings(Array("org.wartremover.warts.OptionPartial"))
                val newVault = if (progressInfo.chainSwitchingNeeded) {
                  vault().rollback(idToVersion(progressInfo.branchPoint.get)).get
                } else vault()
                blocksApplied.foreach(newVault.scanPersistent)

                log.info(s"Persistent modifier ${pmod.encodedId} applied successfully")
                updateNodeView(Some(newHistory), Some(newMinState), Some(newVault), Some(newMemPool))

              case Failure(e) =>
                log.warn(s"Can`t apply persistent modifier (id: ${pmod.encodedId}, contents: $pmod) to minimal state", e)
                updateNodeView(updatedHistory = Some(newHistory))
                context.system.eventStream.publish(SemanticallyFailedModification(pmod, e))
=======
  protected def pmodModify(pmod: ErgoPersistentModifier, local: Boolean): Unit = {
    if (!history().contains(pmod.id)) { // todo: .contains reads modifier pmod fully here if in db

      // if ADProofs block section generated locally, just dump it into the database
      if (pmod.modifierTypeId == ADProofs.modifierTypeId && local && settings.networkType == NetworkType.MainNet) {
        val bytes = HistoryModifierSerializer.toBytes(pmod) //todo: extra allocation here, eliminate
        history().dumpToDb(pmod.serializedId, bytes)
        context.system.eventStream.publish(SyntacticallySuccessfulModifier(pmod))
        context.system.eventStream.publish(SemanticallySuccessfulModifier(pmod))
      } else {

        context.system.eventStream.publish(StartingPersistentModifierApplication(pmod))

        log.info(s"Apply modifier ${pmod.encodedId} of type ${pmod.modifierTypeId} to nodeViewHolder")

        history().append(pmod) match {
          case Success((historyBeforeStUpdate, progressInfo)) =>
            log.debug(s"Going to apply modifications to the state: $progressInfo")
            context.system.eventStream.publish(SyntacticallySuccessfulModifier(pmod))

            if (progressInfo.toApply.nonEmpty) {
              val (newHistory, newStateTry, blocksApplied) =
                updateState(historyBeforeStUpdate, minimalState(), progressInfo, IndexedSeq.empty)

              newStateTry match {
                case Success(newMinState) =>
                  val newMemPool = updateMemPool(progressInfo.toRemove, blocksApplied, memoryPool(), newMinState)

                  @SuppressWarnings(Array("org.wartremover.warts.OptionPartial"))
                  val v = vault()
                  val newVault = if (progressInfo.chainSwitchingNeeded) {
                    v.rollback(idToVersion(progressInfo.branchPoint.get)) match {
                      case Success(nv) => nv
                      case Failure(e) => log.warn("Wallet rollback failed: ", e); v
                    }
                  } else {
                    v
                  }

                  // we assume that wallet scan may be started if fullblocks-chain is no more
                  // than 20 blocks behind headers-chain
                  val almostSyncedGap = 20

                  val headersHeight = newHistory.headersHeight
                  val fullBlockHeight = newHistory.fullBlockHeight
                  if ((headersHeight - fullBlockHeight) < almostSyncedGap) {
                    blocksApplied.foreach(newVault.scanPersistent)
                  }

                  log.info(s"Persistent modifier ${pmod.encodedId} applied successfully")
                  updateNodeView(Some(newHistory), Some(newMinState), Some(newVault), Some(newMemPool))
                  chainProgress =
                    Some(ChainProgress(pmod, headersHeight, fullBlockHeight, timeProvider.time()))
                case Failure(e) =>
                  log.warn(s"Can`t apply persistent modifier (id: ${pmod.encodedId}, contents: $pmod) to minimal state", e)
                  updateNodeView(updatedHistory = Some(newHistory))
                  context.system.eventStream.publish(SemanticallyFailedModification(pmod, e))
              }
            } else {
              requestDownloads(progressInfo)
              updateNodeView(updatedHistory = Some(historyBeforeStUpdate))
>>>>>>> 866e6bf2
            }
          case Failure(CriticalSystemException(error)) =>
            log.error(error)
            ErgoApp.shutdownSystem()(context.system)
          case Failure(e: RecoverableModifierError) =>
            log.warn(s"Can`t yet apply persistent modifier (id: ${pmod.encodedId}, contents: $pmod) to history", e)
            context.system.eventStream.publish(RecoverableFailedModification(pmod, e))
          case Failure(e) =>
            log.warn(s"Can`t apply invalid persistent modifier (id: ${pmod.encodedId}, contents: $pmod) to history", e)
            context.system.eventStream.publish(SyntacticallyFailedModification(pmod, e))
        }
      }
    } else {
      log.warn(s"Trying to apply modifier ${pmod.encodedId} that's already in history")
    }
  }

  @SuppressWarnings(Array("AsInstanceOf"))
  private def recreatedState(): State = {
    val dir = stateDir(settings)
    deleteRecursive(dir)

    val constants = StateConstants(settings)
    ErgoState.readOrGenerate(settings, constants)
      .asInstanceOf[State]
      .ensuring(
        state => java.util.Arrays.equals(state.rootHash, settings.chainSettings.genesisStateDigest),
        "State root is incorrect"
      )
  }

  private def restoreConsistentState(stateIn: State, history: ErgoHistory): Try[State] = {
    (stateIn.version, history.bestFullBlockOpt, stateIn) match {
      case (ErgoState.genesisStateVersion, None, _) =>
        log.info("State and history are both empty on startup")
        Success(stateIn)
      case (stateId, Some(block), _) if stateId == block.id =>
        log.info(s"State and history have the same version ${encoder.encode(stateId)}, no recovery needed.")
        Success(stateIn)
      case (_, None, _) =>
        log.info("State and history are inconsistent. History is empty on startup, rollback state to genesis.")
        Success(recreatedState())
      case (_, Some(bestFullBlock), _: DigestState) =>
        log.info(s"State and history are inconsistent. Going to switch state to version ${bestFullBlock.encodedId}")
        recoverDigestState(bestFullBlock, history).map(_.asInstanceOf[State])
      case (stateId, Some(historyBestBlock), state) =>
        val stateBestHeaderOpt = history.typedModifierById[Header](versionToId(stateId))
        val (rollbackId, newChain) = history.chainToHeader(stateBestHeaderOpt, historyBestBlock.header)
        log.info(s"State and history are inconsistent. Going to rollback to ${rollbackId.map(Algos.encode)} and " +
          s"apply ${newChain.length} modifiers")
        val initState = rollbackId
          .map(id => state.rollbackTo(idToVersion(id)).get)
          .getOrElse(recreatedState())
        val toApply = newChain.headers.map { h =>
          history.getFullBlock(h)
            .fold(throw new Error(s"Failed to get full block for header $h"))(fb => fb)
        }
<<<<<<< HEAD
        toApply.foldLeft[Try[State]](Success(initState)){
          (acc, block) =>
            log.info(s"Applying block ${block.height} during consistent state restoration")
            acc.flatMap(_.applyModifier(block, estimatedTip()))
=======
        toApply.foldLeft[Try[State]](Success(initState)) { case (acc, m) =>
          log.info(s"Applying modifier during node start-up to restore consistent state: ${m.id}")
          acc.flatMap(_.applyModifier(m, estimatedTip())(lm => self ! lm))
>>>>>>> 866e6bf2
        }
    }
  }

  /**
    * Recovers digest state from history.
    */
  private def recoverDigestState(bestFullBlock: ErgoFullBlock, history: ErgoHistory): Try[DigestState] = {
    val constants = StateConstants(settings)
    val votingLength = settings.chainSettings.voting.votingLength
    val bestHeight = bestFullBlock.header.height
    val newEpochHeadersQty = bestHeight % votingLength // how many blocks current epoch lasts
    val headersQtyToAcquire = newEpochHeadersQty + Constants.LastHeadersInContext
    val acquiredChain = history.headerChainBack(headersQtyToAcquire, bestFullBlock.header, _ => false).headers
    val (lastHeaders, chainToApply) = acquiredChain.splitAt(Constants.LastHeadersInContext)
    val firstExtensionOpt = lastHeaders.lastOption // last extension in the prev epoch to recover from
      .flatMap(h => history.typedModifierById[Extension](h.extensionId))

    val recoveredStateTry = firstExtensionOpt
      .fold[Try[ErgoStateContext]](Failure(new Exception("Could not find extension to recover from"))
      )(ext => ErgoStateContext.recover(constants.genesisStateDigest, ext, lastHeaders)(settings))
      .flatMap { ctx =>
        val recoverVersion = idToVersion(lastHeaders.last.id)
        val recoverRoot = bestFullBlock.header.stateRoot
        val parameters = ctx.currentParameters
        DigestState.recover(recoverVersion, recoverRoot, ctx, stateDir(settings), constants, parameters)
      }

    recoveredStateTry match {
      case Success(state) =>
        log.info("Recovering state using current epoch")
<<<<<<< HEAD
        chainToApply.foldLeft[Try[DigestState]](Success(state)) { (acc, m) =>
          acc.flatMap(_.applyModifier(m, estimatedTip()))
=======
        chainToApply.foldLeft[Try[DigestState]](Success(state)) { case (acc, m) =>
          acc.flatMap(_.applyModifier(m, estimatedTip())(lm => self ! lm))
>>>>>>> 866e6bf2
        }
      case Failure(exception) => // recover using whole headers chain
        log.warn(s"Failed to recover state from current epoch, using whole chain: ${exception.getMessage}")
        val wholeChain = history.headerChainBack(Int.MaxValue, bestFullBlock.header, _.isGenesis).headers
        val genesisState = DigestState.create(None, None, stateDir(settings), constants)
<<<<<<< HEAD
        wholeChain.foldLeft[Try[DigestState]](Success(genesisState)){(acc, m) =>
          acc.flatMap(_.applyModifier(m, estimatedTip()))
=======
        wholeChain.foldLeft[Try[DigestState]](Success(genesisState)) { case (acc, m) =>
          acc.flatMap(_.applyModifier(m, estimatedTip())(lm => self ! lm))
>>>>>>> 866e6bf2
        }
    }
  }

  private def stateDir(settings: ErgoSettings): File = {
    val dir = ErgoState.stateDir(settings)
    dir.mkdirs()
    dir
  }

  protected def transactionsProcessing: Receive = {
    case newTxs: NewTransactions =>
      newTxs.txs.foreach(txModify)
    case EliminateTransactions(ids) =>
      val updatedPool = memoryPool().filter(tx => !ids.contains(tx.id))
      updateNodeView(updatedMempool = Some(updatedPool))
      ids.foreach { id =>
        val e = new Exception("Became invalid")
        context.system.eventStream.publish(FailedTransaction(id, e, immediateFailure = false))
      }
  }

  protected def processLocallyGeneratedModifiers: Receive = {
    case lm: LocallyGeneratedModifier =>
      log.info(s"Got locally generated modifier ${lm.pmod.encodedId} of type ${lm.pmod.modifierTypeId}")
      pmodModify(lm.pmod, local = true)
  }

  protected def getCurrentInfo: Receive = {
    case GetDataFromCurrentView(f) =>
      sender() ! f(CurrentView(history(), minimalState(), vault(), memoryPool()))
  }

  protected def getNodeViewChanges: Receive = {
    case GetNodeViewChanges(history, state, vault, mempool) =>
      if (history) sender() ! ChangedHistory(nodeView._1.getReader)
      if (state) sender() ! ChangedState(nodeView._2.getReader)
      if (vault) sender() ! ChangedVault(nodeView._3.getReader)
      if (mempool) sender() ! ChangedMempool(nodeView._4.getReader)
  }

  protected def handleHealthCheck: Receive = {
    case IsChainHealthy =>
      log.info(s"Check that chain is healthy, progress is $chainProgress")
      val healthCheckReply = chainProgress.map { progress =>
        ErgoNodeViewHolder.checkChainIsHealthy(progress, history(), timeProvider, settings)
      }.getOrElse(ChainIsStuck("Node already stuck when started"))
      sender() ! healthCheckReply
  }

  override def receive: Receive =
    processRemoteModifiers orElse
      processLocallyGeneratedModifiers orElse
      transactionsProcessing orElse
      getCurrentInfo orElse
      getNodeViewChanges orElse
      handleHealthCheck orElse {
        case a: Any => log.error("Strange input: " + a)
      }

}


object ErgoNodeViewHolder {

  object ReceivableMessages {
    // Tracking last modifier and header & block heights in time, being periodically checked for possible stuck
    case class ChainProgress(lastMod: ErgoPersistentModifier, headersHeight: Int, blockHeight: Int, lastUpdate: Long)

    // Explicit request of NodeViewChange events of certain types.
    case class GetNodeViewChanges(history: Boolean, state: Boolean, vault: Boolean, mempool: Boolean)

    case class GetDataFromCurrentView[State, A](f: CurrentView[State] => A)

    // Modifiers received from the remote peer with new elements in it
    case class ModifiersFromRemote(modifiers: Iterable[BlockSection])

    sealed trait NewTransactions{
      val txs: Iterable[ErgoTransaction]
    }

    case class LocallyGeneratedTransaction(tx: ErgoTransaction) extends NewTransactions {
      override val txs: Iterable[ErgoTransaction] = Iterable(tx)
    }

    case class TransactionsFromRemote(override val txs: Iterable[ErgoTransaction]) extends NewTransactions

    case class LocallyGeneratedModifier(pmod: BlockSection)

    case class EliminateTransactions(ids: Seq[scorex.util.ModifierId])

    case object IsChainHealthy
    sealed trait HealthCheckResult
    case object ChainIsHealthy extends HealthCheckResult
    case class ChainIsStuck(reason: String) extends HealthCheckResult
  }

  case class BlockAppliedTransactions(txs: Seq[scorex.util.ModifierId]) extends NodeViewHolderEvent

  case class DownloadRequest(modifierTypeId: ModifierTypeId,
                             modifierId: scorex.util.ModifierId) extends NodeViewHolderEvent

  case class CurrentView[State](history: ErgoHistory, state: State, vault: ErgoWallet, pool: ErgoMemPool)

  /**
    * Checks whether chain got stuck by comparing timestamp of bestFullBlock or last time a modifier was applied to history.
    * @param progress metadata of last chain update
    * @return ChainIsHealthy if chain is healthy and ChainIsStuck(error) with details if it got stuck
    */
  def checkChainIsHealthy(
      progress: ChainProgress,
      history: ErgoHistory,
      timeProvider: NetworkTimeProvider,
      settings: ErgoSettings): HealthCheckResult = {
    val ChainProgress(lastMod, headersHeight, blockHeight, lastUpdate) = progress
    val chainUpdateDelay = timeProvider.time() - lastUpdate
    val acceptableChainUpdateDelay = settings.nodeSettings.acceptableChainUpdateDelay
    def chainUpdateDelayed = chainUpdateDelay > acceptableChainUpdateDelay.toMillis
    def chainSynced =
      history.bestFullBlockOpt.map(_.id) == history.bestHeaderOpt.map(_.id)

    if (chainUpdateDelayed) {
      val bestFullBlockOpt =
        history.bestFullBlockOpt
          .filter(_.id != lastMod.id)
          .fold("")(fb => s"\n best full block: $fb")
      val repairNeeded = ErgoHistory.repairIfNeeded(history)
      ChainIsStuck(s"Chain not modified for $chainUpdateDelay ms, headers-height: $headersHeight, " +
        s"block-height $blockHeight, chain synced: $chainSynced, repair needed: $repairNeeded, " +
        s"last modifier applied: $lastMod, " +
        s"possible best full block $bestFullBlockOpt")
    } else {
      ChainIsHealthy
    }
  }
}

private[nodeView] class DigestNodeViewHolder(settings: ErgoSettings,
                                             timeProvider: NetworkTimeProvider)
  extends ErgoNodeViewHolder[DigestState](settings, timeProvider)

private[nodeView] class UtxoNodeViewHolder(settings: ErgoSettings,
                                           timeProvider: NetworkTimeProvider)
  extends ErgoNodeViewHolder[UtxoState](settings, timeProvider)



object ErgoNodeViewRef {

  private def digestProps(settings: ErgoSettings,
                          timeProvider: NetworkTimeProvider): Props =
    Props.create(classOf[DigestNodeViewHolder], settings, timeProvider)

  private def utxoProps(settings: ErgoSettings,
                        timeProvider: NetworkTimeProvider): Props =
    Props.create(classOf[UtxoNodeViewHolder], settings, timeProvider)

  def props(settings: ErgoSettings,
            timeProvider: NetworkTimeProvider): Props =
    settings.nodeSettings.stateType match {
      case StateType.Digest => digestProps(settings, timeProvider)
      case StateType.Utxo => utxoProps(settings, timeProvider)
    }

  def apply(settings: ErgoSettings, timeProvider: NetworkTimeProvider)(implicit system: ActorSystem): ActorRef =
    system.actorOf(props(settings, timeProvider))
  
}<|MERGE_RESOLUTION|>--- conflicted
+++ resolved
@@ -4,18 +4,12 @@
 import akka.actor.{Actor, ActorRef, ActorSystem, OneForOneStrategy, Props}
 import org.ergoplatform.ErgoApp
 import org.ergoplatform.ErgoApp.CriticalSystemException
-import org.ergoplatform.modifiers.history.extension.Extension
 import org.ergoplatform.modifiers.history.header.Header
-<<<<<<< HEAD
 import org.ergoplatform.ErgoApp.CriticalSystemException
 import org.ergoplatform.ErgoLikeContext.Height
 import org.ergoplatform.modifiers.mempool.ErgoTransaction
-import org.ergoplatform.modifiers.{ErgoFullBlock, BlockSection}
+import org.ergoplatform.modifiers.{BlockSection, ErgoFullBlock}
 import org.ergoplatform.nodeView.ErgoNodeViewHolder.BlockAppliedTransactions
-=======
-import org.ergoplatform.modifiers.mempool.ErgoTransaction
-import org.ergoplatform.modifiers.{ErgoFullBlock, ErgoPersistentModifier}
->>>>>>> 866e6bf2
 import org.ergoplatform.nodeView.history.{ErgoHistory, ErgoHistoryReader}
 import org.ergoplatform.nodeView.mempool.ErgoMemPool
 import org.ergoplatform.nodeView.mempool.ErgoMemPool.ProcessingOutcome
@@ -35,9 +29,8 @@
 import spire.syntax.all.cfor
 import java.io.File
 
+import org.ergoplatform.modifiers.history.extension.Extension
 import org.ergoplatform.modifiers.history.{ADProofs, HistoryModifierSerializer}
-
-
 import org.ergoplatform.nodeView.history.ErgoHistory.Height
 
 import scala.annotation.tailrec
@@ -223,15 +216,6 @@
     }
   }
 
-<<<<<<< HEAD
-  private def estimatedTip(): Option[Height] = Try { //error may happen if history not initialized
-    if(history.isHeadersChainSynced) {
-      Some(history.headersHeight)
-    } else {
-      None
-    }
-  }.getOrElse(None)
-=======
   /**
     * Get estimated height of headers-chain, if it is synced
     * @return height of last header known, if headers-chain is synced, or None if not synced
@@ -245,7 +229,6 @@
       }
     }.getOrElse(None)
   }
->>>>>>> 866e6bf2
 
   private def applyState(history: ErgoHistory,
                          stateToApply: State,
@@ -258,11 +241,7 @@
         f
       case (success@Success(updateInfo), modToApply) =>
         if (updateInfo.failedMod.isEmpty) {
-<<<<<<< HEAD
-          updateInfo.state.applyModifier(modToApply, estimatedTip()) match {
-=======
           updateInfo.state.applyModifier(modToApply, estimatedTip())(lm => pmodModify(lm.pmod, local = true)) match {
->>>>>>> 866e6bf2
             case Success(stateAfterApply) =>
               history.reportModifierIsValid(modToApply).map { newHis =>
                 context.system.eventStream.publish(SemanticallySuccessfulModifier(modToApply))
@@ -305,11 +284,7 @@
   protected def processRemoteModifiers: Receive = {
     case ModifiersFromRemote(mods: Seq[BlockSection]@unchecked) =>
       @tailrec
-<<<<<<< HEAD
-      def applyFromCacheLoop(applied: Seq[BlockSection]): Seq[BlockSection] = {
-=======
       def applyFromCacheLoop(): Unit = {
->>>>>>> 866e6bf2
         modifiersCache.popCandidate(history()) match {
           case Some(mod) =>
             pmodModify(mod, local = false)
@@ -430,42 +405,7 @@
     * @param pmod Remote or local persistent modifier
     * @param local whether the modifier was generated locally or not
     */
-<<<<<<< HEAD
-  protected def pmodModify(pmod: BlockSection, local: Boolean): Unit =
-    if (!history().contains(pmod.id)) {
-      context.system.eventStream.publish(StartingPersistentModifierApplication(pmod))
-
-      log.info(s"Apply modifier ${pmod.encodedId} of type ${pmod.modifierTypeId} to nodeViewHolder")
-
-      history().append(pmod) match {
-        case Success((historyBeforeStUpdate, progressInfo)) =>
-          log.debug(s"Going to apply modifications to the state: $progressInfo")
-          context.system.eventStream.publish(SyntacticallySuccessfulModifier(pmod))
-
-          if (progressInfo.toApply.nonEmpty) {
-            val (newHistory, newStateTry, blocksApplied) =
-              updateState(historyBeforeStUpdate, minimalState(), progressInfo, IndexedSeq())
-
-            newStateTry match {
-              case Success(newMinState) =>
-                val newMemPool = updateMemPool(progressInfo.toRemove, blocksApplied, memoryPool(), newMinState)
-
-                //we consider that vault always able to perform a rollback needed
-                @SuppressWarnings(Array("org.wartremover.warts.OptionPartial"))
-                val newVault = if (progressInfo.chainSwitchingNeeded) {
-                  vault().rollback(idToVersion(progressInfo.branchPoint.get)).get
-                } else vault()
-                blocksApplied.foreach(newVault.scanPersistent)
-
-                log.info(s"Persistent modifier ${pmod.encodedId} applied successfully")
-                updateNodeView(Some(newHistory), Some(newMinState), Some(newVault), Some(newMemPool))
-
-              case Failure(e) =>
-                log.warn(s"Can`t apply persistent modifier (id: ${pmod.encodedId}, contents: $pmod) to minimal state", e)
-                updateNodeView(updatedHistory = Some(newHistory))
-                context.system.eventStream.publish(SemanticallyFailedModification(pmod, e))
-=======
-  protected def pmodModify(pmod: ErgoPersistentModifier, local: Boolean): Unit = {
+  protected def pmodModify(pmod: BlockSection, local: Boolean): Unit = {
     if (!history().contains(pmod.id)) { // todo: .contains reads modifier pmod fully here if in db
 
       // if ADProofs block section generated locally, just dump it into the database
@@ -526,7 +466,6 @@
             } else {
               requestDownloads(progressInfo)
               updateNodeView(updatedHistory = Some(historyBeforeStUpdate))
->>>>>>> 866e6bf2
             }
           case Failure(CriticalSystemException(error)) =>
             log.error(error)
@@ -584,16 +523,9 @@
           history.getFullBlock(h)
             .fold(throw new Error(s"Failed to get full block for header $h"))(fb => fb)
         }
-<<<<<<< HEAD
-        toApply.foldLeft[Try[State]](Success(initState)){
-          (acc, block) =>
-            log.info(s"Applying block ${block.height} during consistent state restoration")
-            acc.flatMap(_.applyModifier(block, estimatedTip()))
-=======
         toApply.foldLeft[Try[State]](Success(initState)) { case (acc, m) =>
-          log.info(s"Applying modifier during node start-up to restore consistent state: ${m.id}")
+          log.info(s"Applying block ${m.height} during node start-up to restore consistent state: ${m.id}")
           acc.flatMap(_.applyModifier(m, estimatedTip())(lm => self ! lm))
->>>>>>> 866e6bf2
         }
     }
   }
@@ -625,25 +557,15 @@
     recoveredStateTry match {
       case Success(state) =>
         log.info("Recovering state using current epoch")
-<<<<<<< HEAD
-        chainToApply.foldLeft[Try[DigestState]](Success(state)) { (acc, m) =>
-          acc.flatMap(_.applyModifier(m, estimatedTip()))
-=======
         chainToApply.foldLeft[Try[DigestState]](Success(state)) { case (acc, m) =>
           acc.flatMap(_.applyModifier(m, estimatedTip())(lm => self ! lm))
->>>>>>> 866e6bf2
         }
       case Failure(exception) => // recover using whole headers chain
         log.warn(s"Failed to recover state from current epoch, using whole chain: ${exception.getMessage}")
         val wholeChain = history.headerChainBack(Int.MaxValue, bestFullBlock.header, _.isGenesis).headers
         val genesisState = DigestState.create(None, None, stateDir(settings), constants)
-<<<<<<< HEAD
-        wholeChain.foldLeft[Try[DigestState]](Success(genesisState)){(acc, m) =>
-          acc.flatMap(_.applyModifier(m, estimatedTip()))
-=======
         wholeChain.foldLeft[Try[DigestState]](Success(genesisState)) { case (acc, m) =>
           acc.flatMap(_.applyModifier(m, estimatedTip())(lm => self ! lm))
->>>>>>> 866e6bf2
         }
     }
   }
@@ -711,7 +633,7 @@
 
   object ReceivableMessages {
     // Tracking last modifier and header & block heights in time, being periodically checked for possible stuck
-    case class ChainProgress(lastMod: ErgoPersistentModifier, headersHeight: Int, blockHeight: Int, lastUpdate: Long)
+    case class ChainProgress(lastMod: BlockSection, headersHeight: Int, blockHeight: Int, lastUpdate: Long)
 
     // Explicit request of NodeViewChange events of certain types.
     case class GetNodeViewChanges(history: Boolean, state: Boolean, vault: Boolean, mempool: Boolean)
