package org.ergoplatform.nodeView

import java.io.File

import akka.actor.{ActorRef, ActorSystem, Props}
import org.ergoplatform.ErgoApp
import org.ergoplatform.modifiers.history._
import org.ergoplatform.modifiers.mempool.ErgoTransaction
import org.ergoplatform.modifiers.{ErgoFullBlock, ErgoPersistentModifier}
import org.ergoplatform.nodeView.history.{ErgoHistory, ErgoHistoryReader, ErgoSyncInfo}
import org.ergoplatform.nodeView.mempool.ErgoMemPool
import org.ergoplatform.nodeView.mempool.ErgoMemPool.ProcessingOutcome
import org.ergoplatform.nodeView.state._
import org.ergoplatform.nodeView.wallet.ErgoWallet
import org.ergoplatform.settings.{Algos, Constants, ErgoSettings}
import scorex.core._
import scorex.core.network.NodeViewSynchronizer.ReceivableMessages.{FailedTransaction, SuccessfulTransaction}
import scorex.core.settings.ScorexSettings
import scorex.core.utils.NetworkTimeProvider

import scala.util.{Failure, Success, Try}

abstract class ErgoNodeViewHolder[State <: ErgoState[State]](settings: ErgoSettings,
                                                             timeProvider: NetworkTimeProvider)
  extends NodeViewHolder[ErgoTransaction, ErgoPersistentModifier] {

  private implicit lazy val actorSystem: ActorSystem = context.system

  override val scorexSettings: ScorexSettings = settings.scorexSettings

  override type MS = State
  override type SI = ErgoSyncInfo
  override type HIS = ErgoHistory
  override type VL = ErgoWallet
  override type MP = ErgoMemPool

  override protected lazy val modifiersCache =
    new ErgoModifiersCache(settings.scorexSettings.network.maxModifiersCacheSize)

  override def preRestart(reason: Throwable, message: Option[Any]): Unit = {
    super.preRestart(reason, message)
    reason.printStackTrace()
    System.exit(100) // this actor shouldn't be restarted at all so kill the whole app if that happened
  }

  override def postStop(): Unit = {
    log.warn("Stopping ErgoNodeViewHolder")
    history().closeStorage()
    minimalState().closeStorage()
  }

  override protected def txModify(tx: ErgoTransaction): Unit = {
    memoryPool().process(tx, minimalState()) match {
      case (newPool, ProcessingOutcome.Accepted) =>
        log.debug(s"Unconfirmed transaction $tx added to the memory pool")
        val newVault = vault().scanOffchain(tx)
        updateNodeView(updatedVault = Some(newVault), updatedMempool = Some(newPool))
        context.system.eventStream.publish(SuccessfulTransaction[ErgoTransaction](tx))
      case (newPool, ProcessingOutcome.Invalidated(e)) =>
        log.debug(s"Transaction $tx invalidated. Cause: ${e.getMessage}")
        updateNodeView(updatedMempool = Some(newPool))
<<<<<<< HEAD
        context.system.eventStream.publish(FailedTransaction(tx.id, e, immediateFailure = true))
      case (_, ProcessingOutcome.Declined) => // do nothing
        log.debug(s"Transaction $tx declined")
=======
        context.system.eventStream.publish(FailedTransaction[ErgoTransaction](tx, e))
      case (_, ProcessingOutcome.Declined(e)) => // do nothing
        log.debug(s"Transaction $tx declined, reason: ${e.getMessage}")
>>>>>>> 77430b20
    }
  }

  /**
    * Performs mempool update after a block application, transactions
    * from rolled back block are to be returned to the pool, and transactions
    * included in applied block are to be removed.
    */
  override protected def updateMemPool(blocksRemoved: Seq[ErgoPersistentModifier],
                                       blocksApplied: Seq[ErgoPersistentModifier],
                                       memPool: MP,
                                       state: MS): MP = {
    val rolledBackTxs = blocksRemoved.flatMap(extractTransactions)
    val appliedTxs = blocksApplied.flatMap(extractTransactions)

    memPool.putWithoutCheck(rolledBackTxs).filter(tx => !appliedTxs.exists(_.id == tx.id))
  }

  /**
    * Hard-coded initial view all the honest nodes in a network are making progress from.
    */
  override protected def genesisState: (ErgoHistory, MS, ErgoWallet, ErgoMemPool) = {

    val state = recreatedState()

    val history = ErgoHistory.readOrGenerate(settings, timeProvider)

    val wallet = ErgoWallet.readOrGenerate(
      history.getReader.asInstanceOf[ErgoHistoryReader],
      settings)

    val memPool = ErgoMemPool.empty(settings)

    (history, state, wallet, memPool)
  }

  /**
    * Restore a local view during a node startup. If no any stored view found
    * (e.g. if it is a first launch of a node) None is to be returned
    */
  @SuppressWarnings(Array("AsInstanceOf"))
  override def restoreState: Option[NodeView] = if (ErgoHistory.historyDir(settings).listFiles().isEmpty) {
    None
  } else {
    val history = ErgoHistory.readOrGenerate(settings, timeProvider)
    val memPool = ErgoMemPool.empty(settings)
    val constants = StateConstants(Some(self), settings)
    val state = restoreConsistentState(ErgoState.readOrGenerate(settings, constants).asInstanceOf[MS], history)
    val wallet = ErgoWallet.readOrGenerate(
      history.getReader.asInstanceOf[ErgoHistoryReader],
      settings)
    Some((history, state, wallet, memPool))
  }

  @SuppressWarnings(Array("AsInstanceOf"))
  private def recreatedState(): State = {
    val dir = stateDir(settings)
    for (file <- dir.listFiles) file.delete

    val constants = StateConstants(Some(self), settings)
    ErgoState.readOrGenerate(settings, constants)
      .asInstanceOf[State]
      .ensuring(
        state => java.util.Arrays.equals(state.rootHash, settings.chainSettings.genesisStateDigest),
        "State root is incorrect"
      )
  }

  private def restoreConsistentState(stateIn: State, history: ErgoHistory): State = {
    (stateIn.version, history.bestFullBlockOpt, stateIn) match {
      case (ErgoState.genesisStateVersion, None, _) =>
        log.info("State and history are both empty on startup")
        Success(stateIn)
      case (stateId, Some(block), _) if stateId == block.id =>
        log.info(s"State and history have the same version ${encoder.encode(stateId)}, no recovery needed.")
        Success(stateIn)
      case (_, None, _) =>
        log.info("State and history are inconsistent. History is empty on startup, rollback state to genesis.")
        Success(recreatedState())
      case (_, Some(bestFullBlock), _: DigestState) =>
        log.info(s"State and history are inconsistent. Going to switch state to version ${bestFullBlock.encodedId}")
        recoverDigestState(bestFullBlock, history).map(_.asInstanceOf[State])
      case (stateId, Some(historyBestBlock), state) =>
        val stateBestHeaderOpt = history.typedModifierById[Header](versionToId(stateId))
        val (rollbackId, newChain) = history.chainToHeader(stateBestHeaderOpt, historyBestBlock.header)
        log.info(s"State and history are inconsistent. Going to rollback to ${rollbackId.map(Algos.encode)} and " +
          s"apply ${newChain.length} modifiers")
        val initState = rollbackId
          .map(id => state.rollbackTo(idToVersion(id)).get)
          .getOrElse(recreatedState())
        val toApply = newChain.headers.map { h =>
          history.getFullBlock(h)
            .fold(throw new Error(s"Failed to get full block for header $h"))(fb => fb)
        }
        toApply.foldLeft[Try[State]](Success(initState))((acc, m) => acc.flatMap(_.applyModifier(m)))
    }
  } match {
    case Failure(e) =>
      log.error("Failed to recover state, try to resync from genesis manually", e)
      ErgoApp.forceStopApplication(500)
    case Success(state) =>
      state
  }

  /**
    * Recovers digest state from history.
    */
  private def recoverDigestState(bestFullBlock: ErgoFullBlock, history: ErgoHistory): Try[DigestState] = {
    val constants = StateConstants(Some(self), settings)
    val votingLength = settings.chainSettings.voting.votingLength
    val bestHeight = bestFullBlock.header.height
    val newEpochHeadersQty = bestHeight % votingLength // how many blocks current epoch lasts
    val headersQtyToAcquire = newEpochHeadersQty + Constants.LastHeadersInContext
    val acquiredChain = history.headerChainBack(headersQtyToAcquire, bestFullBlock.header, _ => false).headers
    val (lastHeaders, chainToApply) = acquiredChain.splitAt(Constants.LastHeadersInContext)
    val firstExtensionOpt = lastHeaders.lastOption // last extension in the prev epoch to recover from
      .flatMap(h => history.typedModifierById[Extension](h.extensionId))

    val recoveredStateTry = firstExtensionOpt
      .fold[Try[ErgoStateContext]](Failure(new Exception("Could not find extension to recover from"))
      )(ext => ErgoStateContext.recover(constants.genesisStateDigest, ext, lastHeaders)(settings.chainSettings.voting))
      .map { ctx =>
        val recoverVersion = idToVersion(lastHeaders.last.id)
        val recoverRoot = bestFullBlock.header.stateRoot
        DigestState.recover(recoverVersion, recoverRoot, ctx, stateDir(settings), constants)
      }

    recoveredStateTry match {
      case Success(state) =>
        log.info("Recovering state using current epoch")
        chainToApply.foldLeft[Try[DigestState]](Success(state))((acc, m) => acc.flatMap(_.applyModifier(m)))
      case Failure(exception) => // recover using whole headers chain
        log.warn(s"Failed to recover state from current epoch, using whole chain: ${exception.getMessage}")
        val wholeChain = history.headerChainBack(Int.MaxValue, bestFullBlock.header, _.isGenesis).headers
        val genesisState = DigestState.create(None, None, stateDir(settings), constants)
        wholeChain.foldLeft[Try[DigestState]](Success(genesisState))((acc, m) => acc.flatMap(_.applyModifier(m)))
    }
  }

  private def stateDir(settings: ErgoSettings): File = {
    val dir = ErgoState.stateDir(settings)
    dir.mkdirs()
    dir
  }

  // scalastyle:on

}

private[nodeView] class DigestNodeViewHolder(settings: ErgoSettings,
                                             timeProvider: NetworkTimeProvider)
  extends ErgoNodeViewHolder[DigestState](settings, timeProvider)

private[nodeView] class UtxoNodeViewHolder(settings: ErgoSettings,
                                           timeProvider: NetworkTimeProvider)
  extends ErgoNodeViewHolder[UtxoState](settings, timeProvider)


/** This class guarantees to its inheritors the creation of correct instance of `ErgoNodeViewHolder`
  * for the given instance of `StateType`
  */
sealed abstract class ErgoNodeViewProps[ST <: StateType, S <: ErgoState[S], N <: ErgoNodeViewHolder[S]]
(implicit ev: StateType.Evidence[ST, S]) {
  def apply(settings: ErgoSettings, timeProvider: NetworkTimeProvider, digestType: ST): Props
}

object DigestNodeViewProps extends ErgoNodeViewProps[StateType.DigestType, DigestState, DigestNodeViewHolder] {
  def apply(settings: ErgoSettings,
            timeProvider: NetworkTimeProvider,
            digestType: StateType.DigestType): Props =
    Props.create(classOf[DigestNodeViewHolder], settings, timeProvider)
}

object UtxoNodeViewProps extends ErgoNodeViewProps[StateType.UtxoType, UtxoState, UtxoNodeViewHolder] {
  def apply(settings: ErgoSettings,
            timeProvider: NetworkTimeProvider,
            digestType: StateType.UtxoType): Props =
    Props.create(classOf[UtxoNodeViewHolder], settings, timeProvider)
}

object ErgoNodeViewRef {

  def props(settings: ErgoSettings,
            timeProvider: NetworkTimeProvider): Props =
    settings.nodeSettings.stateType match {
      case digestType@StateType.Digest => DigestNodeViewProps(settings, timeProvider, digestType)
      case utxoType@StateType.Utxo => UtxoNodeViewProps(settings, timeProvider, utxoType)
    }

  def apply(settings: ErgoSettings,
            timeProvider: NetworkTimeProvider)(implicit system: ActorSystem): ActorRef =
    system.actorOf(props(settings, timeProvider))
}<|MERGE_RESOLUTION|>--- conflicted
+++ resolved
@@ -59,15 +59,9 @@
       case (newPool, ProcessingOutcome.Invalidated(e)) =>
         log.debug(s"Transaction $tx invalidated. Cause: ${e.getMessage}")
         updateNodeView(updatedMempool = Some(newPool))
-<<<<<<< HEAD
         context.system.eventStream.publish(FailedTransaction(tx.id, e, immediateFailure = true))
-      case (_, ProcessingOutcome.Declined) => // do nothing
-        log.debug(s"Transaction $tx declined")
-=======
-        context.system.eventStream.publish(FailedTransaction[ErgoTransaction](tx, e))
       case (_, ProcessingOutcome.Declined(e)) => // do nothing
         log.debug(s"Transaction $tx declined, reason: ${e.getMessage}")
->>>>>>> 77430b20
     }
   }
 
