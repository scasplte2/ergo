--- conflicted
+++ resolved
@@ -35,13 +35,10 @@
   import ErgoMemPool._
   import EmissionRules.CoinsInOneErgo
 
-<<<<<<< HEAD
-=======
   /**
     * When there's no reason to re-check transactions immediately, we assign fake fee factor to them
     */
   private val FakeFeeFactor = 1000
->>>>>>> eb1c3f56
 
   private val nodeSettings: NodeConfigurationSettings = settings.nodeSettings
   private implicit val monetarySettings: MonetarySettings = settings.chainSettings.monetary
@@ -85,12 +82,7 @@
   /**
     * Method to put a transaction into the memory pool. Validation of the transactions against
     * the state is done in NodeVieHolder. This put() method can check whether a transaction is valid
-<<<<<<< HEAD
     * @param unconfirmedTx
-=======
-    *
-    * @param tx
->>>>>>> eb1c3f56
     * @return Success(updatedPool), if transaction successfully added to the pool, Failure(_) otherwise
     */
   def put(unconfirmedTx: UnconfirmedTransaction): Try[ErgoMemPool] = put(Seq(unconfirmedTx))
@@ -99,15 +91,9 @@
     putWithoutCheck(unconfirmedTxs.filterNot(unconfirmedTx => pool.contains(unconfirmedTx.transaction.id)))
   }
 
-<<<<<<< HEAD
   def putWithoutCheck(txs: Iterable[UnconfirmedTransaction]): ErgoMemPool = {
-    val updatedPool = txs.toSeq.distinct.foldLeft(pool) { case (acc, tx) => acc.put(tx) }
-    new ErgoMemPool(updatedPool, stats)
-=======
-  def putWithoutCheck(txs: Iterable[ErgoTransaction]): ErgoMemPool = {
     val updatedPool = txs.toSeq.distinct.foldLeft(pool) { case (acc, tx) => acc.put(tx, FakeFeeFactor) }
     new ErgoMemPool(updatedPool, stats, sortingOption)
->>>>>>> eb1c3f56
   }
 
   def remove(unconfirmedTransaction: UnconfirmedTransaction): ErgoMemPool = {
@@ -115,19 +101,11 @@
     val wtx = pool.transactionsRegistry.get(tx.id)
     val updStats = wtx.map(wgtx => stats.add(System.currentTimeMillis(), wgtx))
       .getOrElse(MemPoolStatistics(System.currentTimeMillis(), 0, System.currentTimeMillis()))
-<<<<<<< HEAD
-    new ErgoMemPool(pool.remove(unconfirmedTransaction), updStats)
+    new ErgoMemPool(pool.remove(unconfirmedTransaction), updStats, sortingOption)
   }
 
   def filter(condition: UnconfirmedTransaction => Boolean): ErgoMemPool = {
-    new ErgoMemPool(pool.filter(condition), stats)
-=======
-    new ErgoMemPool(pool.remove(tx), updStats, sortingOption)
-  }
-
-  def filter(condition: ErgoTransaction => Boolean): ErgoMemPool = {
     new ErgoMemPool(pool.filter(condition), stats, sortingOption)
->>>>>>> eb1c3f56
   }
 
   def filter(txs: Seq[UnconfirmedTransaction]): ErgoMemPool = filter(t => !txs.exists(_.transaction.id == t.transaction.id))
@@ -137,13 +115,8 @@
     *
     * @param unconfirmedTransaction - Transaction to invalidate
     */
-<<<<<<< HEAD
   def invalidate(unconfirmedTransaction: UnconfirmedTransaction): ErgoMemPool = {
-    new ErgoMemPool(pool.invalidate(unconfirmedTransaction), stats)
-=======
-  def invalidate(tx: ErgoTransaction): ErgoMemPool = {
-    new ErgoMemPool(pool.invalidate(tx), stats, sortingOption)
->>>>>>> eb1c3f56
+    new ErgoMemPool(pool.invalidate(unconfirmedTransaction), stats, sortingOption)
   }
 
   /**
@@ -154,17 +127,13 @@
   // Check if transaction is double-spending inputs spent in the mempool.
   // If so, the new transacting is replacing older ones if it has bigger weight (fee/byte) than them on average.
   // Otherwise, the new transaction being rejected.
-<<<<<<< HEAD
-  private def acceptIfNoDoubleSpend(unconfirmedTransaction: UnconfirmedTransaction): (ErgoMemPool, ProcessingOutcome) = {
+  private def acceptIfNoDoubleSpend(unconfirmedTransaction: UnconfirmedTransaction, cost: Int): (ErgoMemPool, ProcessingOutcome) = {
     val tx = unconfirmedTransaction.transaction
-=======
-  private def acceptIfNoDoubleSpend(tx: ErgoTransaction, cost: Int): (ErgoMemPool, ProcessingOutcome) = {
     val feeFactor = sortingOption match {
       case SortingOption.FeePerByte => tx.size
       case SortingOption.FeePerCycle => cost
     }
 
->>>>>>> eb1c3f56
     val doubleSpendingWtxs = tx.inputs.flatMap { inp =>
       pool.inputs.get(inp.boxId)
     }.toSet
@@ -174,26 +143,18 @@
       val doubleSpendingTotalWeight = doubleSpendingWtxs.map(_.weight).sum / doubleSpendingWtxs.size
       if (ownWtx.weight > doubleSpendingTotalWeight) {
         val doubleSpendingTxs = doubleSpendingWtxs.map(wtx => pool.orderedTransactions(wtx)).toSeq
-<<<<<<< HEAD
-        new ErgoMemPool(pool.put(unconfirmedTransaction).remove(doubleSpendingTxs), stats) -> ProcessingOutcome.Accepted
-=======
-        new ErgoMemPool(pool.put(tx, feeFactor).remove(doubleSpendingTxs), stats, sortingOption) -> ProcessingOutcome.Accepted
->>>>>>> eb1c3f56
+        new ErgoMemPool(pool.put(unconfirmedTransaction, feeFactor).remove(doubleSpendingTxs), stats, sortingOption) -> ProcessingOutcome.Accepted
       } else {
         this -> ProcessingOutcome.DoubleSpendingLoser(doubleSpendingWtxs.map(_.id))
       }
     } else {
-<<<<<<< HEAD
-      new ErgoMemPool(pool.put(unconfirmedTransaction), stats) -> ProcessingOutcome.Accepted
-=======
       val poolSizeLimit = nodeSettings.mempoolCapacity
       if (pool.size == poolSizeLimit &&
         weighted(tx, feeFactor).weight <= pool.orderedTransactions.lastKey.weight) {
         this -> ProcessingOutcome.Declined(new Exception("Transaction pays less than any other in the pool being full"))
       } else {
-        new ErgoMemPool(pool.put(tx, feeFactor), stats, sortingOption) -> ProcessingOutcome.Accepted
-      }
->>>>>>> eb1c3f56
+        new ErgoMemPool(pool.put(unconfirmedTransaction, feeFactor), stats, sortingOption) -> ProcessingOutcome.Accepted
+      }
     }
   }
 
@@ -201,13 +162,8 @@
     val tx = unconfirmedTx.transaction
     log.info(s"Processing mempool transaction: $tx")
     val blacklistedTransactions = nodeSettings.blacklistedTransactions
-<<<<<<< HEAD
     if(blacklistedTransactions.nonEmpty && blacklistedTransactions.contains(tx.id)) {
-      new ErgoMemPool(pool.invalidate(unconfirmedTx), stats) -> ProcessingOutcome.Invalidated(new Exception("blacklisted tx"))
-=======
-    if (blacklistedTransactions.nonEmpty && blacklistedTransactions.contains(tx.id)) {
-      new ErgoMemPool(pool.invalidate(tx), stats, sortingOption) -> ProcessingOutcome.Invalidated(new Exception("blacklisted tx"))
->>>>>>> eb1c3f56
+      new ErgoMemPool(pool.invalidate(unconfirmedTx), stats, sortingOption) -> ProcessingOutcome.Invalidated(new Exception("blacklisted tx"))
     } else {
       val fee = extractFee(tx)
       val minFee = settings.nodeSettings.minimalFeeAmount
@@ -221,44 +177,26 @@
               // Allow proceeded transaction to spend outputs of pooled transactions.
               val utxoWithPool = utxo.withUnconfirmedTransactions(getAll)
               if (tx.inputIds.forall(inputBoxId => utxoWithPool.boxById(inputBoxId).isDefined)) {
-<<<<<<< HEAD
-                utxoWithPool.validateWithCost(unconfirmedTx.transaction, Some(utxo.stateContext), nodeSettings.maxTransactionCost, None).fold(
-                  ex => new ErgoMemPool(pool.invalidate(unconfirmedTx), stats) -> ProcessingOutcome.Invalidated(ex),
-                  _ => acceptIfNoDoubleSpend(unconfirmedTx)
-                )
-=======
                 utxoWithPool.validateWithCost(tx, Some(utxo.stateContext), costLimit, None) match {
-                  case Success(cost) => acceptIfNoDoubleSpend(tx, cost)
-                  case Failure(ex) => new ErgoMemPool(pool.invalidate(tx), stats, sortingOption) -> ProcessingOutcome.Invalidated(ex)
+                  case Success(cost) => acceptIfNoDoubleSpend(unconfirmedTx, cost)
+                  case Failure(ex) => new ErgoMemPool(pool.invalidate(unconfirmedTx), stats, sortingOption) -> ProcessingOutcome.Invalidated(ex)
                 }
->>>>>>> eb1c3f56
               } else {
                 this -> ProcessingOutcome.Declined(new Exception("not all utxos in place yet"))
               }
             case validator: TransactionValidation =>
               // transaction validation currently works only for UtxoState, so this branch currently
               // will not be triggered probably
-<<<<<<< HEAD
-              validator.validateWithCost(unconfirmedTx.transaction, nodeSettings.maxTransactionCost).fold(
-                ex => new ErgoMemPool(pool.invalidate(unconfirmedTx), stats) -> ProcessingOutcome.Invalidated(ex),
-                _ => acceptIfNoDoubleSpend(unconfirmedTx)
-              )
-            case _ =>
-              // Accept transaction in case of "digest" state. Transactions are not downloaded in this mode from other
-              // peers though, so such transactions can come from the local wallet only.
-              acceptIfNoDoubleSpend(unconfirmedTx)
-=======
               validator.validateWithCost(tx, costLimit) match {
-                case Success(cost) => acceptIfNoDoubleSpend(tx, cost)
-                case Failure(ex) => new ErgoMemPool(pool.invalidate(tx), stats, sortingOption) -> ProcessingOutcome.Invalidated(ex)
+                case Success(cost) => acceptIfNoDoubleSpend(unconfirmedTx, cost)
+                case Failure(ex) => new ErgoMemPool(pool.invalidate(unconfirmedTx), stats, sortingOption) -> ProcessingOutcome.Invalidated(ex)
               }
             case _ =>
               // Accept transaction in case of "digest" state. Transactions are not downloaded in this mode from other
               // peers though, so such transactions can come from the local wallet only.
               //
               // We pass fake cost in this case, as there's no real competition between local transactions only anyway
-              acceptIfNoDoubleSpend(tx, cost = FakeFeeFactor)
->>>>>>> eb1c3f56
+              acceptIfNoDoubleSpend(unconfirmedTx, cost = FakeFeeFactor)
           }
         } else {
           this -> ProcessingOutcome.Declined(
