--- conflicted
+++ resolved
@@ -8,7 +8,7 @@
 
 trait ErgoMemPoolReader extends MempoolReader[ErgoTransaction] {
 
-  override def contains(id: ModifierId): Boolean
+   def contains(id: ModifierId): Boolean
 
   override def getAll(ids: Seq[ModifierId]): Seq[ErgoTransaction]
 
@@ -43,7 +43,6 @@
     */
   def weightedTransactionIds(limit: Int): Seq[WeightedTxId]
 
-<<<<<<< HEAD
   /**
     * Get expected wait time for the transaction with specified fee and size
     * @param txFee transaction fee
@@ -59,6 +58,4 @@
     * @return recommended fee value for transaction to be proceeded in specified time
     */
   def getRecommendedFee(expectedWaitTimeMinutes : Int, txSize : Int) : Long
-=======
->>>>>>> b6bf5bfb
 }