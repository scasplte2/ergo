package org.ergoplatform.nodeView.wallet

import java.io.File
import java.util

import akka.actor.Actor
import org.ergoplatform.ErgoBox._
import org.ergoplatform._
import org.ergoplatform.modifiers.ErgoFullBlock
import org.ergoplatform.modifiers.mempool.{ErgoTransaction, UnsignedErgoTransaction}
import org.ergoplatform.nodeView.ErgoContext
import org.ergoplatform.nodeView.state.{ErgoStateContext, ErgoStateReader}
import org.ergoplatform.nodeView.wallet.persistence._
import org.ergoplatform.nodeView.wallet.requests.{AssetIssueRequest, PaymentRequest, TransactionRequest}
import org.ergoplatform.settings._
import org.ergoplatform.utils.{AssetUtils, BoxUtils}
import org.ergoplatform.wallet.boxes.{BoxCertainty, BoxSelector, ChainStatus, TrackedBox}
import org.ergoplatform.wallet.interpreter.ErgoProvingInterpreter
import org.ergoplatform.wallet.mnemonic.Mnemonic
import org.ergoplatform.wallet.protocol.context.TransactionContext
import org.ergoplatform.wallet.secrets.{ExtendedSecretKey, JsonSecretStorage}
import scorex.core.VersionTag
import scorex.core.network.NodeViewSynchronizer.ReceivableMessages.ChangedState
import scorex.core.utils.ScorexEncoding
import scorex.crypto.hash.Digest32
import scorex.util.{ModifierId, ScorexLogging, bytesToId, idToBytes}
import sigmastate.Values.{ByteArrayConstant, IntConstant}
import sigmastate.interpreter.ContextExtension

import scala.util.{Failure, Random, Success, Try}

class ErgoWalletActor(settings: ErgoSettings, boxSelector: BoxSelector)
  extends Actor
    with ScorexLogging
    with ScorexEncoding {

  import ErgoWalletActor._
  import IdUtils._

  private implicit val addressEncoder: ErgoAddressEncoder =
    ErgoAddressEncoder(settings.chainSettings.addressPrefix)

  private var proverOpt: Option[ErgoProvingInterpreter] = None

  private var secretStorageOpt: Option[JsonSecretStorage] = None

  private var offChainRegistry: OffChainRegistry = OffChainRegistry.empty

  private val walletSettings: WalletSettings = settings.walletSettings

  private val storage: WalletStorage = WalletStorage.readOrCreate(settings)

  private val registry: WalletRegistry = WalletRegistry.readOrCreate(settings)

  private val parameters: Parameters = LaunchParameters

  // State context used to sign transactions and check that coins found in the blockchain are indeed belonging
  // to the wallet (by executing testing transactions against them). The state context is being updated by listening
  // to state updates.
  private def stateContext: ErgoStateContext = storage.readStateContext

  private def height: Int = stateContext.currentHeight

  override def preStart(): Unit = {
    context.system.eventStream.subscribe(self, classOf[ChangedState[_]])
    walletSettings.testMnemonic match {
      case Some(testMnemonic) =>
        log.warn("Initializing wallet in test mode. Switch to secure mode for production usage.")
        val seed = Mnemonic.toSeed(testMnemonic)
        val rootSk = ExtendedSecretKey.deriveMasterKey(seed)
        val childSks = walletSettings.testKeysQty.toIndexedSeq.flatMap(x => (0 until x).map(rootSk.child))
        proverOpt = Some(ErgoProvingInterpreter((rootSk +: childSks).map(_.key), parameters))
        storage.addTrackedAddresses(proverOpt.toSeq.flatMap(_.pubKeys.map(pk => P2PKAddress(pk))))
      case None =>
        log.info("Trying to read wallet in secure mode ..")
        readSecretStorage.fold(
          e => log.info(
            s"Failed to read wallet. Manual initialization is required to sign transactions. Cause: ${e.getCause}"),
          secretStorage => {
            log.info("Wallet loaded successfully")
            secretStorageOpt = Some(secretStorage)
          }
        )
    }
  }

  override def receive: Receive =
    walletCommands orElse
      onStateChanged orElse
      scanLogic orElse
      readers

  private def scanLogic: Receive = {
    case ScanOffChain(tx) =>
      val outputs = extractOutputs(tx)
      val inputs = extractInputs(tx)
      val resolved = outputs
        .filterNot(o => inputs.contains(encodedBoxId(o.id)))
        .filter(resolve)
      val resolvedTrackedBoxes = resolved.map { bx =>
        TrackedBox(tx.id, bx.index, None, None, None, bx, BoxCertainty.Certain)
      }

      offChainRegistry = offChainRegistry.updated(resolvedTrackedBoxes, inputs)

    case ScanOnChain(block) =>
      val (outputs, inputs) = block.transactions
        .foldLeft(Seq.empty[(ModifierId, ErgoBox)], Seq.empty[(ModifierId, EncodedBoxId)]) {
          case ((outAcc, inAcc), tx) =>
            (outAcc ++ extractOutputs(tx).map(tx.id -> _), inAcc ++ extractInputs(tx).map(tx.id -> _))
        }
      if (outputs.nonEmpty || inputs.nonEmpty) {
        if (proverOpt.isDefined) {
          processBlock(block.id, block.height, inputs, outputs)
        } else if (walletSettings.postponedScanning) {
          // save wallet-critical data from block to process it later.
          val postponedBlock = PostponedBlock(block.id, block.height, inputs, outputs)
          storage.putBlock(postponedBlock)
        }
      }

    case Rollback(version: VersionTag, height: Int) =>
      // remove postponed blocks which were rolled back.
      storage.readLatestPostponedBlockHeight.foreach { latestHeight =>
        (height to latestHeight).foreach(storage.removeBlock)
      }
      registry.rollback(version).fold(
        e => log.error(s"Failed to rollback wallet registry to version $version due to: $e"), _ => ())
  }

  private def readers: Receive = {
    case ReadBalances(chainStatus) =>
      sender() ! (if (chainStatus.onChain) registry.readIndex else offChainRegistry.readIndex)

    case ReadPublicKeys(from, until) =>
      sender() ! publicKeys.slice(from, until)

    case GetFirstSecret =>
      if (proverOpt.nonEmpty) {
        proverOpt.foreach(_.secrets.headOption.foreach(s => sender() ! Success(s)))
      } else {
        sender() ! Failure(new Exception("Wallet is locked"))
      }

    case GetBoxes =>
      sender() ! registry.readCertainUnspentBoxes.map(_.box).toIterator

    case ReadRandomPublicKey =>
      sender() ! publicKeys(Random.nextInt(publicKeys.size))

    case ReadTrackedAddresses =>
      sender() ! trackedAddresses.toIndexedSeq
  }

  private def onStateChanged: Receive = {
    case ChangedState(s: ErgoStateReader@unchecked) =>
      storage.updateStateContext(s.stateContext)
  }

  private def walletCommands: Receive = {
    case InitWallet(pass, mnemonicPassOpt) if secretStorageOpt.isEmpty =>
      val entropy = scorex.utils.Random.randomBytes(settings.walletSettings.seedStrengthBits / 8)
      val mnemonicTry = new Mnemonic(walletSettings.mnemonicPhraseLanguage, walletSettings.seedStrengthBits)
        .toMnemonic(entropy)
        .map { mnemonic =>
          val secretStorage = JsonSecretStorage
            .init(Mnemonic.toSeed(mnemonic, mnemonicPassOpt), pass)(settings.walletSettings.secretStorage)
          secretStorageOpt = Some(secretStorage)
          mnemonic
        }
        .fold(catchLegalExc, res => Success(res))

      util.Arrays.fill(entropy, 0: Byte)
      sender() ! mnemonicTry

    case RestoreWallet(mnemonic, passOpt, encryptionPass) if secretStorageOpt.isEmpty =>
      val secretStorage = JsonSecretStorage
        .restore(mnemonic, passOpt, encryptionPass)(settings.walletSettings.secretStorage)
      secretStorageOpt = Some(secretStorage)
      sender() ! Success(())

    case RestoreWallet | InitWallet(_, _) =>
      sender() ! Failure(new Exception("Wallet is already initialized"))

    case UnlockWallet(pass) =>
      secretStorageOpt match {
        case Some(secretStorage) =>
          sender() ! secretStorage.unlock(pass)
          proverOpt = Some(ErgoProvingInterpreter(secretStorage.secret.map(_.key).toIndexedSeq, parameters))
          storage.addTrackedAddresses(proverOpt.toSeq.flatMap(_.pubKeys.map(pk => P2PKAddress(pk))))
          // process postponed blocks when prover is available.
          val lastProcessedHeight = registry.readIndex.height
          storage.readLatestPostponedBlockHeight.foreach { lastPostponedHeight =>
            val blocks = storage.readBlocks(lastProcessedHeight, lastPostponedHeight)
            blocks.sortBy(_.height).foreach { case PostponedBlock(id, height, inputs, outputs) =>
              processBlock(id, height, inputs, outputs)
            }
            // remove processed blocks from storage.
            storage.removeBlocks(lastProcessedHeight, lastPostponedHeight)
          }
        case None =>
          sender() ! Failure(new Exception("Wallet not initialized"))
      }

    case LockWallet =>
      proverOpt = None
      secretStorageOpt.foreach(_.lock())

    case WatchFor(address) =>
      storage.addTrackedAddress(address)

    case GenerateTransaction(requests) =>
      sender() ! generateTransactionWithOutputs(requests)
  }

  private def publicKeys: Seq[P2PKAddress] = proverOpt.toSeq.flatMap(_.pubKeys.map(P2PKAddress.apply))

  private def trackedAddresses: Seq[ErgoAddress] = storage.readTrackedAddresses

  private def onChainFilter(trackedBox: TrackedBox): Boolean = trackedBox.chainStatus.onChain

  /**
    * Tries to prove given box in order to define whether it could be spent by this wallet.
    */
  private def resolve(box: ErgoBox): Boolean = {
    val testingTx = UnsignedErgoLikeTransaction(
      IndexedSeq(new UnsignedInput(box.id)),
      IndexedSeq(new ErgoBoxCandidate(1L, Constants.TrueLeaf, creationHeight = height))
    )

    val transactionContext = TransactionContext(IndexedSeq(box), IndexedSeq(), testingTx, selfIndex = 0)
    val context = new ErgoContext(stateContext, transactionContext, ContextExtension.empty)

    proverOpt.flatMap(_.prove(box.ergoTree, context, testingTx.messageToSign).toOption).isDefined
  }

  /**
    * Extracts all outputs which contain tracked bytes from the given transaction.
    */
  private def extractOutputs(tx: ErgoTransaction): Seq[ErgoBox] = {
    val trackedBytes: Seq[Array[Byte]] = trackedAddresses.map(_.contentBytes)
    tx.outputs.filter(bx => trackedBytes.exists(t => bx.propositionBytes.containsSlice(t)))
  }

  /**
    * Extracts all inputs from the given transaction.
    */
  private def extractInputs(tx: ErgoTransaction): Seq[EncodedBoxId] = tx.inputs.map(x => encodedBoxId(x.boxId))

  private def requestsToBoxCandidates(requests: Seq[TransactionRequest]): Try[Seq[ErgoBoxCandidate]] = Try {
    requests.map {
      case PaymentRequest(address, value, assets, registers) =>
        new ErgoBoxCandidate(value, address.script, height, assets.getOrElse(Seq.empty), registers.getOrElse(Map.empty))
      case AssetIssueRequest(addressOpt, amount, name, description, decimals) =>
        val firstInput = inputsFor(
          requests
            .collect { case pr: PaymentRequest => pr.value }
            .sum
        ).headOption.getOrElse(throw new Exception("Can't issue asset with no inputs"))
        val assetId = Digest32 !@@ firstInput.id
        val nonMandatoryRegisters = scala.Predef.Map(
          R4 -> ByteArrayConstant(name.getBytes("UTF-8")),
          R5 -> ByteArrayConstant(description.getBytes("UTF-8")),
          R6 -> IntConstant(decimals)
        )
        val lockWithAddress = (addressOpt orElse publicKeys.headOption)
          .getOrElse(throw new Exception("No address available for box locking"))
        val minimalErgoAmount =
          BoxUtils.minimalErgoAmountSimulated(lockWithAddress.script, Seq(assetId -> amount), nonMandatoryRegisters, parameters)
        new ErgoBoxCandidate(minimalErgoAmount, lockWithAddress.script, height, Seq(assetId -> amount), nonMandatoryRegisters)
      case other => throw new Exception(s"Unknown TransactionRequest type: $other")
    }
  }

  /**
    * Generates new transaction according to a given requests using available boxes.
    */
  private def generateTransactionWithOutputs(requests: Seq[TransactionRequest]): Try[ErgoTransaction] =
    proverOpt match {
      case Some(prover) =>
        requestsToBoxCandidates(requests).flatMap { payTo =>
          require(prover.pubKeys.nonEmpty, "No public keys in the prover to extract change address from")
          require(requests.count(_.isInstanceOf[AssetIssueRequest]) <= 1, "Too many asset issue requests")
          require(payTo.forall(c => c.value >= BoxUtils.minimalErgoAmountSimulated(c, parameters)), "Minimal ERG value not met")
          require(payTo.forall(_.additionalTokens.forall(_._2 >= 0)), "Negative asset value")

          val assetIssueBox = payTo
            .zip(requests)
            .filter(_._2.isInstanceOf[AssetIssueRequest])
            .map(_._1)
            .headOption

          val targetBalance = payTo
            .map(_.value)
            .sum

          val targetAssets = payTo
            .filterNot(bx => assetIssueBox.contains(bx))
            .foldLeft(Map.empty[ModifierId, Long]) { case (acc, bx) =>
              val boxTokens = bx.additionalTokens.map(t => bytesToId(t._1) -> t._2).toMap
              AssetUtils.mergeAssets(boxTokens, acc)
            }

          boxSelector.select(
            registry.readCertainUnspentBoxes.toIterator, onChainFilter, targetBalance, targetAssets).map { r =>
            val inputs = r.boxes.toIndexedSeq

            val changeAddress = prover.pubKeys(Random.nextInt(prover.pubKeys.size))

            val changeBoxCandidates = r.changeBoxes.map { case (ergChange, tokensChange) =>
              val assets = tokensChange.map(t => Digest32 @@ idToBytes(t._1) -> t._2).toIndexedSeq
              new ErgoBoxCandidate(ergChange, changeAddress, height, assets)
            }

            val unsignedTx = new UnsignedErgoTransaction(
              inputs.map(_.id).map(id => new UnsignedInput(id)),
              IndexedSeq(),
              (payTo ++ changeBoxCandidates).toIndexedSeq
            )

            prover.sign(unsignedTx, inputs, IndexedSeq(), stateContext)
              .fold(e => Failure(new Exception(s"Failed to sign boxes: $inputs", e)), tx => Success(tx))
          } match {
            case Some(txTry) => txTry.map(ErgoTransaction.apply)
            case None => Failure(new Exception(s"No enough boxes to assemble a transaction for $payTo"))
          }
        }

      case None =>
        Failure(new Exception("Wallet is locked"))
    }

  /**
    * Updates indexes according to a given wallet-critical data.
    */
  private def processBlock(id: ModifierId,
                           height: Int,
                           inputs: Seq[(ModifierId, EncodedBoxId)],
                           outputs: Seq[(ModifierId, ErgoBox)]): Unit = {
    proverOpt.foreach(_.IR.resetContext())
    val prevUncertainBoxes = registry.readUncertainBoxes
    val (resolved, unresolved) = (outputs ++ prevUncertainBoxes.map(b => b.creationTxId -> b.box))
      .filterNot { case (_, o) => inputs.map(_._2).contains(encodedBoxId(o.id)) }
      .partition { case (_, o) => resolve(o) }
    val resolvedTrackedBoxes = resolved.map { case (txId, bx) =>
      TrackedBox(txId, bx.index, Some(height), None, None, bx, BoxCertainty.Certain)
    }
    val unresolvedTrackedBoxes = unresolved.map { case (txId, bx) =>
      TrackedBox(txId, bx.index, Some(height), None, None, bx, BoxCertainty.Uncertain)
    }

    registry.updateOnBlock(resolvedTrackedBoxes, unresolvedTrackedBoxes, inputs)(id, height)

    val newOnChainIds = (resolvedTrackedBoxes ++ unresolvedTrackedBoxes).map(x => encodedBoxId(x.box.id))
    offChainRegistry = offChainRegistry.updateOnBlock(height, registry.readCertainUnspentBoxes, newOnChainIds)
  }

  private def inputsFor(targetAmount: Long,
                        targetAssets: Map[ModifierId, Long] = Map.empty): Seq[ErgoBox] =
    boxSelector
      .select(registry.readCertainUnspentBoxes.toIterator, onChainFilter, targetAmount, targetAssets)
      .toSeq
      .flatMap(_.boxes)

  private def readSecretStorage: Try[JsonSecretStorage] = {
    val dir = new File(settings.walletSettings.secretStorage.secretDir)
    if (dir.exists()) {
      dir.listFiles().toList match {
        case files if files.size > 1 =>
          Failure(new Exception("Ambiguous secret files"))
        case headFile :: _ =>
          Success(new JsonSecretStorage(headFile, settings.walletSettings.secretStorage.encryption))
        case Nil =>
          Failure(new Exception("Secret file not found"))
      }
    } else {
      Failure(new Exception("Secret dir does not exist"))
    }
  }

<<<<<<< HEAD
=======
  private def readers: Receive = {
    case ReadBalances(chainStatus) =>
      if (chainStatus.onChain) {
        sender() ! BalancesSnapshot(height, registry.confirmedBalance, registry.confirmedAssetBalances)
      } else {
        sender() ! BalancesSnapshot(height, registry.balancesWithUnconfirmed, registry.assetBalancesWithUnconfirmed)
      }

    case ReadPublicKeys(from, until) =>
      sender() ! publicKeys.slice(from, until)

    case GetFirstSecret =>
      if (proverOpt.nonEmpty) {
        proverOpt.foreach(_.secrets.headOption.foreach(s => sender() ! Success(s)))
      } else {
        sender() ! Failure(new Exception("Wallet is locked"))
      }

    case GetBoxes =>
      sender() ! registry.unspentCertainBoxesIterator.map(_.box)

    case ReadRandomPublicKey =>
      sender() ! publicKeys(Random.nextInt(publicKeys.size))

    case ReadTrackedAddresses =>
      sender() ! trackedAddresses.toIndexedSeq
  }

  private def onStateChanged: Receive = {
    case ChangedState(s: ErgoStateReader@unchecked) =>
      stateContext = s.stateContext
  }

  private def walletCommands: Receive = {

    case InitWallet(pass, mnemonicPassOpt) if secretStorageOpt.isEmpty =>
      val entropy = scorex.utils.Random.randomBytes(ergoSettings.walletSettings.seedStrengthBits / 8)
      val mnemonicTry = new Mnemonic(walletSettings.mnemonicPhraseLanguage, walletSettings.seedStrengthBits)
        .toMnemonic(entropy)
        .map { mnemonic =>
          val secretStorage = JsonSecretStorage
            .init(Mnemonic.toSeed(mnemonic, mnemonicPassOpt), pass)(ergoSettings.walletSettings.secretStorage)
          secretStorageOpt = Some(secretStorage)
          mnemonic
        }
        .fold(catchLegalExc, res => Success(res))

      util.Arrays.fill(entropy, 0: Byte)
    
      sender() ! mnemonicTry

    case RestoreWallet(mnemonic, passOpt, encryptionPass) if secretStorageOpt.isEmpty =>
      val secretStorage = JsonSecretStorage
        .restore(mnemonic, passOpt, encryptionPass)(ergoSettings.walletSettings.secretStorage)
      secretStorageOpt = Some(secretStorage)
      sender() ! Success(())

    case _: RestoreWallet | _: InitWallet =>
      sender() ! Failure(new Exception("Wallet is already initialized. Clear keystore to re-init it."))

    case UnlockWallet(pass) =>
      secretStorageOpt match {
        case Some(secretStorage) =>
          sender() ! secretStorage.unlock(pass)
          proverOpt = Some(ErgoProvingInterpreter(secretStorage.secret.map(_.key).toIndexedSeq, parameters))
          proverOpt.foreach(_.pubKeys.foreach(pk => trackedAddresses.append(P2PKAddress(pk))))
        case None =>
          sender() ! Failure(new Exception("Wallet not initialized"))
      }

    case LockWallet =>
      proverOpt = None
      secretStorageOpt.foreach(_.lock())

    case WatchFor(address) =>
      trackedAddresses.append(address)

    //generate a transaction paying to a sequence of boxes payTo
    case GenerateTransaction(requests) =>
      sender() ! generateTransactionWithOutputs(requests)
  }

>>>>>>> 67393d6d
  private def catchLegalExc[T](e: Throwable): Failure[T] =
    if (e.getMessage.startsWith("Illegal key size")) {
      val dkLen = settings.walletSettings.secretStorage.encryption.dkLen
      Failure[T](new Exception(s"Key of length $dkLen is not allowed on your JVM version." +
        s"Set `ergo.wallet.secretStorage.encryption.dkLen = 128` or update JVM"))
    } else {
      Failure[T](e)
    }

}

object ErgoWalletActor {

  final case class WatchFor(address: ErgoAddress)

  final case class ScanOffChain(tx: ErgoTransaction)

  final case class ScanOnChain(block: ErgoFullBlock)

  final case class Rollback(version: VersionTag, height: Int)

  final case class GenerateTransaction(requests: Seq[TransactionRequest])

  final case class ReadBalances(chainStatus: ChainStatus)

  final case class ReadPublicKeys(from: Int, until: Int)

  final case class InitWallet(pass: String, mnemonicPassOpt: Option[String])

  final case class RestoreWallet(mnemonic: String, passOpt: Option[String], encryptionPass: String)

  final case class UnlockWallet(pass: String)

  final case object LockWallet

  final case object ReadRandomPublicKey

  final case object ReadTrackedAddresses

  final case object GetFirstSecret

  final case object GetBoxes

}<|MERGE_RESOLUTION|>--- conflicted
+++ resolved
@@ -179,8 +179,8 @@
       secretStorageOpt = Some(secretStorage)
       sender() ! Success(())
 
-    case RestoreWallet | InitWallet(_, _) =>
-      sender() ! Failure(new Exception("Wallet is already initialized"))
+    case _: RestoreWallet | _: InitWallet =>
+      sender() ! Failure(new Exception("Wallet is already initialized. Clear keystore to re-init it."))
 
     case UnlockWallet(pass) =>
       secretStorageOpt match {
@@ -378,91 +378,6 @@
     }
   }
 
-<<<<<<< HEAD
-=======
-  private def readers: Receive = {
-    case ReadBalances(chainStatus) =>
-      if (chainStatus.onChain) {
-        sender() ! BalancesSnapshot(height, registry.confirmedBalance, registry.confirmedAssetBalances)
-      } else {
-        sender() ! BalancesSnapshot(height, registry.balancesWithUnconfirmed, registry.assetBalancesWithUnconfirmed)
-      }
-
-    case ReadPublicKeys(from, until) =>
-      sender() ! publicKeys.slice(from, until)
-
-    case GetFirstSecret =>
-      if (proverOpt.nonEmpty) {
-        proverOpt.foreach(_.secrets.headOption.foreach(s => sender() ! Success(s)))
-      } else {
-        sender() ! Failure(new Exception("Wallet is locked"))
-      }
-
-    case GetBoxes =>
-      sender() ! registry.unspentCertainBoxesIterator.map(_.box)
-
-    case ReadRandomPublicKey =>
-      sender() ! publicKeys(Random.nextInt(publicKeys.size))
-
-    case ReadTrackedAddresses =>
-      sender() ! trackedAddresses.toIndexedSeq
-  }
-
-  private def onStateChanged: Receive = {
-    case ChangedState(s: ErgoStateReader@unchecked) =>
-      stateContext = s.stateContext
-  }
-
-  private def walletCommands: Receive = {
-
-    case InitWallet(pass, mnemonicPassOpt) if secretStorageOpt.isEmpty =>
-      val entropy = scorex.utils.Random.randomBytes(ergoSettings.walletSettings.seedStrengthBits / 8)
-      val mnemonicTry = new Mnemonic(walletSettings.mnemonicPhraseLanguage, walletSettings.seedStrengthBits)
-        .toMnemonic(entropy)
-        .map { mnemonic =>
-          val secretStorage = JsonSecretStorage
-            .init(Mnemonic.toSeed(mnemonic, mnemonicPassOpt), pass)(ergoSettings.walletSettings.secretStorage)
-          secretStorageOpt = Some(secretStorage)
-          mnemonic
-        }
-        .fold(catchLegalExc, res => Success(res))
-
-      util.Arrays.fill(entropy, 0: Byte)
-    
-      sender() ! mnemonicTry
-
-    case RestoreWallet(mnemonic, passOpt, encryptionPass) if secretStorageOpt.isEmpty =>
-      val secretStorage = JsonSecretStorage
-        .restore(mnemonic, passOpt, encryptionPass)(ergoSettings.walletSettings.secretStorage)
-      secretStorageOpt = Some(secretStorage)
-      sender() ! Success(())
-
-    case _: RestoreWallet | _: InitWallet =>
-      sender() ! Failure(new Exception("Wallet is already initialized. Clear keystore to re-init it."))
-
-    case UnlockWallet(pass) =>
-      secretStorageOpt match {
-        case Some(secretStorage) =>
-          sender() ! secretStorage.unlock(pass)
-          proverOpt = Some(ErgoProvingInterpreter(secretStorage.secret.map(_.key).toIndexedSeq, parameters))
-          proverOpt.foreach(_.pubKeys.foreach(pk => trackedAddresses.append(P2PKAddress(pk))))
-        case None =>
-          sender() ! Failure(new Exception("Wallet not initialized"))
-      }
-
-    case LockWallet =>
-      proverOpt = None
-      secretStorageOpt.foreach(_.lock())
-
-    case WatchFor(address) =>
-      trackedAddresses.append(address)
-
-    //generate a transaction paying to a sequence of boxes payTo
-    case GenerateTransaction(requests) =>
-      sender() ! generateTransactionWithOutputs(requests)
-  }
-
->>>>>>> 67393d6d
   private def catchLegalExc[T](e: Throwable): Failure[T] =
     if (e.getMessage.startsWith("Illegal key size")) {
       val dkLen = settings.walletSettings.secretStorage.encryption.dkLen
