--- conflicted
+++ resolved
@@ -29,8 +29,6 @@
 import sigmastate.eval.Extensions._
 import sigmastate.eval._
 import sigmastate.interpreter.ContextExtension
-import sigmastate.eval._
-import sigmastate.eval.Extensions._
 
 import scala.collection.mutable
 import scala.util.{Failure, Random, Success, Try}
@@ -222,13 +220,8 @@
         val lockWithAddress = (addressOpt orElse publicKeys.headOption)
           .getOrElse(throw new Exception("No address available for box locking"))
         val minimalErgoAmount =
-<<<<<<< HEAD
           BoxUtils.minimalErgoAmountSimulated(lockWithAddress.script, Seq(assetId -> amount).toColl, nonMandatoryRegisters, parameters)
         new ErgoBoxCandidate(minimalErgoAmount, lockWithAddress.script, height, Seq(assetId -> amount).toColl, nonMandatoryRegisters)
-=======
-          BoxUtils.minimalErgoAmountSimulated(lockWithAddress.script, Colls.fromItems(assetId -> amount), nonMandatoryRegisters, parameters)
-        new ErgoBoxCandidate(minimalErgoAmount, lockWithAddress.script, height, Colls.fromItems(assetId -> amount), nonMandatoryRegisters)
->>>>>>> ee7aaa24
       case other => throw new Exception(s"Unknown TransactionRequest type: $other")
     }
   }
@@ -266,13 +259,8 @@
             val changeAddress = prover.pubKeys(Random.nextInt(prover.pubKeys.size))
 
             val changeBoxCandidates = r.changeBoxes.map { case (ergChange, tokensChange) =>
-<<<<<<< HEAD
-              val assets = tokensChange.map(t => Digest32 @@ idToBytes(t._1) -> t._2).toColl
-              new ErgoBoxCandidate(ergChange, changeAddress, height, assets)
-=======
               val assets = tokensChange.map(t => Digest32 @@ idToBytes(t._1) -> t._2).toIndexedSeq
               new ErgoBoxCandidate(ergChange, changeAddress, height, assets.toColl)
->>>>>>> ee7aaa24
             }
 
             val unsignedTx = new UnsignedErgoTransaction(
