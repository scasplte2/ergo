package org.ergoplatform.nodeView.wallet

import java.io.File
import java.util

import akka.actor.{Actor, ActorRef}
import cats.Traverse
import com.github.oskin1.scakoo.BaseCuckooFilter
import com.github.oskin1.scakoo.immutable.CuckooFilter
import org.ergoplatform.ErgoBox._
import org.ergoplatform._
import org.ergoplatform.modifiers.ErgoFullBlock
import org.ergoplatform.modifiers.mempool.{ErgoBoxSerializer, ErgoTransaction, UnsignedErgoTransaction}
import org.ergoplatform.nodeView.state.{ErgoStateContext, ErgoStateReader}
import org.ergoplatform.nodeView.wallet.persistence._
import org.ergoplatform.nodeView.wallet.scanning.{ExternalAppRequest, ExternalApplication}
import org.ergoplatform.nodeView.wallet.requests.{AssetIssueRequest, ExternalSecret, PaymentRequest, TransactionGenerationRequest}
import org.ergoplatform.settings._
import org.ergoplatform.utils.BoxUtils
import org.ergoplatform.wallet.TokensMap
import org.ergoplatform.wallet.boxes.{BoxSelector, ChainStatus, TrackedBox}
import org.ergoplatform.wallet.interpreter.ErgoProvingInterpreter
import org.ergoplatform.wallet.mnemonic.Mnemonic
import org.ergoplatform.wallet.secrets.{DerivationPath, ExtendedSecretKey, ExtendedPublicKey, JsonSecretStorage}
import org.ergoplatform.wallet.transactions.TransactionBuilder
import scorex.core.VersionTag
import scorex.core.network.NodeViewSynchronizer.ReceivableMessages.ChangedState
import scorex.core.utils.ScorexEncoding
import scorex.crypto.hash.Digest32
import scorex.util.encode.Base16
import scorex.util.{ModifierId, ScorexLogging, idToBytes}
import sigmastate.Values.{ByteArrayConstant, IntConstant}
import sigmastate.eval.Extensions._
import sigmastate.eval._
import org.ergoplatform.wallet.Constants.{ApplicationId, PaymentsAppId}
import sigmastate.Values

import scala.concurrent.Future
import scala.util.{Failure, Success, Try}


class ErgoWalletActor(settings: ErgoSettings, boxSelector: BoxSelector)
  extends Actor
    with ScorexLogging
    with ScorexEncoding {

  import cats.implicits._

  import ErgoWalletActor._
  import IdUtils._

  private implicit val ec = scala.concurrent.ExecutionContext.global

  private val walletSettings: WalletSettings = settings.walletSettings

  //todo: update parameters
  private val parameters: Parameters = LaunchParameters

  private var secretStorageOpt: Option[JsonSecretStorage] = None
  private implicit val ergoAddressEncoder: ErgoAddressEncoder = settings.addressEncoder

  private val storage: WalletStorage = WalletStorage.readOrCreate(settings)

  private var registry: WalletRegistry = WalletRegistry.readOrCreate(settings)
  private var offChainRegistry: OffChainRegistry = OffChainRegistry.init(registry)

  private var walletVars = WalletVars.apply(storage, settings)


  // State context used to sign transactions and check that coins found in the blockchain are indeed belonging
  // to the wallet (by executing testing transactions against them).
  // The state context is being updated by listening to state updates.
  private def stateContext: ErgoStateContext = storage.readStateContext

  private def height: Int = stateContext.currentHeight

  /**
    * Extracts all inputs from the given transaction.
    */
  private def extractAllInputs(tx: ErgoTransaction): Seq[EncodedBoxId] = tx.inputs.map(x => encodedBoxId(x.boxId))

  override def preStart(): Unit = {
    context.system.eventStream.subscribe(self, classOf[ChangedState[_]])
    walletSettings.testMnemonic match {
      case Some(testMnemonic) =>
        log.warn("Initializing wallet in test mode. Switch to secure mode for production usage.")
        val seed = Mnemonic.toSeed(testMnemonic)
        val rootSk = ExtendedSecretKey.deriveMasterKey(seed)
        val childSks = walletSettings.testKeysQty.toIndexedSeq.flatMap(x => (0 until x).map(rootSk.child))
        val prover = ErgoProvingInterpreter(rootSk +: childSks, parameters)
        walletVars = walletVars.withProver(prover)
      case None =>
        log.info("Trying to read wallet in secure mode ..")
        readSecretStorage.fold(
          e => log.info(
            s"Failed to read wallet. Manual initialization is required to sign transactions. Cause: ${e.getCause}"),
          secretStorage => {
            log.info("Wallet loaded successfully")
            secretStorageOpt = Some(secretStorage)
          }
        )
    }
  }

  override def receive: Receive =
    walletInit orElse
      walletCommands orElse
      onStateChanged orElse
      scanLogic orElse
      readers

  private def scanLogic: Receive = {
    //scan mempool transaction
    case ScanOffChain(tx) =>
      val resolvedTrackedBoxes = WalletScanLogic.extractWalletOutputs(tx, None, walletVars)
      val inputs = extractAllInputs(tx)
      offChainRegistry = offChainRegistry.updateOnTransaction(resolvedTrackedBoxes, inputs)

    //scan block transactions
    case ScanOnChain(block) =>
      val (reg, offReg) = WalletScanLogic.scanBlockTransactions(registry, offChainRegistry, stateContext, walletVars,
        height, block.id, block.transactions)
      registry = reg
      offChainRegistry = offReg

    case Rollback(version: VersionTag) =>
      registry.rollback(version).fold(
        e => log.error(s"Failed to rollback wallet registry to version $version due to: $e"), _ => ())
  }

  private def readers: Receive = {
    case ReadBalances(chainStatus) =>
      sender() ! (if (chainStatus.onChain) registry.fetchDigest() else offChainRegistry.digest)

    case ReadPublicKeys(from, until) =>
      sender() ! walletVars.publicKeyAddresses.slice(from, until)

    case GetFirstSecret =>
      if (walletVars.proverOpt.nonEmpty) {
        walletVars.proverOpt.foreach(_.hdKeys.headOption.foreach(s => sender() ! Success(s.privateInput)))
      } else {
        sender() ! Failure(new Exception("Wallet is locked"))
      }

    case GetWalletBoxes(unspent) =>
      val currentHeight = height
      sender() ! (if (unspent) registry.walletUnspentBoxes() else registry.walletConfirmedBoxes(0))
        .map(tb => WalletBox(tb, currentHeight))
        .sortBy(_.trackedBox.inclusionHeightOpt)

    case GetAppBoxes(appId, unspent) =>
      val currentHeight = height
      sender() ! (if (unspent) registry.unspentBoxes(appId) else registry.confirmedBoxes(appId, 0))
        .map(tb => WalletBox(tb, currentHeight))
        .sortBy(_.trackedBox.inclusionHeightOpt)

    case GetTransactions =>
      sender() ! registry.allWalletTxs()
        .sortBy(-_.inclusionHeight)
        .map(tx => AugWalletTransaction(tx, height - tx.inclusionHeight))

    case GetTransaction(id) =>
      sender() ! registry.getTx(id)
        .map(tx => AugWalletTransaction(tx, height - tx.inclusionHeight))

    case ReadApplications =>
      sender() ! ReadApplicationsResponse(walletVars.externalApplications)
  }

  private def onStateChanged: Receive = {
    case ChangedState(s: ErgoStateReader@unchecked) =>
      storage.updateStateContext(s.stateContext)
  }

  //Secret is set in form of keystore file of testMnemonic in the config
  private def secretIsSet: Boolean = secretStorageOpt.nonEmpty || walletSettings.testMnemonic.nonEmpty

  /**
    * Address to send change to. Corresponds to first secret of the prover by default. Can be set by a user via API.
    */
  private def changeAddress(prover: ErgoProvingInterpreter): P2PKAddress =
    storage.readChangeAddress
    .getOrElse {
      log.info("Change address not specified. Using root address from wallet.")
      P2PKAddress(prover.hdPubKeys.head.key)
    }

  private def changeAddress: Option[P2PKAddress] = walletVars.proverOpt.map(changeAddress)

  private def walletInit: Receive = {
    //Init wallet (w. mnemonic generation) if secret is not set yet
    case InitWallet(pass, mnemonicPassOpt) if !secretIsSet =>
      //Read high-quality random bits from Java's SecureRandom
      val entropy = scorex.utils.Random.randomBytes(settings.walletSettings.seedStrengthBits / 8)
      val mnemonicTry = new Mnemonic(walletSettings.mnemonicPhraseLanguage, walletSettings.seedStrengthBits)
        .toMnemonic(entropy)
        .map { mnemonic =>
          val secretStorage = JsonSecretStorage
            .init(Mnemonic.toSeed(mnemonic, mnemonicPassOpt), pass)(settings.walletSettings.secretStorage)
          secretStorageOpt = Some(secretStorage)
          mnemonic
        } match {
        case s: Success[String] =>
          self ! UnlockWallet(pass)
          util.Arrays.fill(entropy, 0: Byte)
          log.info("Wallet is initialized")
          s
        case Failure(t) =>
          val f = wrapLegalExc(t) //getting nicer message for illegal key size exception
          log.error(s"Wallet initialization is failed, details: ${f.exception.getMessage}")
          f
      }
      sender() ! mnemonicTry

    //Restore wallet with mnemonic if secret is not set yet
    case RestoreWallet(mnemonic, passOpt, encryptionPass) if !secretIsSet =>
      val res = Try {
        JsonSecretStorage.restore(mnemonic, passOpt, encryptionPass)(settings.walletSettings.secretStorage)
      }.map { secretStorage =>
        secretStorageOpt = Some(secretStorage)
      } match {
        case s: Success[Unit] =>
          self ! UnlockWallet(encryptionPass)
          log.info("Wallet is restored")
          s
        case Failure(t) =>
          val f = wrapLegalExc(t) //getting nicer message for illegal key size exception
          log.error(s"Wallet restoration is failed, details: ${f.exception.getMessage}")
          f
      }
      sender() ! res

    // branch for key already being set
    case _: RestoreWallet | _: InitWallet =>
      sender() ! Failure(new Exception("Wallet is already initialized or testMnemonic is set. Clear current secret to re-init it."))
  }

  private def walletCommands: Receive = {
    case UnlockWallet(pass) =>
      secretStorageOpt match {
        case Some(secretStorage) =>
          val unlockResult = secretStorage.unlock(pass)
          unlockResult match {
            case Success(_) =>
              Future {
                log.info("Starting wallet unlock")
                processUnlock(secretStorage)
                log.info("Wallet unlock finished")
              }
            case Failure(t) =>
              log.warn("Wallet unlock failed with: ", t)
          }
          sender() ! unlockResult
        case None =>
          sender() ! Failure(new Exception("Wallet not initialized"))
      }

    case LockWallet =>
      walletVars = walletVars.resetProver()
      secretStorageOpt.foreach(_.lock())

    case GetWalletStatus =>
      val status = WalletStatus(secretIsSet, walletVars.proverOpt.isDefined, changeAddress)
      sender() ! status

    case GenerateTransaction(requests, inputsRaw, dataInputsRaw) =>
      sender() ! generateTransactionWithOutputs(requests, inputsRaw, dataInputsRaw)

    case SignTransaction(secrets, tx, boxesToSpend, dataBoxes) =>
      sender() ! signTransaction(walletVars.proverOpt, secrets, tx, boxesToSpend, dataBoxes, parameters, stateContext)

    case DeriveKey(encodedPath) =>
      withWalletLockHandler(sender()) {
        _.secret.foreach { rootSecret =>
          DerivationPath.fromEncoded(encodedPath).foreach {
            case path if !path.publicBranch =>
              val secret = rootSecret.derive(path).asInstanceOf[ExtendedSecretKey]
              processSecretAddition(secret) match {
                case Success(_) => sender() ! Success(P2PKAddress(secret.publicKey.key))
                case f: Failure[Unit] => sender() ! f
              }
            case path =>
              sender() ! Failure(new Exception(
                s"A private path is expected, but the public one given: $path"))
          }
        }
      }

    case DeriveNextKey =>
      withWalletLockHandler(sender()) {
        _.secret.foreach { rootSecret =>
          sender() ! nextPath().flatMap { path =>
            val secret = rootSecret.derive(path).asInstanceOf[ExtendedSecretKey]
            processSecretAddition(secret).map { _ =>
              path -> P2PKAddress(secret.publicKey.key)
            }
          }
        }
      }

    case UpdateChangeAddress(address) =>
      storage.updateChangeAddress(address)

    case RemoveApplication(appId) =>
      val res: Try[Unit] = {
        storage.getApplication(appId) match {
          case None => Failure(new Exception(s"Application #$appId not found"))
          case Some(_) => Try(storage.removeApplication(appId))
        }
      }
      res.foreach(_ => walletVars = walletVars.removeApplication(appId))
      sender() ! RemoveApplicationResponse(res)

    case AddApplication(appRequest) =>
      val res: Try[ExternalApplication] = storage.addApplication(appRequest)
      res.foreach(app => walletVars = walletVars.addApplication(app))
      sender() ! AddApplicationResponse(res)

    case StopTracking(appId: ApplicationId, boxId: BoxId) =>
      sender() ! StopTrackingResponse(registry.removeApp(appId, boxId))
  }

  private def withWalletLockHandler(callbackActor: ActorRef)
                                   (body: JsonSecretStorage => Unit): Unit =
    secretStorageOpt match {
      case Some(secretStorage) if !secretStorage.isLocked =>
        body(secretStorage)
      case Some(_) =>
        callbackActor ! Failure(new Exception("Wallet is locked"))
      case None =>
        callbackActor ! Failure(new Exception("Wallet is not initialized"))
    }

  private type FilterFn = TrackedBox => Boolean

  /**
    * This filter is selecting boxes which are onchain and not spent offchain yet or created offchain
    * (and not spent offchain, but that is ensured by offChainRegistry).
    * This filter is used when the wallet is going through its boxes to assemble a transaction.
    */
  private val walletFilter: FilterFn = (trackedBox: TrackedBox) => {
    if(trackedBox.chainStatus.onChain) {
      offChainRegistry.onChainBalances.exists(_.id == trackedBox.boxId)
    } else {
      true
    }
  }

  /**
    * This filter is not filtering out anything, used when the wallet works with externally provided boxes.
    */
  private val noFilter: FilterFn = (_: TrackedBox) => true

  private def requestsToBoxCandidates(requests: Seq[TransactionGenerationRequest]): Try[Seq[ErgoBoxCandidate]] =
    Traverse[List].sequence {
      requests.toList
        .map {
          case PaymentRequest(address, value, assets, registers) =>
            Success(new ErgoBoxCandidate(value, address.script, height, assets.toColl, registers))
          case AssetIssueRequest(addressOpt, amount, name, description, decimals, registers) =>
            // Check that auxiliary registers do not try to rewrite registers R0...R6
            val registersCheck = if (registers.exists(_.forall(_._1.number < 7))) {
              Failure(new Exception("Additional registers contain R0...R6"))
            } else {
              Success(())
            }
            registersCheck.flatMap { _ =>
              val firstInputOpt = inputsFor(
                requests
                  .collect { case pr: PaymentRequest => pr.value }
                  .sum
              ).headOption
              firstInputOpt
                .fold[Try[ErgoBox]](Failure(new Exception("Can't issue asset with no inputs")))(Success(_))
                .flatMap { firstInput =>
                  val assetId = Digest32 !@@ firstInput.id
                  val nonMandatoryRegisters = scala.Predef.Map(
                    R4 -> ByteArrayConstant(name.getBytes("UTF-8")),
                    R5 -> ByteArrayConstant(description.getBytes("UTF-8")),
                    R6 -> IntConstant(decimals)
                  ) ++ registers.getOrElse(Map())
                  (addressOpt orElse walletVars.publicKeyAddresses.headOption)
                    .fold[Try[ErgoAddress]](Failure(new Exception("No address available for box locking")))(Success(_))
                    .map { lockWithAddress =>
                      val minimalErgoAmount =
                        BoxUtils.minimalErgoAmountSimulated(
                          lockWithAddress.script,
                          Colls.fromItems(assetId -> amount),
                          nonMandatoryRegisters,
                          parameters
                        )
                      new ErgoBoxCandidate(
                        minimalErgoAmount,
                        lockWithAddress.script,
                        height,
                        Colls.fromItems(assetId -> amount),
                        nonMandatoryRegisters
                      )
                    }
                }
            }
          case other =>
            Failure(new Exception(s"Unknown TransactionRequest type: $other"))
        }
    }

  /**
    * A helper method which makes TrackedBox sequence out of boxes provided
    */
  private def boxesToFakeTracked(inputs: Seq[ErgoBox]): Iterator[TrackedBox] = {
    inputs
      .map { box => // declare fake inclusion height in order to confirm the box is onchain
        TrackedBox(box.transactionId, box.index, Some(1), None, None, box, Set(PaymentsAppId))
      }
      .toIterator
  }

  /**
    * Generates new transaction according to given requests using available or provided boxes.
    *
    * @param requests - requests to transfer funds or to issue an asset
    * @param inputsRaw - user-provided inputs. If empty then wallet is looking for inputs itself. If non-empty, then
    *                  the wallet is not adding anything, thus the user in this case should take care about satisfying
    *                  the (sum(inputs) == sum(outputs)) preservation rule for ergs.
    * @param dataInputsRaw - user-provided data (read-only) inputs. Wallet is not able to provide data inputs
    *                      (if they are needed in order to spend the spendable inputs).
    *
    * @return generated transaction or an error
    */
  private def generateTransactionWithOutputs(requests: Seq[TransactionGenerationRequest],
                                             inputsRaw: Seq[String],
                                             dataInputsRaw: Seq[String]): Try[ErgoTransaction] = Try {
<<<<<<< HEAD
    walletVars.proverOpt match {
      case Some(prover) =>
        val inputs = inputsRaw
          .toList
          .map(in => Base16.decode(in).flatMap(ErgoBoxSerializer.parseBytesTry))
          .map(_.get)

        val dataInputs = dataInputsRaw
          .toIndexedSeq
          .map(in => Base16.decode(in).flatMap(ErgoBoxSerializer.parseBytesTry))
          .map(_.get)

        requestsToBoxCandidates(requests).flatMap { payTo =>
          require(walletVars.publicKeyAddresses.nonEmpty, "No public keys in the prover to extract change address from")
=======

    // A helper which converts Base16-encoded boxes to ErgoBox instances
    def stringsToBoxes(strings: Seq[String]): Seq[ErgoBox] =
      strings.map(in => Base16.decode(in).flatMap(ErgoBoxSerializer.parseBytesTry)).map(_.get)

    proverOpt match {
      case Some(prover) =>
        val userInputs = stringsToBoxes(inputsRaw)
        val dataInputs = stringsToBoxes(dataInputsRaw).toIndexedSeq

        requestsToBoxCandidates(requests).flatMap { outputs =>
>>>>>>> 80ed319f
          require(requests.count(_.isInstanceOf[AssetIssueRequest]) <= 1, "Too many asset issue requests")
          require(outputs.forall(c => c.value >= BoxUtils.minimalErgoAmountSimulated(c, parameters)), "Minimal ERG value not met")
          require(outputs.forall(_.additionalTokens.forall(_._2 > 0)), "Non-positive asset value")

          val assetIssueBox = outputs
            .zip(requests)
            .filter(_._2.isInstanceOf[AssetIssueRequest])
            .map(_._1)
            .headOption

          val targetBalance = outputs.map(_.value).sum
          val targetAssets = TransactionBuilder.collectOutputTokens(outputs.filterNot(bx => assetIssueBox.contains(bx)))

<<<<<<< HEAD
              val (inputBoxes, filter) = if (inputs.nonEmpty) {
                //inputs are provided externally, no need for filtering
                (boxesToFakeTracked(inputs), noFilter)
              } else {
                //inputs are to be selected by the wallet
                (registry.walletUnspentBoxes().toIterator, onChainFilter)
              }
=======
          val (inputBoxes, filter) = if (userInputs.nonEmpty) {
            //inputs are provided externally, no need for filtering
            (boxesToFakeTracked(userInputs), noFilter)
          } else {
            //inputs are to be selected by the wallet
            require(prover.hdPubKeys.nonEmpty, "No public keys in the prover to extract change address from")
            val boxesToSpend = registry.readCertainUnspentBoxes ++ offChainRegistry.offChainBoxes
            (boxesToSpend.toIterator, walletFilter)
          }
>>>>>>> 80ed319f

          val selectionOpt = boxSelector.select(inputBoxes, filter, targetBalance, targetAssets)

          selectionOpt.map { selectionResult =>
            prepareTransaction(prover, outputs, selectionResult, dataInputs)
          } match {
            case Right(txTry) => txTry.map(ErgoTransaction.apply)
            case Left(e) => Failure(
              new Exception(s"Failed to find boxes to assemble a transaction for $outputs, \nreason: $e")
            )
          }
        }

      case None =>
        Failure(new Exception(s"Cannot generateTransactionWithOutputs($requests, $inputsRaw): wallet is locked"))
    }
  }.flatten

  private def prepareTransaction(prover: ErgoProvingInterpreter,
                                 payTo: Seq[ErgoBoxCandidate],
                                 r: BoxSelector.BoxSelectionResult[TrackedBox],
                                 dataInputBoxes: IndexedSeq[ErgoBox]
                                ): Try[ErgoLikeTransaction] = {
    val inputs = r.boxes.map(_.box).toIndexedSeq
    val dataInputs = dataInputBoxes.map(dataInputBox => DataInput(dataInputBox.id))

    val changeAddr = changeAddress(prover).pubkey

    val changeBoxCandidates = r.changeBoxes.map { changeBox =>
      val assets = changeBox.tokens.map(t => Digest32 @@ idToBytes(t._1) -> t._2).toIndexedSeq
      new ErgoBoxCandidate(changeBox.value, changeAddr, height, assets.toColl)
    }

    val unsignedTx = new UnsignedErgoTransaction(
      inputs.map(_.id).map(id => new UnsignedInput(id)),
      dataInputs,
      (payTo ++ changeBoxCandidates).toIndexedSeq
    )

    prover.sign(unsignedTx, inputs, dataInputBoxes, stateContext)
      .fold(e => Failure(new Exception(s"Failed to sign boxes due to ${e.getMessage}: $inputs", e)), tx => Success(tx))
  }

  private def processSecretAddition(secret: ExtendedSecretKey): Try[Unit] = {
    walletVars.withNewSecret(secret) match {
      case Success(newWalletVars) =>
        walletVars = newWalletVars
        val pubKey = secret.publicKey
        Success(storage.addKey(pubKey))
      case Failure(t) => Failure(t)
    }
  }

  private def processUnlock(secretStorage: JsonSecretStorage): Unit = Try {
    val rootSecretSeq = secretStorage.secret.toSeq

    // first, we're trying to find in the database paths written by clients prior 3.3.0 and convert them
    // into a new format (pubkeys with paths stored instead of paths)
    val oldPaths = storage.readPaths()
    if (oldPaths.nonEmpty) {
      val oldDerivedSecrets = rootSecretSeq ++ oldPaths.flatMap { path =>
        rootSecretSeq.map(sk => sk.derive(path).asInstanceOf[ExtendedSecretKey])
      }
      val oldPubKeys = oldDerivedSecrets.map(_.publicKey)
      oldPubKeys.foreach(storage.addKey)
      storage.removePaths()
    }
    val pubKeys = storage.readAllKeys().toIndexedSeq

    //If no public keys in the database yet, add master's public key into it
    if (pubKeys.isEmpty) {
      rootSecretSeq.foreach(s => storage.addKey(s.publicKey))
    }

    val secrets = pubKeys.flatMap { pk =>
      val path = pk.path.toPrivateBranch
      rootSecretSeq.map(sk => sk.derive(path).asInstanceOf[ExtendedSecretKey])
    }
    walletVars = walletVars.withProver(ErgoProvingInterpreter(secrets, parameters))
  } match {
    case Success(_) =>
    case Failure(t) =>
      log.error("Unlock failed: ", t)
  }


  private def inputsFor(targetAmount: Long,
                        targetAssets: TokensMap = Map.empty): Seq[ErgoBox] = {
    val unspentBoxes = registry.walletUnspentBoxes()
    boxSelector
<<<<<<< HEAD
      .select(unspentBoxes.toIterator, onChainFilter, targetAmount, targetAssets)
=======
      .select(registry.readCertainUnspentBoxes.toIterator, walletFilter, targetAmount, targetAssets)
>>>>>>> 80ed319f
      .toSeq
      .flatMap(_.boxes)
      .map(_.box)
  }

  private def readSecretStorage: Try[JsonSecretStorage] = {
    val dir = new File(settings.walletSettings.secretStorage.secretDir)
    if (dir.exists()) {
      dir.listFiles().toList match {
        case files if files.size > 1 =>
          Failure(new Exception(s"Ambiguous secret files in dir '$dir'"))
        case headFile :: _ =>
          Success(new JsonSecretStorage(headFile, settings.walletSettings.secretStorage.encryption))
        case Nil =>
          Failure(new Exception(s"Cannot readSecretStorage: Secret file not found in dir '$dir'"))
      }
    } else {
      Failure(new Exception(s"Cannot readSecretStorage: Secret dir '$dir' doesn't exist"))
    }
  }

  private def wrapLegalExc[T](e: Throwable): Failure[T] =
    if (e.getMessage.startsWith("Illegal key size")) {
      val dkLen = settings.walletSettings.secretStorage.encryption.dkLen
      Failure[T](new Exception(s"Key of length $dkLen is not allowed on your JVM version." +
        s"Set `ergo.wallet.secretStorage.encryption.dkLen = 128` or update JVM"))
    } else {
      Failure[T](e)
    }

  private def nextPath(): Try[DerivationPath] = {
    val secrets: IndexedSeq[ExtendedSecretKey] = walletVars.proverOpt.toIndexedSeq.flatMap(_.hdKeys)
    DerivationPath.nextPath(secrets)
  }

}

object ErgoWalletActor {

  //Fields of WalletVars which are potentially costly to compute if there are many keys
  final case class MutableStateCache(publicKeyAddresses: Seq[P2PKAddress],
                                     trackedPubKeys: Seq[ExtendedPublicKey],
                                     trackedBytes: Seq[Array[Byte]],
                                     filter: CuckooFilter[Array[Byte]]
                                    )(implicit val settings: ErgoSettings) {

    implicit val addressEncoder: ErgoAddressEncoder = settings.addressEncoder

    val miningScripts: Seq[Values.ErgoTree] = MutableStateCache.miningScripts(trackedPubKeys, settings)

    val miningScriptsBytes: Seq[Array[Byte]] = miningScripts.map(_.bytes)

    def withNewPubkey(newPk: ExtendedPublicKey): Try[MutableStateCache] = Try {
      val updAddresses: Seq[P2PKAddress] = publicKeyAddresses :+ P2PKAddress(newPk.key)
      val updTrackedPubKeys: Seq[ExtendedPublicKey] = trackedPubKeys :+ newPk
      val newPkBytes = newPk.key.propBytes.toArray
      val updTrackedBytes: Seq[Array[Byte]] = trackedBytes :+ newPkBytes
      val updFilter: CuckooFilter[Array[Byte]] = filter.insert(newPkBytes).get

      MutableStateCache(updAddresses, updTrackedPubKeys, updTrackedBytes, updFilter)
    }

  }

  object MutableStateCache {
    //strategy for Cuckoo filter
    import com.github.oskin1.scakoo.TaggingStrategy.MurmurHash3Strategy

    // currently only one mining key supported
    def miningScripts(trackedPubKeys: Seq[ExtendedPublicKey],
                      settings: ErgoSettings): Seq[Values.ErgoTree] = {
      trackedPubKeys.headOption.map { pk =>
        ErgoScriptPredef.rewardOutputScript(settings.miningRewardDelay, pk.key)
      }.toSeq
    }

    def emptyFilter(settings: ErgoSettings): com.github.oskin1.scakoo.mutable.CuckooFilter[Array[Byte]] = {
      val entriesPerBucket = settings.walletSettings.keysFilter.entriesPerBucket
      val bucketsQty = settings.walletSettings.keysFilter.bucketsQty
      com.github.oskin1.scakoo.mutable.CuckooFilter[Array[Byte]](entriesPerBucket, bucketsQty)
    }

    /**
      * Construction a Cuckoo filter for scanning the boxes efficiently
      */
    def filter(trackedBytes: Seq[Array[Byte]],
               miningScriptsBytes: Seq[Array[Byte]],
               settings: ErgoSettings): CuckooFilter[Array[Byte]] = {
      val f = emptyFilter(settings)
      trackedBytes.foreach(bs => f.insert(bs))
      miningScriptsBytes.foreach(msb => f.insert(msb))
      CuckooFilter.recover(f.memTable, f.entriesCount, f.entriesPerBucket)
    }

    def trackedBytes(trackedPubKeys: Seq[ExtendedPublicKey]): Seq[Array[Byte]] =
      trackedPubKeys.map(_.key.propBytes.toArray)

    def trackedAddresses(trackedPubKeys: Seq[ExtendedPublicKey],
                         addressEncoder: ErgoAddressEncoder): Seq[P2PKAddress] =
      trackedPubKeys.map(pk => P2PKAddress(pk.key)(addressEncoder))

    def apply(trackedPubKeys: Seq[ExtendedPublicKey], settings: ErgoSettings): MutableStateCache = {
      val tbs = trackedBytes(trackedPubKeys)
      val msbs = miningScripts(trackedPubKeys, settings).map(_.bytes)
      val f = filter(tbs, msbs, settings)
      val tas = trackedAddresses(trackedPubKeys, settings.addressEncoder)

      MutableStateCache(tas, trackedPubKeys, tbs, f)(settings)
    }

  }

  /**
    * Inner class of the wallet actor which it encapsulating its mutable state (aside of the databases
    * the actor modifies). The main intention behind the class is to make modifications of this part of the internal
    * state explicit and unit-testable.
    *
    * @param proverOpt
    * @param externalApplications
    * @param stateCacheProvided
    * @param settings
    */
  final case class WalletVars(proverOpt: Option[ErgoProvingInterpreter],
                              externalApplications: Seq[ExternalApplication],
                              stateCacheProvided: Option[MutableStateCache] = None)
                             (implicit val settings: ErgoSettings) extends ScorexLogging {

    private[wallet] implicit val addressEncoder: ErgoAddressEncoder = settings.addressEncoder

    val stateCacheOpt: Option[MutableStateCache] =
      stateCacheProvided.orElse(proverOpt.map(p => MutableStateCache(p.hdPubKeys, settings)))

    val trackedPubKeys: Seq[ExtendedPublicKey] = stateCacheOpt.map(_.trackedPubKeys).getOrElse(Seq.empty)

    val publicKeyAddresses: Seq[P2PKAddress] = stateCacheOpt.map(_.publicKeyAddresses).getOrElse(Seq.empty)

    val trackedBytes: Seq[Array[Byte]] = stateCacheOpt.map(_.trackedBytes).getOrElse(Seq.empty)

    val miningScripts: Seq[Values.ErgoTree] = stateCacheOpt.map(_.miningScripts).getOrElse(Seq.empty)

    val miningScriptsBytes: Seq[Array[Byte]] = stateCacheOpt.map(_.miningScriptsBytes).getOrElse(Seq.empty)

    val filter: BaseCuckooFilter[Array[Byte]] =
      stateCacheOpt.map(_.filter).getOrElse(MutableStateCache.emptyFilter(settings))

    def removeApplication(appId: ApplicationId): WalletVars = {
      this.copy(externalApplications = this.externalApplications.filter(_.appId != appId))
    }

    def addApplication(app: ExternalApplication): WalletVars = {
      this.copy(externalApplications = this.externalApplications :+ app)
    }

    /**
      * Clear the prover along with its secrets.
      *
      * Public keys and applications still live in the new instance.
      *
      * @return updated WalletVars instance
      **/
    def resetProver(): WalletVars = this.copy(proverOpt = None, stateCacheProvided = stateCacheOpt)

    def withProver(prover: ErgoProvingInterpreter): WalletVars = {
      this.copy(proverOpt = Some(prover), stateCacheProvided = None)
    }

    /**
      * Add new secret to the prover
      *
      * @param secret - secret to add to existing ones
      * @return
      */
    def withNewSecret(secret: ExtendedSecretKey): Try[WalletVars] = Try {
      proverOpt match {
        case Some(prover) =>
          val (updProver, newPk) = prover.withNewSecret(secret)
          val updCache = stateCacheOpt.get.withNewPubkey(newPk).get
          this.copy(proverOpt = Some(updProver), stateCacheProvided = Some(updCache))
        case None =>
          log.warn(s"Trying to add new secret, but prover is not initialized")
          this
      }
    }

  }

  object WalletVars {

    def apply(storage: WalletStorage, settings: ErgoSettings): WalletVars = {
      val keysRead = storage.readAllKeys()
      val cacheOpt = if (keysRead.nonEmpty) {
        Some(MutableStateCache(keysRead, settings))
      } else {
        None
      }
      WalletVars(None, storage.allApplications, cacheOpt)(settings)
    }
  }

  // Signals for the wallet actor

  /**
    * Command to scan offchain transaction
    * @param tx - offchain transaction
    */
  final case class ScanOffChain(tx: ErgoTransaction)

  /**
    * Command to scan a block
    * @param block - block to scan
    */
  final case class ScanOnChain(block: ErgoFullBlock)

  /**
    * Rollback to previous version of the wallet, by throwing away effects of blocks after the version
    * @param version
    */
  final case class Rollback(version: VersionTag)

  final case class SignTransaction(secrets: Seq[ExternalSecret],
                                   utx: UnsignedErgoTransaction,
                                   boxesToSpend: Seq[ErgoBox],
                                   dataBoxes: Seq[ErgoBox])
  /**
    * Generate new transaction fulfilling given requests
    * @param requests
    * @param inputsRaw
    */
  final case class GenerateTransaction(requests: Seq[TransactionGenerationRequest],
                                       inputsRaw: Seq[String],
                                       dataInputsRaw: Seq[String])

  /**
    *
    * @param chainStatus
    */
  final case class ReadBalances(chainStatus: ChainStatus)

  /**
    * Read a slice of wallet public keys
    * @param from
    * @param until
    */
  final case class ReadPublicKeys(from: Int, until: Int)

  /**
    * Initialize wallet with given wallet pass and optional mnemonic pass (according to BIP-32)
    * @param walletPass
    * @param mnemonicPassOpt
    */
  final case class InitWallet(walletPass: String, mnemonicPassOpt: Option[String])

  /**
    * Restore wallet with mnemonic, optional mnemonic password and (mandatory) wallet encryption password
    * @param mnemonic
    * @param mnemonicPassOpt
    * @param walletPass
    */
  final case class RestoreWallet(mnemonic: String, mnemonicPassOpt: Option[String], walletPass: String)

  /**
    * Unlock wallet with wallet password
    * @param walletPass
    */
  final case class UnlockWallet(walletPass: String)

  /**
    * Derive key with given path according to BIP-32
    * @param path
    */
  final case class DeriveKey(path: String)

  /**
    * Get boxes related to P2PK payments
    * @param unspentOnly
    */
  final case class GetWalletBoxes(unspentOnly: Boolean)

  /**
    * Get boxes related to an application
    * @param unspentOnly
    */
  final case class GetAppBoxes(appId: ApplicationId, unspentOnly: Boolean)

  /**
    * Set or update address for change outputs. Initially the address is set to root key address
    * @param address
    */
  final case class UpdateChangeAddress(address: P2PKAddress)

  /**
    * Command to register new application
    * @param appRequest
    */
  final case class AddApplication(appRequest: ExternalAppRequest)

  /**
    * Wallet's response for application registration request
    * @param response
    */
  final case class AddApplicationResponse(response: Try[ExternalApplication])

  /**
    * Command to deregister an application
    * @param appId
    */
  final case class RemoveApplication(appId: ApplicationId)

  /**
    * Wallet's response for application removal request
    * @param response
    */
  final case class RemoveApplicationResponse(response: Try[Unit])

  /**
    * Get wallet-related transaction
    * @param id
    */
  final case class GetTransaction(id: ModifierId)

  /**
    * Get all wallet-related transaction
    */
  case object GetTransactions

  /**
    * Derive next key-pair according to BIP-32
    * //todo: describe procedure or provide a link
    */
  case object DeriveNextKey

  /**
    * Lock wallet
    */
  case object LockWallet

  /**
    * Get wallet status
    */
  case object GetWalletStatus

  /**
    * Wallet status. To be sent in response to GetWalletStatus
    *
    * @param initialized - whether wallet is initialized or not
    * @param unlocked - whether wallet is unlocked or not
    * @param changeAddress - address used for change (optional)
    */
  case class WalletStatus(initialized: Boolean, unlocked: Boolean, changeAddress: Option[P2PKAddress])

  /**
    * Get root secret key (used in miner)
    */
  case object GetFirstSecret

  /**
    * Get registered applications list
    */
  case object ReadApplications

  /**
    * Get registered applications list
    */
  case class ReadApplicationsResponse(apps: Seq[ExternalApplication])

  /**
    * Remove association between an application and a box (remove a box if its the only one which belongs to the
    * application)
    * @param appId
    * @param boxId
    */
  case class StopTracking(appId: ApplicationId, boxId: BoxId)

  /**
    * Wrapper for a result of StopTracking processing
    * @param status
    */
  case class StopTrackingResponse(status: Try[Unit])

  def signTransaction(proverOpt: Option[ErgoProvingInterpreter],
                      secrets: Seq[ExternalSecret],
                      tx: UnsignedErgoTransaction,
                      boxesToSpend: Seq[ErgoBox],
                      dataBoxes: Seq[ErgoBox],
                      parameters: Parameters,
                      stateContext: ErgoStateContext): Try[ErgoTransaction] = {
    val proverSecrets = proverOpt.map(_.secretKeys).getOrElse(Seq.empty)
    val secretsWrapped = secrets.map(_.key).toIndexedSeq
    val secretsProver = ErgoProvingInterpreter(secretsWrapped ++ proverSecrets, parameters)
    secretsProver
      .sign(tx, boxesToSpend.toIndexedSeq, dataBoxes.toIndexedSeq, stateContext)
      .map(ErgoTransaction.apply)
  }

}<|MERGE_RESOLUTION|>--- conflicted
+++ resolved
@@ -430,34 +430,17 @@
   private def generateTransactionWithOutputs(requests: Seq[TransactionGenerationRequest],
                                              inputsRaw: Seq[String],
                                              dataInputsRaw: Seq[String]): Try[ErgoTransaction] = Try {
-<<<<<<< HEAD
-    walletVars.proverOpt match {
-      case Some(prover) =>
-        val inputs = inputsRaw
-          .toList
-          .map(in => Base16.decode(in).flatMap(ErgoBoxSerializer.parseBytesTry))
-          .map(_.get)
-
-        val dataInputs = dataInputsRaw
-          .toIndexedSeq
-          .map(in => Base16.decode(in).flatMap(ErgoBoxSerializer.parseBytesTry))
-          .map(_.get)
-
-        requestsToBoxCandidates(requests).flatMap { payTo =>
-          require(walletVars.publicKeyAddresses.nonEmpty, "No public keys in the prover to extract change address from")
-=======
 
     // A helper which converts Base16-encoded boxes to ErgoBox instances
     def stringsToBoxes(strings: Seq[String]): Seq[ErgoBox] =
       strings.map(in => Base16.decode(in).flatMap(ErgoBoxSerializer.parseBytesTry)).map(_.get)
 
-    proverOpt match {
+    walletVars.proverOpt  match {
       case Some(prover) =>
         val userInputs = stringsToBoxes(inputsRaw)
         val dataInputs = stringsToBoxes(dataInputsRaw).toIndexedSeq
 
         requestsToBoxCandidates(requests).flatMap { outputs =>
->>>>>>> 80ed319f
           require(requests.count(_.isInstanceOf[AssetIssueRequest]) <= 1, "Too many asset issue requests")
           require(outputs.forall(c => c.value >= BoxUtils.minimalErgoAmountSimulated(c, parameters)), "Minimal ERG value not met")
           require(outputs.forall(_.additionalTokens.forall(_._2 > 0)), "Non-positive asset value")
@@ -471,25 +454,15 @@
           val targetBalance = outputs.map(_.value).sum
           val targetAssets = TransactionBuilder.collectOutputTokens(outputs.filterNot(bx => assetIssueBox.contains(bx)))
 
-<<<<<<< HEAD
-              val (inputBoxes, filter) = if (inputs.nonEmpty) {
-                //inputs are provided externally, no need for filtering
-                (boxesToFakeTracked(inputs), noFilter)
-              } else {
-                //inputs are to be selected by the wallet
-                (registry.walletUnspentBoxes().toIterator, onChainFilter)
-              }
-=======
           val (inputBoxes, filter) = if (userInputs.nonEmpty) {
             //inputs are provided externally, no need for filtering
             (boxesToFakeTracked(userInputs), noFilter)
           } else {
             //inputs are to be selected by the wallet
-            require(prover.hdPubKeys.nonEmpty, "No public keys in the prover to extract change address from")
-            val boxesToSpend = registry.readCertainUnspentBoxes ++ offChainRegistry.offChainBoxes
+            require(walletVars.publicKeyAddresses.nonEmpty, "No public keys in the prover to extract change address from")
+            val boxesToSpend = registry.walletUnspentBoxes().toIterator ++ offChainRegistry.offChainBoxes
             (boxesToSpend.toIterator, walletFilter)
           }
->>>>>>> 80ed319f
 
           val selectionOpt = boxSelector.select(inputBoxes, filter, targetBalance, targetAssets)
 
@@ -580,11 +553,7 @@
                         targetAssets: TokensMap = Map.empty): Seq[ErgoBox] = {
     val unspentBoxes = registry.walletUnspentBoxes()
     boxSelector
-<<<<<<< HEAD
-      .select(unspentBoxes.toIterator, onChainFilter, targetAmount, targetAssets)
-=======
-      .select(registry.readCertainUnspentBoxes.toIterator, walletFilter, targetAmount, targetAssets)
->>>>>>> 80ed319f
+      .select(unspentBoxes.toIterator, walletFilter, targetAmount, targetAssets)
       .toSeq
       .flatMap(_.boxes)
       .map(_.box)
