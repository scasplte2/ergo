--- conflicted
+++ resolved
@@ -64,14 +64,8 @@
 
       prover.prove(box.proposition, context, testingTx.messageToSign) match {
         case Success(_) =>
-<<<<<<< HEAD
-          log.info(s"Uncertain box is mine! $uncertainBox")
+          log.debug(s"Uncertain box is mine! $uncertainBox")
           registry.makeTransition(uncertainBox.boxId, MakeCertain)
-=======
-          log.debug(s"Uncertain box is mine! $uncertainBox")
-          val certainBox = uncertainBox.makeCertain()
-          registry.makeTransition(uncertainBox, certainBox)
->>>>>>> a346c750
         case Failure(_) =>
         //todo: remove after some time? remove spent after some time?
       }
