package org.ergoplatform.nodeView.wallet

import java.io.File
import java.util

import akka.actor.{Actor, ActorRef}
import cats.Traverse
import com.github.oskin1.scakoo.BaseCuckooFilter
import com.github.oskin1.scakoo.immutable.CuckooFilter
import org.ergoplatform.ErgoBox._
import org.ergoplatform._
import org.ergoplatform.modifiers.ErgoFullBlock
import org.ergoplatform.modifiers.mempool.{ErgoBoxSerializer, ErgoTransaction, UnsignedErgoTransaction}
import org.ergoplatform.nodeView.state.{ErgoStateContext, ErgoStateReader}
import org.ergoplatform.nodeView.wallet.persistence._
import org.ergoplatform.nodeView.wallet.scanning.{ExternalAppRequest, ExternalApplication}
import org.ergoplatform.nodeView.wallet.requests.{AssetIssueRequest, ExternalSecret, PaymentRequest, TransactionGenerationRequest}
import org.ergoplatform.settings._
import org.ergoplatform.utils.BoxUtils
import org.ergoplatform.wallet.TokensMap
import org.ergoplatform.wallet.boxes.{BoxSelector, ChainStatus, TrackedBox}
import org.ergoplatform.wallet.interpreter.ErgoProvingInterpreter
import org.ergoplatform.wallet.mnemonic.Mnemonic
import org.ergoplatform.wallet.secrets.{DerivationPath, ExtendedSecretKey, ExtendedPublicKey, JsonSecretStorage}
import org.ergoplatform.wallet.transactions.TransactionBuilder
import scorex.core.VersionTag
import scorex.core.network.NodeViewSynchronizer.ReceivableMessages.ChangedState
import scorex.core.utils.ScorexEncoding
import scorex.crypto.hash.Digest32
import scorex.util.encode.Base16
import scorex.util.{ModifierId, ScorexLogging, idToBytes}
import sigmastate.Values.{ByteArrayConstant, IntConstant}
import sigmastate.eval.Extensions._
import sigmastate.eval._
import org.ergoplatform.wallet.Constants.{ApplicationId, PaymentsAppId}
import sigmastate.Values

import scala.concurrent.Future
import scala.util.{Failure, Success, Try}


class ErgoWalletActor(settings: ErgoSettings, boxSelector: BoxSelector)
  extends Actor
    with ScorexLogging
    with ScorexEncoding {

  import cats.implicits._

  import ErgoWalletActor._
  import IdUtils._

  private implicit val ec = scala.concurrent.ExecutionContext.global

  private val walletSettings: WalletSettings = settings.walletSettings

  //todo: update parameters
  private val parameters: Parameters = LaunchParameters

  private var secretStorageOpt: Option[JsonSecretStorage] = None
  private implicit val ergoAddressEncoder: ErgoAddressEncoder = settings.addressEncoder

  private val storage: WalletStorage = WalletStorage.readOrCreate(settings)

  private var registry: WalletRegistry = WalletRegistry.readOrCreate(settings)
  private var offChainRegistry: OffChainRegistry = OffChainRegistry.init(registry)

  private var walletVars = WalletVars.apply(storage, settings)


  // State context used to sign transactions and check that coins found in the blockchain are indeed belonging
  // to the wallet (by executing testing transactions against them).
  // The state context is being updated by listening to state updates.
  private def stateContext: ErgoStateContext = storage.readStateContext

  private def height: Int = stateContext.currentHeight

  /**
    * Extracts all inputs from the given transaction.
    */
  private def extractAllInputs(tx: ErgoTransaction): Seq[EncodedBoxId] = tx.inputs.map(x => encodedBoxId(x.boxId))

  override def preStart(): Unit = {
    context.system.eventStream.subscribe(self, classOf[ChangedState[_]])
    walletSettings.testMnemonic match {
      case Some(testMnemonic) =>
        log.warn("Initializing wallet in test mode. Switch to secure mode for production usage.")
        val seed = Mnemonic.toSeed(testMnemonic)
        val rootSk = ExtendedSecretKey.deriveMasterKey(seed)
        val childSks = walletSettings.testKeysQty.toIndexedSeq.flatMap(x => (0 until x).map(rootSk.child))
        val prover = ErgoProvingInterpreter(rootSk +: childSks, parameters)
        walletVars = walletVars.withProver(prover)
      case None =>
        log.info("Trying to read wallet in secure mode ..")
        readSecretStorage.fold(
          e => log.info(
            s"Failed to read wallet. Manual initialization is required to sign transactions. Cause: ${e.getCause}"),
          secretStorage => {
            log.info("Wallet loaded successfully")
            secretStorageOpt = Some(secretStorage)
          }
        )
    }
  }

  override def receive: Receive =
    walletInit orElse
      walletCommands orElse
      onStateChanged orElse
      scanLogic orElse
      readers

  private def scanLogic: Receive = {
    //scan mempool transaction
    case ScanOffChain(tx) =>
      val resolvedTrackedBoxes = WalletScanLogic.extractWalletOutputs(tx, None, walletVars)
      val inputs = extractAllInputs(tx)
      offChainRegistry = offChainRegistry.updateOnTransaction(resolvedTrackedBoxes, inputs)

    //scan block transactions
    case ScanOnChain(block) =>
      val (reg, offReg) = WalletScanLogic.scanBlockTransactions(registry, offChainRegistry, stateContext, walletVars,
        height, block.id, block.transactions)
      registry = reg
      offChainRegistry = offReg

    case Rollback(version: VersionTag) =>
      registry.rollback(version).fold(
        e => log.error(s"Failed to rollback wallet registry to version $version due to: $e"), _ => ())
  }

  private def readers: Receive = {
    case ReadBalances(chainStatus) =>
      sender() ! (if (chainStatus.onChain) registry.fetchDigest() else offChainRegistry.digest)

    case ReadPublicKeys(from, until) =>
      sender() ! walletVars.publicKeyAddresses.slice(from, until)

    case GetFirstSecret =>
      if (walletVars.proverOpt.nonEmpty) {
        walletVars.proverOpt.foreach(_.hdKeys.headOption.foreach(s => sender() ! Success(s.privateInput)))
      } else {
        sender() ! Failure(new Exception("Wallet is locked"))
      }

    case GetWalletBoxes(unspent) =>
      val currentHeight = height
      sender() ! (if (unspent) registry.walletUnspentBoxes() else registry.walletConfirmedBoxes(0))
        .map(tb => WalletBox(tb, currentHeight))
        .sortBy(_.trackedBox.inclusionHeightOpt)

    case GetAppBoxes(appId, unspent) =>
      val currentHeight = height
      sender() ! (if (unspent) registry.unspentBoxes(appId) else registry.confirmedBoxes(appId, 0))
        .map(tb => WalletBox(tb, currentHeight))
        .sortBy(_.trackedBox.inclusionHeightOpt)

    case GetTransactions =>
      sender() ! registry.allWalletTxs()
        .sortBy(-_.inclusionHeight)
        .map(tx => AugWalletTransaction(tx, height - tx.inclusionHeight))

    case GetTransaction(id) =>
      sender() ! registry.getTx(id)
        .map(tx => AugWalletTransaction(tx, height - tx.inclusionHeight))

    case ReadApplications =>
      sender() ! ReadApplicationsResponse(walletVars.externalApplications)
  }

  private def onStateChanged: Receive = {
    case ChangedState(s: ErgoStateReader@unchecked) =>
      storage.updateStateContext(s.stateContext)
  }

  //Secret is set in form of keystore file of testMnemonic in the config
  private def secretIsSet: Boolean = secretStorageOpt.nonEmpty || walletSettings.testMnemonic.nonEmpty

  /**
    * Address to send change to. Corresponds to first secret of the prover by default. Can be set by a user via API.
    */
  private def changeAddress(prover: ErgoProvingInterpreter): P2PKAddress =
    storage.readChangeAddress
    .getOrElse {
      log.info("Change address not specified. Using root address from wallet.")
      P2PKAddress(prover.hdPubKeys.head.key)
    }

  private def changeAddress: Option[P2PKAddress] = walletVars.proverOpt.map(changeAddress)

  private def walletInit: Receive = {
    //Init wallet (w. mnemonic generation) if secret is not set yet
    case InitWallet(pass, mnemonicPassOpt) if !secretIsSet =>
      //Read high-quality random bits from Java's SecureRandom
      val entropy = scorex.utils.Random.randomBytes(settings.walletSettings.seedStrengthBits / 8)
      val mnemonicTry = new Mnemonic(walletSettings.mnemonicPhraseLanguage, walletSettings.seedStrengthBits)
        .toMnemonic(entropy)
        .map { mnemonic =>
          val secretStorage = JsonSecretStorage
            .init(Mnemonic.toSeed(mnemonic, mnemonicPassOpt), pass)(settings.walletSettings.secretStorage)
          secretStorageOpt = Some(secretStorage)
          mnemonic
        } match {
        case s: Success[String] =>
          self ! UnlockWallet(pass)
          util.Arrays.fill(entropy, 0: Byte)
          log.info("Wallet is initialized")
          s
        case Failure(t) =>
          val f = wrapLegalExc(t) //getting nicer message for illegal key size exception
          log.error(s"Wallet initialization is failed, details: ${f.exception.getMessage}")
          f
      }
      sender() ! mnemonicTry

    //Restore wallet with mnemonic if secret is not set yet
    case RestoreWallet(mnemonic, passOpt, encryptionPass) if !secretIsSet =>
      val res = Try {
        JsonSecretStorage.restore(mnemonic, passOpt, encryptionPass)(settings.walletSettings.secretStorage)
      }.map { secretStorage =>
        secretStorageOpt = Some(secretStorage)
      } match {
        case s: Success[Unit] =>
          self ! UnlockWallet(encryptionPass)
          log.info("Wallet is restored")
          s
        case Failure(t) =>
          val f = wrapLegalExc(t) //getting nicer message for illegal key size exception
          log.error(s"Wallet restoration is failed, details: ${f.exception.getMessage}")
          f
      }
      sender() ! res

    // branch for key already being set
    case _: RestoreWallet | _: InitWallet =>
      sender() ! Failure(new Exception("Wallet is already initialized or testMnemonic is set. Clear current secret to re-init it."))
  }

  private def walletCommands: Receive = {
    case UnlockWallet(pass) =>
      secretStorageOpt match {
        case Some(secretStorage) =>
          val unlockResult = secretStorage.unlock(pass)
          unlockResult match {
            case Success(_) =>
              Future {
                log.info("Starting wallet unlock")
                processUnlock(secretStorage)
                log.info("Wallet unlock finished")
              }
            case Failure(t) =>
              log.warn("Wallet unlock failed with: ", t)
          }
          sender() ! unlockResult
        case None =>
          sender() ! Failure(new Exception("Wallet not initialized"))
      }

    case LockWallet =>
      walletVars = walletVars.resetProver()
      secretStorageOpt.foreach(_.lock())

    case GetWalletStatus =>
      val status = WalletStatus(secretIsSet, walletVars.proverOpt.isDefined, changeAddress)
      sender() ! status

    case GenerateTransaction(requests, inputsRaw, dataInputsRaw) =>
      sender() ! generateTransactionWithOutputs(requests, inputsRaw, dataInputsRaw)

    case SignTransaction(secrets, tx, boxesToSpend, dataBoxes) =>
      sender() ! signTransaction(walletVars.proverOpt, secrets, tx, boxesToSpend, dataBoxes, parameters, stateContext)

    case DeriveKey(encodedPath) =>
      withWalletLockHandler(sender()) {
        _.secret.foreach { rootSecret =>
          DerivationPath.fromEncoded(encodedPath).foreach {
            case path if !path.publicBranch =>
              val secret = rootSecret.derive(path).asInstanceOf[ExtendedSecretKey]
              processSecretAddition(secret) match {
                case Success(_) => sender() ! Success(P2PKAddress(secret.publicKey.key))
                case f: Failure[Unit] => sender() ! f
              }
            case path =>
              sender() ! Failure(new Exception(
                s"A private path is expected, but the public one given: $path"))
          }
        }
      }

    case DeriveNextKey =>
      withWalletLockHandler(sender()) {
        _.secret.foreach { rootSecret =>
          sender() ! nextPath().flatMap { path =>
            val secret = rootSecret.derive(path).asInstanceOf[ExtendedSecretKey]
            processSecretAddition(secret).map { _ =>
              path -> P2PKAddress(secret.publicKey.key)
            }
          }
        }
      }

    case UpdateChangeAddress(address) =>
      storage.updateChangeAddress(address)

    case RemoveApplication(appId) =>
      val res: Try[Unit] = {
        storage.getApplication(appId) match {
          case None => Failure(new Exception(s"Application #$appId not found"))
          case Some(_) => Try(storage.removeApplication(appId))
        }
      }
      res.foreach(_ => walletVars = walletVars.removeApplication(appId))
      sender() ! RemoveApplicationResponse(res)

    case AddApplication(appRequest) =>
      val res: Try[ExternalApplication] = storage.addApplication(appRequest)
      res.foreach(app => walletVars = walletVars.addApplication(app))
      sender() ! AddApplicationResponse(res)

    case StopTracking(appId: ApplicationId, boxId: BoxId) =>
<<<<<<< HEAD
      sender() ! registry.removeApp(boxId, appId)
=======
      sender() ! StopTrackingResponse(registry.removeApp(appId, boxId))
>>>>>>> d3c3e2d4
  }

  private def withWalletLockHandler(callbackActor: ActorRef)
                                   (body: JsonSecretStorage => Unit): Unit =
    secretStorageOpt match {
      case Some(secretStorage) if !secretStorage.isLocked =>
        body(secretStorage)
      case Some(_) =>
        callbackActor ! Failure(new Exception("Wallet is locked"))
      case None =>
        callbackActor ! Failure(new Exception("Wallet is not initialized"))
    }

  private type FilterFn = TrackedBox => Boolean

  /**
    * This filter is selecting boxes which are onchain and not spent offchain yet.
    * This filter is used when wallet is looking through its boxes to assemble a transaction.
    */
  private val onChainFilter: FilterFn = (trackedBox: TrackedBox) => trackedBox.chainStatus.onChain &&
    offChainRegistry.onChainBalances.exists(_.id == encodedBoxId(trackedBox.box.id))

  /**
    * This filter is not filtering out anything, used when the wallet works with externally provided boxes.
    */
  private val noFilter: FilterFn = (_: TrackedBox) => true

  private def requestsToBoxCandidates(requests: Seq[TransactionGenerationRequest]): Try[Seq[ErgoBoxCandidate]] =
    Traverse[List].sequence {
      requests.toList
        .map {
          case PaymentRequest(address, value, assets, registers) =>
            Success(new ErgoBoxCandidate(value, address.script, height, assets.toColl, registers))
          case AssetIssueRequest(addressOpt, amount, name, description, decimals, registers) =>
            // Check that auxiliary registers do not try to rewrite registers R0...R6
            val registersCheck = if (registers.exists(_.forall(_._1.number < 7))) {
              Failure(new Exception("Additional registers contain R0...R6"))
            } else {
              Success(())
            }
            registersCheck.flatMap { _ =>
              val firstInputOpt = inputsFor(
                requests
                  .collect { case pr: PaymentRequest => pr.value }
                  .sum
              ).headOption
              firstInputOpt
                .fold[Try[ErgoBox]](Failure(new Exception("Can't issue asset with no inputs")))(Success(_))
                .flatMap { firstInput =>
                  val assetId = Digest32 !@@ firstInput.id
                  val nonMandatoryRegisters = scala.Predef.Map(
                    R4 -> ByteArrayConstant(name.getBytes("UTF-8")),
                    R5 -> ByteArrayConstant(description.getBytes("UTF-8")),
                    R6 -> IntConstant(decimals)
                  ) ++ registers.getOrElse(Map())
                  (addressOpt orElse walletVars.publicKeyAddresses.headOption)
                    .fold[Try[ErgoAddress]](Failure(new Exception("No address available for box locking")))(Success(_))
                    .map { lockWithAddress =>
                      val minimalErgoAmount =
                        BoxUtils.minimalErgoAmountSimulated(
                          lockWithAddress.script,
                          Colls.fromItems(assetId -> amount),
                          nonMandatoryRegisters,
                          parameters
                        )
                      new ErgoBoxCandidate(
                        minimalErgoAmount,
                        lockWithAddress.script,
                        height,
                        Colls.fromItems(assetId -> amount),
                        nonMandatoryRegisters
                      )
                    }
                }
            }
          case other =>
            Failure(new Exception(s"Unknown TransactionRequest type: $other"))
        }
    }

  /**
    * A helper method which makes TrackedBox sequence out of boxes provided
    */
  private def boxesToFakeTracked(inputs: Seq[ErgoBox]): Iterator[TrackedBox] = {
    inputs
      .map { box => // declare fake inclusion height in order to confirm the box is onchain
        TrackedBox(box.transactionId, box.index, Some(1), None, None, box, Set(PaymentsAppId))
      }
      .toIterator
  }

  /**
    * Generates new transaction according to a given requests using available boxes.
    */
  private def generateTransactionWithOutputs(requests: Seq[TransactionGenerationRequest],
                                             inputsRaw: Seq[String],
                                             dataInputsRaw: Seq[String]): Try[ErgoTransaction] = Try {
    walletVars.proverOpt match {
      case Some(prover) =>
        val inputs = inputsRaw
          .toList
          .map(in => Base16.decode(in).flatMap(ErgoBoxSerializer.parseBytesTry))
          .map(_.get)

        val dataInputs = dataInputsRaw
          .toIndexedSeq
          .map(in => Base16.decode(in).flatMap(ErgoBoxSerializer.parseBytesTry))
          .map(_.get)

        requestsToBoxCandidates(requests).flatMap { payTo =>
          require(walletVars.publicKeyAddresses.nonEmpty, "No public keys in the prover to extract change address from")
          require(requests.count(_.isInstanceOf[AssetIssueRequest]) <= 1, "Too many asset issue requests")
          require(payTo.forall(c => c.value >= BoxUtils.minimalErgoAmountSimulated(c, parameters)), "Minimal ERG value not met")
          require(payTo.forall(_.additionalTokens.forall(_._2 > 0)), "Non-positive asset value")

          val assetIssueBox = payTo
            .zip(requests)
            .filter(_._2.isInstanceOf[AssetIssueRequest])
            .map(_._1)
            .headOption

          val targetBalance = payTo
            .map(_.value)
            .sum

          val targetAssets = TransactionBuilder.collectOutputTokens(payTo.filterNot(bx => assetIssueBox.contains(bx)))

              val (inputBoxes, filter) = if (inputs.nonEmpty) {
                //inputs are provided externally, no need for filtering
                (boxesToFakeTracked(inputs), noFilter)
              } else {
                //inputs are to be selected by the wallet
                (registry.walletUnspentBoxes().toIterator, onChainFilter)
              }

          val selectionOpt = boxSelector.select(inputBoxes, filter, targetBalance, targetAssets)

          selectionOpt.map { selectionResult =>
            prepareTransaction(prover, payTo, selectionResult, dataInputs)
          } match {
            case Right(txTry) => txTry.map(ErgoTransaction.apply)
            case Left(e) => Failure(
              new Exception(s"Failed to find boxes to assemble a transaction for $payTo, \nreason: ${e}")
            )
          }
        }

      case None =>
        Failure(new Exception(s"Cannot generateTransactionWithOutputs($requests, $inputsRaw): Wallet is locked"))
    }
  }.flatten

  private def prepareTransaction(prover: ErgoProvingInterpreter,
                                 payTo: Seq[ErgoBoxCandidate],
                                 r: BoxSelector.BoxSelectionResult[TrackedBox],
                                 dataInputBoxes: IndexedSeq[ErgoBox]
                                ): Try[ErgoLikeTransaction] = {
    val inputs = r.boxes.map(_.box).toIndexedSeq
    val dataInputs = dataInputBoxes.map(dataInputBox => DataInput(dataInputBox.id))

    val changeAddr = changeAddress(prover).pubkey

    val changeBoxCandidates = r.changeBoxes.map { changeBox =>
      val assets = changeBox.tokens.map(t => Digest32 @@ idToBytes(t._1) -> t._2).toIndexedSeq
      new ErgoBoxCandidate(changeBox.value, changeAddr, height, assets.toColl)
    }

    val unsignedTx = new UnsignedErgoTransaction(
      inputs.map(_.id).map(id => new UnsignedInput(id)),
      dataInputs,
      (payTo ++ changeBoxCandidates).toIndexedSeq
    )

    prover.sign(unsignedTx, inputs, dataInputBoxes, stateContext)
      .fold(e => Failure(new Exception(s"Failed to sign boxes due to ${e.getMessage}: $inputs", e)), tx => Success(tx))
  }

  private def processSecretAddition(secret: ExtendedSecretKey): Try[Unit] = {
    walletVars.withNewSecret(secret) match {
      case Success(newWalletVars) =>
        walletVars = newWalletVars
        val pubKey = secret.publicKey
        Success(storage.addKey(pubKey))
      case Failure(t) => Failure(t)
    }
  }

  private def processUnlock(secretStorage: JsonSecretStorage): Unit = Try {
    val rootSecretSeq = secretStorage.secret.toSeq

    // first, we're trying to find in the database paths written by clients prior 3.3.0 and convert them
    // into a new format (pubkeys with paths stored instead of paths)
    val oldPaths = storage.readPaths()
    if (oldPaths.nonEmpty) {
      val oldDerivedSecrets = rootSecretSeq ++ oldPaths.flatMap { path =>
        rootSecretSeq.map(sk => sk.derive(path).asInstanceOf[ExtendedSecretKey])
      }
      val oldPubKeys = oldDerivedSecrets.map(_.publicKey)
      oldPubKeys.foreach(storage.addKey)
      storage.removePaths()
    }
    val pubKeys = storage.readAllKeys().toIndexedSeq

    //If no public keys in the database yet, add master's public key into it
    if (pubKeys.isEmpty) {
      rootSecretSeq.foreach(s => storage.addKey(s.publicKey))
    }

    val secrets = pubKeys.flatMap { pk =>
      val path = pk.path.toPrivateBranch
      rootSecretSeq.map(sk => sk.derive(path).asInstanceOf[ExtendedSecretKey])
    }
    walletVars = walletVars.withProver(ErgoProvingInterpreter(secrets, parameters))
  } match {
    case Success(_) =>
    case Failure(t) =>
      log.error("Unlock failed: ", t)
  }


  private def inputsFor(targetAmount: Long,
                        targetAssets: TokensMap = Map.empty): Seq[ErgoBox] = {
    val unspentBoxes = registry.walletUnspentBoxes()
    boxSelector
      .select(unspentBoxes.toIterator, onChainFilter, targetAmount, targetAssets)
      .toSeq
      .flatMap(_.boxes)
      .map(_.box)
  }

  private def readSecretStorage: Try[JsonSecretStorage] = {
    val dir = new File(settings.walletSettings.secretStorage.secretDir)
    if (dir.exists()) {
      dir.listFiles().toList match {
        case files if files.size > 1 =>
          Failure(new Exception(s"Ambiguous secret files in dir '$dir'"))
        case headFile :: _ =>
          Success(new JsonSecretStorage(headFile, settings.walletSettings.secretStorage.encryption))
        case Nil =>
          Failure(new Exception(s"Cannot readSecretStorage: Secret file not found in dir '$dir'"))
      }
    } else {
      Failure(new Exception(s"Cannot readSecretStorage: Secret dir '$dir' doesn't exist"))
    }
  }

  private def wrapLegalExc[T](e: Throwable): Failure[T] =
    if (e.getMessage.startsWith("Illegal key size")) {
      val dkLen = settings.walletSettings.secretStorage.encryption.dkLen
      Failure[T](new Exception(s"Key of length $dkLen is not allowed on your JVM version." +
        s"Set `ergo.wallet.secretStorage.encryption.dkLen = 128` or update JVM"))
    } else {
      Failure[T](e)
    }

  private def nextPath(): Try[DerivationPath] = {
    val secrets: IndexedSeq[ExtendedSecretKey] = walletVars.proverOpt.toIndexedSeq.flatMap(_.hdKeys)
    DerivationPath.nextPath(secrets)
  }

}

object ErgoWalletActor {

  //Fields of WalletVars which are potentially costly to compute if there are many keys
  final case class MutableStateCache(publicKeyAddresses: Seq[P2PKAddress],
                                     trackedPubKeys: Seq[ExtendedPublicKey],
                                     trackedBytes: Seq[Array[Byte]],
                                     filter: CuckooFilter[Array[Byte]]
                                    )(implicit val settings: ErgoSettings) {

    implicit val addressEncoder: ErgoAddressEncoder = settings.addressEncoder

    val miningScripts: Seq[Values.ErgoTree] = MutableStateCache.miningScripts(trackedPubKeys, settings)

    val miningScriptsBytes: Seq[Array[Byte]] = miningScripts.map(_.bytes)

    def withNewPubkey(newPk: ExtendedPublicKey): Try[MutableStateCache] = Try {
      val updAddresses: Seq[P2PKAddress] = publicKeyAddresses :+ P2PKAddress(newPk.key)
      val updTrackedPubKeys: Seq[ExtendedPublicKey] = trackedPubKeys :+ newPk
      val newPkBytes = newPk.key.propBytes.toArray
      val updTrackedBytes: Seq[Array[Byte]] = trackedBytes :+ newPkBytes
      val updFilter: CuckooFilter[Array[Byte]] = filter.insert(newPkBytes).get

      MutableStateCache(updAddresses, updTrackedPubKeys, updTrackedBytes, updFilter)
    }

  }

  object MutableStateCache {
    //strategy for Cuckoo filter
    import com.github.oskin1.scakoo.TaggingStrategy.MurmurHash3Strategy

    // currently only one mining key supported
    def miningScripts(trackedPubKeys: Seq[ExtendedPublicKey],
                      settings: ErgoSettings): Seq[Values.ErgoTree] = {
      trackedPubKeys.headOption.map { pk =>
        ErgoScriptPredef.rewardOutputScript(settings.miningRewardDelay, pk.key)
      }.toSeq
    }

    def emptyFilter(settings: ErgoSettings): com.github.oskin1.scakoo.mutable.CuckooFilter[Array[Byte]] = {
      val entriesPerBucket = settings.walletSettings.keysFilter.entriesPerBucket
      val bucketsQty = settings.walletSettings.keysFilter.bucketsQty
      com.github.oskin1.scakoo.mutable.CuckooFilter[Array[Byte]](entriesPerBucket, bucketsQty)
    }

    /**
      * Construction a Cuckoo filter for scanning the boxes efficiently
      */
    def filter(trackedBytes: Seq[Array[Byte]],
               miningScriptsBytes: Seq[Array[Byte]],
               settings: ErgoSettings): CuckooFilter[Array[Byte]] = {
      val f = emptyFilter(settings)
      trackedBytes.foreach(bs => f.insert(bs))
      miningScriptsBytes.foreach(msb => f.insert(msb))
      CuckooFilter.recover(f.memTable, f.entriesCount, f.entriesPerBucket)
    }

    def trackedBytes(trackedPubKeys: Seq[ExtendedPublicKey]): Seq[Array[Byte]] =
      trackedPubKeys.map(_.key.propBytes.toArray)

    def trackedAddresses(trackedPubKeys: Seq[ExtendedPublicKey],
                         addressEncoder: ErgoAddressEncoder): Seq[P2PKAddress] =
      trackedPubKeys.map(pk => P2PKAddress(pk.key)(addressEncoder))

    def apply(trackedPubKeys: Seq[ExtendedPublicKey], settings: ErgoSettings): MutableStateCache = {
      val tbs = trackedBytes(trackedPubKeys)
      val msbs = miningScripts(trackedPubKeys, settings).map(_.bytes)
      val f = filter(tbs, msbs, settings)
      val tas = trackedAddresses(trackedPubKeys, settings.addressEncoder)

      MutableStateCache(tas, trackedPubKeys, tbs, f)(settings)
    }

  }

  /**
    * Inner class of the wallet actor which it encapsulating its mutable state (aside of the databases
    * the actor modifies). The main intention behind the class is to make modifications of this part of the internal
    * state explicit and unit-testable.
    *
    * @param proverOpt
    * @param externalApplications
    * @param stateCacheProvided
    * @param settings
    */
  final case class WalletVars(proverOpt: Option[ErgoProvingInterpreter],
                              externalApplications: Seq[ExternalApplication],
                              stateCacheProvided: Option[MutableStateCache] = None)
                             (implicit val settings: ErgoSettings) extends ScorexLogging {

    private[wallet] implicit val addressEncoder: ErgoAddressEncoder = settings.addressEncoder

    val stateCacheOpt: Option[MutableStateCache] =
      stateCacheProvided.orElse(proverOpt.map(p => MutableStateCache(p.hdPubKeys, settings)))

    val trackedPubKeys: Seq[ExtendedPublicKey] = stateCacheOpt.map(_.trackedPubKeys).getOrElse(Seq.empty)

    val publicKeyAddresses: Seq[P2PKAddress] = stateCacheOpt.map(_.publicKeyAddresses).getOrElse(Seq.empty)

    val trackedBytes: Seq[Array[Byte]] = stateCacheOpt.map(_.trackedBytes).getOrElse(Seq.empty)

    val miningScripts: Seq[Values.ErgoTree] = stateCacheOpt.map(_.miningScripts).getOrElse(Seq.empty)

    val miningScriptsBytes: Seq[Array[Byte]] = stateCacheOpt.map(_.miningScriptsBytes).getOrElse(Seq.empty)

    val filter: BaseCuckooFilter[Array[Byte]] =
      stateCacheOpt.map(_.filter).getOrElse(MutableStateCache.emptyFilter(settings))

    def removeApplication(appId: ApplicationId): WalletVars = {
      this.copy(externalApplications = this.externalApplications.filter(_.appId != appId))
    }

    def addApplication(app: ExternalApplication): WalletVars = {
      this.copy(externalApplications = this.externalApplications :+ app)
    }

    /**
      * Clear the prover along with its secrets.
      *
      * Public keys and applications still live in the new instance.
      *
      * @return updated WalletVars instance
      **/
    def resetProver(): WalletVars = this.copy(proverOpt = None, stateCacheProvided = stateCacheOpt)

    def withProver(prover: ErgoProvingInterpreter): WalletVars = {
      this.copy(proverOpt = Some(prover), stateCacheProvided = None)
    }

    /**
      * Add new secret to the prover
      *
      * @param secret - secret to add to existing ones
      * @return
      */
    def withNewSecret(secret: ExtendedSecretKey): Try[WalletVars] = Try {
      proverOpt match {
        case Some(prover) =>
          val (updProver, newPk) = prover.withNewSecret(secret)
          val updCache = stateCacheOpt.get.withNewPubkey(newPk).get
          this.copy(proverOpt = Some(updProver), stateCacheProvided = Some(updCache))
        case None =>
          log.warn(s"Trying to add new secret, but prover is not initialized")
          this
      }
    }

  }

  object WalletVars {

    def apply(storage: WalletStorage, settings: ErgoSettings): WalletVars = {
      val keysRead = storage.readAllKeys()
      val cacheOpt = if (keysRead.nonEmpty) {
        Some(MutableStateCache(keysRead, settings))
      } else {
        None
      }
      WalletVars(None, storage.allApplications, cacheOpt)(settings)
    }
  }

  // Signals for the wallet actor

  /**
    * Command to scan offchain transaction
    * @param tx - offchain transaction
    */
  final case class ScanOffChain(tx: ErgoTransaction)

  /**
    * Command to scan a block
    * @param block - block to scan
    */
  final case class ScanOnChain(block: ErgoFullBlock)

  /**
    * Rollback to previous version of the wallet, by throwing away effects of blocks after the version
    * @param version
    */
  final case class Rollback(version: VersionTag)

  final case class SignTransaction(secrets: Seq[ExternalSecret],
                                   utx: UnsignedErgoTransaction,
                                   boxesToSpend: Seq[ErgoBox],
                                   dataBoxes: Seq[ErgoBox])
  /**
    * Generate new transaction fulfilling given requests
    * @param requests
    * @param inputsRaw
    */
  final case class GenerateTransaction(requests: Seq[TransactionGenerationRequest],
                                       inputsRaw: Seq[String],
                                       dataInputsRaw: Seq[String])

  /**
    *
    * @param chainStatus
    */
  final case class ReadBalances(chainStatus: ChainStatus)

  /**
    * Read a slice of wallet public keys
    * @param from
    * @param until
    */
  final case class ReadPublicKeys(from: Int, until: Int)

  /**
    * Initialize wallet with given wallet pass and optional mnemonic pass (according to BIP-32)
    * @param walletPass
    * @param mnemonicPassOpt
    */
  final case class InitWallet(walletPass: String, mnemonicPassOpt: Option[String])

  /**
    * Restore wallet with mnemonic, optional mnemonic password and (mandatory) wallet encryption password
    * @param mnemonic
    * @param mnemonicPassOpt
    * @param walletPass
    */
  final case class RestoreWallet(mnemonic: String, mnemonicPassOpt: Option[String], walletPass: String)

  /**
    * Unlock wallet with wallet password
    * @param walletPass
    */
  final case class UnlockWallet(walletPass: String)

  /**
    * Derive key with given path according to BIP-32
    * @param path
    */
  final case class DeriveKey(path: String)

  /**
    * Get boxes related to P2PK payments
    * @param unspentOnly
    */
  final case class GetWalletBoxes(unspentOnly: Boolean)

  /**
    * Get boxes related to an application
    * @param unspentOnly
    */
  final case class GetAppBoxes(appId: ApplicationId, unspentOnly: Boolean)

  /**
    * Set or update address for change outputs. Initially the address is set to root key address
    * @param address
    */
  final case class UpdateChangeAddress(address: P2PKAddress)

  /**
    * Command to register new application
    * @param appRequest
    */
  final case class AddApplication(appRequest: ExternalAppRequest)

  /**
    * Wallet's response for application registration request
    * @param response
    */
  final case class AddApplicationResponse(response: Try[ExternalApplication])

  /**
    * Command to deregister an application
    * @param appId
    */
  final case class RemoveApplication(appId: ApplicationId)

  /**
    * Wallet's response for application removal request
    * @param response
    */
  final case class RemoveApplicationResponse(response: Try[Unit])

  /**
    * Get wallet-related transaction
    * @param id
    */
  final case class GetTransaction(id: ModifierId)

  /**
    * Get all wallet-related transaction
    */
  case object GetTransactions

  /**
    * Derive next key-pair according to BIP-32
    * //todo: describe procedure or provide a link
    */
  case object DeriveNextKey

  /**
    * Lock wallet
    */
  case object LockWallet

  /**
    * Get wallet status
    */
  case object GetWalletStatus

  /**
    * Wallet status. To be sent in response to GetWalletStatus
    *
    * @param initialized - whether wallet is initialized or not
    * @param unlocked - whether wallet is unlocked or not
    * @param changeAddress - address used for change (optional)
    */
  case class WalletStatus(initialized: Boolean, unlocked: Boolean, changeAddress: Option[P2PKAddress])

  /**
    * Get root secret key (used in miner)
    */
  case object GetFirstSecret

  /**
    * Get registered applications list
    */
  case object ReadApplications

  /**
    * Get registered applications list
    */
  case class ReadApplicationsResponse(apps: Seq[ExternalApplication])

  /**
    * Remove association between an application and a box (remove a box if its the only one which belongs to the
    * application)
    * @param appId
    * @param boxId
    */
  case class StopTracking(appId: ApplicationId, boxId: BoxId)

  /**
    * Wrapper for a result of StopTracking processing
    * @param status
    */
  case class StopTrackingResponse(status: Try[Unit])

  def signTransaction(proverOpt: Option[ErgoProvingInterpreter],
                      secrets: Seq[ExternalSecret],
                      tx: UnsignedErgoTransaction,
                      boxesToSpend: Seq[ErgoBox],
                      dataBoxes: Seq[ErgoBox],
                      parameters: Parameters,
                      stateContext: ErgoStateContext): Try[ErgoTransaction] = {
    val proverSecrets = proverOpt.map(_.secretKeys).getOrElse(Seq.empty)
    val secretsWrapped = secrets.map(_.key).toIndexedSeq
    val secretsProver = ErgoProvingInterpreter(secretsWrapped ++ proverSecrets, parameters)
    secretsProver
      .sign(tx, boxesToSpend.toIndexedSeq, dataBoxes.toIndexedSeq, stateContext)
      .map(ErgoTransaction.apply)
  }

}<|MERGE_RESOLUTION|>--- conflicted
+++ resolved
@@ -317,11 +317,7 @@
       sender() ! AddApplicationResponse(res)
 
     case StopTracking(appId: ApplicationId, boxId: BoxId) =>
-<<<<<<< HEAD
-      sender() ! registry.removeApp(boxId, appId)
-=======
-      sender() ! StopTrackingResponse(registry.removeApp(appId, boxId))
->>>>>>> d3c3e2d4
+      sender() ! StopTrackingResponse(registry.removeApp(boxId, appId))
   }
 
   private def withWalletLockHandler(callbackActor: ActorRef)
