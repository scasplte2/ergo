package org.ergoplatform.nodeView.wallet

import akka.actor.SupervisorStrategy.{Restart, Stop}
import akka.actor._
import akka.pattern.StatusReply
import org.ergoplatform.ErgoBox._
import org.ergoplatform.modifiers.ErgoFullBlock
import org.ergoplatform.modifiers.mempool.{ErgoTransaction, UnsignedErgoTransaction}
import org.ergoplatform.nodeView.history.{ErgoHistory, ErgoHistoryReader}
import org.ergoplatform.nodeView.mempool.ErgoMemPoolReader
import org.ergoplatform.nodeView.state.ErgoStateReader
import org.ergoplatform.nodeView.wallet.ErgoWalletService.DeriveNextKeyResult
import org.ergoplatform.nodeView.wallet.models.CollectedBoxes
import org.ergoplatform.nodeView.wallet.requests.{ExternalSecret, TransactionGenerationRequest}
import org.ergoplatform.nodeView.wallet.scanning.{Scan, ScanRequest}
import org.ergoplatform.settings._
import org.ergoplatform.wallet.interface4j.SecretString
import org.ergoplatform.wallet.Constants.ScanId
import org.ergoplatform.wallet.boxes.{BoxSelector, ChainStatus}
import org.ergoplatform.wallet.interpreter.TransactionHintsBag
import org.ergoplatform.{ErgoAddressEncoder, ErgoApp, ErgoBox, GlobalConstants, P2PKAddress}
import scorex.core.VersionTag
import org.ergoplatform.network.ErgoNodeViewSynchronizer.ReceivableMessages.{ChangedMempool, ChangedState}
import scorex.core.utils.ScorexEncoding
import scorex.util.{ModifierId, ScorexLogging}
import sigmastate.Values.SigmaBoolean
import sigmastate.basics.DLogProtocol.{DLogProverInput, ProveDlog}

import scala.concurrent.duration._
import scala.util.{Failure, Success, Try}


class ErgoWalletActor(settings: ErgoSettings,
                      parameters: Parameters,
                      ergoWalletService: ErgoWalletService,
                      boxSelector: BoxSelector,
                      historyReader: ErgoHistoryReader)
  extends Actor with Stash with ScorexLogging with ScorexEncoding {

  import ErgoWalletActor._

  private val ergoAddressEncoder: ErgoAddressEncoder = settings.addressEncoder

  override val supervisorStrategy: OneForOneStrategy =
    OneForOneStrategy(maxNrOfRetries = 5, withinTimeRange = 1.minute) {
      case _: ActorKilledException =>
        log.info("Wallet actor got KILL message")
        Stop
      case _: DeathPactException =>
        log.info("Wallet actor forced to stop")
        Stop
      case e: ActorInitializationException =>
        log.error(s"Wallet failed during initialization with: $e")
        Stop
      case e: Exception =>
        log.error(s"Wallet failed with: $e")
        Restart
    }

  override def postRestart(reason: Throwable): Unit = {
    log.error(s"Wallet actor restarted due to ${reason.getMessage}", reason)
    super.postRestart(reason)
  }

  override def postStop(): Unit = {
    logger.info("Wallet actor stopped")
    super.postStop()
  }

  override def preStart(): Unit = {
    log.info("Initializing wallet actor")
    ErgoWalletState.initial(settings, parameters) match {
      case Success(state) =>
        context.system.eventStream.subscribe(self, classOf[ChangedState])
        context.system.eventStream.subscribe(self, classOf[ChangedMempool[_]])
        self ! ReadWallet(state)
      case Failure(ex) =>
        log.error("Unable to initialize wallet", ex)
        ErgoApp.shutdownSystem()(context.system)
    }
  }

  private def emptyWallet: Receive = {
    case ReadWallet(state) =>
      val ws = settings.walletSettings
      // Try to read wallet from json file or test mnemonic provided in a config file
      val newState = ergoWalletService.readWallet(state, ws.testMnemonic.map(SecretString.create(_)), ws.testKeysQty, ws.secretStorage)
      context.become(loadedWallet(newState))
      unstashAll()
    case _ => // stashing all messages until wallet is setup
      stash()
  }

  private def loadedWallet(state: ErgoWalletState): Receive = {
    // Init wallet (w. mnemonic generation) if secret is not set yet
    case InitWallet(pass, mnemonicPassOpt) if !state.secretIsSet(settings.walletSettings.testMnemonic) =>
      ergoWalletService.initWallet(state, settings, pass, mnemonicPassOpt) match {
        case Success((mnemonic, newState)) =>
          log.info("Wallet is initialized")
          context.become(loadedWallet(newState))
          self ! UnlockWallet(pass)
          sender() ! Success(mnemonic)
        case Failure(t) =>
          val f = wrapLegalExc(t) // getting nicer message for illegal key size exception
          log.error(s"Wallet initialization is failed, details: ${f.exception.getMessage}")
          sender() ! f
      }

    // Restore wallet with mnemonic if secret is not set yet
    case RestoreWallet(mnemonic, mnemonicPassOpt, walletPass) if !state.secretIsSet(settings.walletSettings.testMnemonic) =>
      ergoWalletService.restoreWallet(state, settings, mnemonic, mnemonicPassOpt, walletPass) match {
        case Success(newState) =>
          log.info("Wallet is restored")
          context.become(loadedWallet(newState))
          self ! UnlockWallet(walletPass)
          sender() ! Success(())
        case Failure(t) =>
          val f = wrapLegalExc(t) //getting nicer message for illegal key size exception
          log.error(s"Wallet restoration is failed, details: ${f.exception.getMessage}")
          sender() ! f
      }

    // branch for key already being set
    case _: RestoreWallet | _: InitWallet =>
      sender() ! Failure(new Exception("Wallet is already initialized or testMnemonic is set. Clear current secret to re-init it."))

    /** READERS */
    case ReadBalances(chainStatus) =>
      val walletDigest = if (chainStatus.onChain) {
        state.registry.fetchDigest()
      } else {
        state.offChainRegistry.digest
      }
      val res = if (settings.walletSettings.checkEIP27) {
        // If re-emission token in the wallet, subtract it from ERG balance
        val reemissionAmt = walletDigest.walletAssetBalances
          .find(_._1 == settings.chainSettings.reemission.reemissionTokenId)
          .map(_._2)
          .getOrElse(0L)
        if (reemissionAmt == 0) {
          walletDigest
        } else {
          walletDigest.copy(walletBalance = walletDigest.walletBalance - reemissionAmt)
        }
      } else {
        walletDigest
      }
      sender() ! res

    case ReadPublicKeys(from, until) =>
      sender() ! state.walletVars.publicKeyAddresses.slice(from, until)

    case GetMiningPubKey =>
      state.walletVars.trackedPubKeys.headOption match {
        case Some(pk) =>
          log.info(s"Loading pubkey for miner from cache")
          sender() ! MiningPubKeyResponse(Some(pk.key))
        case None =>
          val pubKeyOpt = state.storage.readAllKeys().headOption.map(_.key)
          pubKeyOpt.foreach(_ => log.info(s"Loading pubkey for miner from storage"))
          sender() ! MiningPubKeyResponse(state.storage.readAllKeys().headOption.map(_.key))
      }

    // read first wallet secret (used in miner only)
    case GetFirstSecret =>
      if (state.walletVars.proverOpt.nonEmpty) {
        state.walletVars.proverOpt.foreach(_.hdKeys.headOption.foreach { secret =>
          sender() ! FirstSecretResponse(Success(secret.privateInput))
        })
      } else {
        sender() ! FirstSecretResponse(Failure(new Exception("Wallet is locked")))
      }

    /*
     * Read wallet boxes, unspent only (if corresponding flag is set), or all (both spent and unspent).
     * If considerUnconfirmed flag is set, mempool contents is considered as well.
     */
    case GetWalletBoxes(unspent, considerUnconfirmed) =>
      val boxes = ergoWalletService.getWalletBoxes(state, unspent, considerUnconfirmed)
      sender() ! boxes

    case GetScanUnspentBoxes(scanId, considerUnconfirmed) =>
      val boxes = ergoWalletService.getScanUnspentBoxes(state, scanId, considerUnconfirmed)
      sender() ! boxes

    case GetScanSpentBoxes(scanId) =>
      val boxes = ergoWalletService.getScanSpentBoxes(state, scanId)
      sender() ! boxes

    case GetTransactions =>
      sender() ! ergoWalletService.getTransactions(state.registry, state.fullHeight)

    case GetTransaction(txId) =>
      sender() ! ergoWalletService.getTransactionsByTxId(txId, state.registry, state.fullHeight)

    case ReadScans =>
      sender() ! ReadScansResponse(state.walletVars.externalScans)

    /** STATE CHANGE */
    case ChangedMempool(mr: ErgoMemPoolReader@unchecked) =>
      val newState = ergoWalletService.updateUtxoState(state.copy(mempoolReaderOpt = Some(mr)))
      context.become(loadedWallet(newState))

    case ChangedState(s: ErgoStateReader@unchecked) =>
      state.storage.updateStateContext(s.stateContext) match {
        case Success(_) =>
          val cp = s.stateContext.currentParameters

          val newWalletVars = state.walletVars.withParameters(cp) match {
            case Success(res) => res
            case Failure(t) =>
              log.warn("Can not update wallet vars: ", t)
              state.walletVars
          }
          val updState = state.copy(stateReaderOpt = Some(s), parameters = cp, walletVars = newWalletVars)
          val newState = ergoWalletService.updateUtxoState(updState)
          context.become(loadedWallet(newState))
        case Failure(t) =>
          val errorMsg = s"Updating wallet state context failed : ${t.getMessage}"
          log.error(errorMsg, t)
          context.become(loadedWallet(state.copy(error = Some(errorMsg))))
      }

    /** SCAN COMMANDS */
    //scan mempool transaction
    case ScanOffChain(tx) =>
      val dustLimit = settings.walletSettings.dustLimit
      val newWalletBoxes = WalletScanLogic.extractWalletOutputs(tx, None, state.walletVars, dustLimit)
      val inputs = WalletScanLogic.extractInputBoxes(tx)
      val newState = state.copy(offChainRegistry =
        state.offChainRegistry.updateOnTransaction(newWalletBoxes, inputs, state.walletVars.externalScans)
      )
      context.become(loadedWallet(newState))

<<<<<<< HEAD
    case ScanInThePast(blockHeight) =>
      if(state.fullHeight >= historyReader.headersHeight - 10) { //todo: move this to a separate PR, test
        val nextBlockHeight = state.expectedNextBlockHeight(blockHeight, settings.nodeSettings.isFullBlocksPruned)
        if (nextBlockHeight == blockHeight) {
          val newState =
            historyReader.bestFullBlockAt(blockHeight) match {
              case Some(block) =>
                log.info(s"Wallet is going to scan a block ${block.id} in the past at height ${block.height}")
                ergoWalletService.scanBlockUpdate(state, block) match {
                  case Failure(ex) =>
                    val errorMsg = s"Scanning block ${block.id} at height $blockHeight failed : ${ex.getMessage}"
                    log.error(errorMsg, ex)
                    state.copy(error = Some(errorMsg))
                  case Success(updatedState) =>
                    updatedState
                }
              case None =>
                state // We may do not have a block if, for example, the blockchain is pruned. This is okay, just skip it.
            }
          context.become(loadedWallet(newState))
          if (blockHeight < newState.fullHeight) {
            self ! ScanInThePast(blockHeight + 1)
          }
=======
    // rescan=true means we serve a user request for rescan from arbitrary height
    case ScanInThePast(blockHeight, rescan) =>
      val nextBlockHeight = state.expectedNextBlockHeight(blockHeight, settings.nodeSettings.isFullBlocksPruned)
      if (nextBlockHeight == blockHeight || rescan) {
        val newState =
          historyReader.bestFullBlockAt(blockHeight) match {
            case Some(block) =>
              val operation = if (rescan) "rescanning" else "scanning"
              log.info(s"Wallet is $operation a block ${block.id} in the past at height ${block.height}")
              ergoWalletService.scanBlockUpdate(state, block, settings.walletSettings.dustLimit) match {
                case Failure(ex) =>
                  val errorMsg = s"Block ${block.id} $operation at height $blockHeight failed : ${ex.getMessage}"
                  log.error(errorMsg, ex)
                  state.copy(error = Some(errorMsg))
                case Success(updatedState) =>
                  updatedState
              }
            case None =>
              state // We may do not have a block if, for example, the blockchain is pruned. This is okay, just skip it.
        }
        context.become(loadedWallet(newState))
        if (blockHeight < newState.fullHeight) {
          self ! ScanInThePast(blockHeight + 1, rescan)
        } else if (rescan) {
          log.info(s"Rescanning finished at height $blockHeight")
          context.become(loadedWallet(newState.copy(rescanInProgress = false)))
>>>>>>> 866e6bf2
        }
      }

    //scan block transactions
    case ScanOnChain(newBlock) =>
      if (state.secretIsSet(settings.walletSettings.testMnemonic)) { // scan blocks only if wallet is initialized
        val nextBlockHeight = state.expectedNextBlockHeight(newBlock.height, settings.nodeSettings.isFullBlocksPruned)
        if (nextBlockHeight == newBlock.height) {
          log.info(s"Wallet is going to scan a block ${newBlock.id} on chain at height ${newBlock.height}")
          val newState =
            ergoWalletService.scanBlockUpdate(state, newBlock, settings.walletSettings.dustLimit) match {
              case Failure(ex) =>
                val errorMsg = s"Scanning new block ${newBlock.id} on chain at height ${newBlock.height} failed : ${ex.getMessage}"
                log.error(errorMsg, ex)
                state.copy(error = Some(errorMsg))
              case Success(updatedState) =>
                updatedState
            }
          context.become(loadedWallet(newState))
        } else if (nextBlockHeight < newBlock.height) {
          log.warn(s"Wallet: skipped blocks found starting from $nextBlockHeight, going back to scan them")
          self ! ScanInThePast(nextBlockHeight, false)
        } else {
          log.warn(s"Wallet: block in the past reported at ${newBlock.height}, blockId: ${newBlock.id}")
        }
      }

    case Rollback(version: VersionTag) =>
      // wallet must be initialized for wallet registry rollback
      if (state.secretStorageOpt.isDefined || settings.walletSettings.testMnemonic.isDefined) {
        state.registry.rollback(version) match {
          case Failure(t) =>
            val errorMsg = s"Failed to rollback wallet registry to version $version due to: ${t.getMessage}"
            log.error(errorMsg, t)
            context.become(loadedWallet(state.copy(error = Some(errorMsg))))
          case _: Success[Unit] =>
            // Reset outputs Bloom filter to have it initialized again on next block scanned
            // todo: for offchain registry, refresh is also needed, https://github.com/ergoplatform/ergo/issues/1180
            context.become(loadedWallet(state.copy(outputsFilter = None)))
        }
      } else {
        log.warn("Avoiding rollback as wallet is not initialized yet")
      }

      /** WALLET COMMANDS */
    case CheckSeed(mnemonic, passOpt) =>
      state.secretStorageOpt match {
        case Some(secretStorage) =>
          val checkResult = secretStorage.checkSeed(mnemonic, passOpt)
          sender() ! checkResult
        case None =>
          sender() ! Failure(new Exception("Wallet not initialized"))
      }

    case UnlockWallet(encPass) =>
      log.info("Unlocking wallet")
      ergoWalletService.unlockWallet(state, encPass, settings.walletSettings.usePreEip3Derivation) match {
        case Success(newState) =>
          log.info("Wallet successfully unlocked")
          context.become(loadedWallet(newState))
          sender() ! Success(())
        case f@Failure(t) =>
          log.warn("Wallet unlock failed with: ", t)
          sender() ! f
      }

    case LockWallet =>
      log.info("Locking wallet")
      context.become(loadedWallet(ergoWalletService.lockWallet(state)))

    case CloseWallet =>
      log.info("Closing wallet actor")
      state.storage.close()
      state.registry.close()
      context stop self

    // We do wallet rescan by closing the wallet's database, deleting it from the disk, then reopening it and sending a rescan signal.
    case RescanWallet(fromHeight) =>
      if (!state.rescanInProgress) {
        log.info(s"Rescanning the wallet from height: $fromHeight")
        ergoWalletService.recreateRegistry(state, settings) match {
          case Success(newState) =>
            context.become(loadedWallet(newState.copy(rescanInProgress = true)))
            val heightToScanFrom = Math.min(newState.fullHeight, fromHeight)
            self ! ScanInThePast(heightToScanFrom, rescan = true)
            sender() ! Success(())
          case f@Failure(t) =>
            log.error("Error during rescan attempt: ", t)
            sender() ! f
        }
      } else {
        log.info(s"Skipping rescan request from height: $fromHeight as one is already in progress")
        sender() ! Failure(new IllegalStateException("Rescan already in progress"))
      }

    case GetWalletStatus =>
      val isSecretSet = state.secretIsSet(settings.walletSettings.testMnemonic)
      val isUnlocked = state.walletVars.proverOpt.isDefined
      val changeAddress = state.getChangeAddress(ergoAddressEncoder)
      val height = state.getWalletHeight
      val lastError = state.error
      val status = WalletStatus(isSecretSet, isUnlocked, changeAddress, height, lastError)
      sender() ! status

    case GenerateTransaction(requests, inputsRaw, dataInputsRaw, sign) =>
      val txTry = ergoWalletService.generateTransaction(state, boxSelector, requests, inputsRaw, dataInputsRaw, sign)
      sender() ! txTry

    case GenerateCommitmentsFor(unsignedTx, externalSecretsOpt, externalInputsOpt, externalDataInputsOpt) =>
      val resultTry = ergoWalletService.generateCommitments(state, unsignedTx, externalSecretsOpt, externalInputsOpt, externalDataInputsOpt)
      sender() ! GenerateCommitmentsResponse(resultTry)

    case SignTransaction(tx, secrets, hints, boxesToSpendOpt, dataBoxesOpt) =>
      val txTry =
        ergoWalletService.signTransaction(
          state.walletVars.proverOpt,
          tx,
          secrets,
          hints,
          boxesToSpendOpt,
          dataBoxesOpt,
          state.parameters,
          state.stateContext
        )(state.readBoxFromUtxoWithWalletFallback)
      sender() ! txTry

    case ExtractHints(tx, real, simulated, boxesToSpendOpt, dataBoxesOpt) =>
      val bag = ergoWalletService.extractHints(state, tx, real, simulated, boxesToSpendOpt, dataBoxesOpt)
      sender() ! ExtractHintsResult(bag)

    case DeriveKey(encodedPath) =>
      ergoWalletService.deriveKeyFromPath(state, encodedPath, ergoAddressEncoder) match {
        case Success((p2pkAddress, newState)) =>
          context.become(loadedWallet(newState))
          sender() ! Success(p2pkAddress)
        case f@Failure(_) =>
          sender() ! f
      }

    case DeriveNextKey =>
      ergoWalletService.deriveNextKey(state, settings.walletSettings.usePreEip3Derivation) match {
        case Success((derivationResult, newState)) =>
          context.become(loadedWallet(newState))
          sender() ! derivationResult
        case Failure(t) =>
          sender() ! DeriveNextKeyResult(Failure(t))
      }

    case UpdateChangeAddress(address) =>
      state.storage.updateChangeAddress(address) match {
        case Success(_) =>
          sender() ! StatusReply.success(())
        case Failure(t) =>
          log.error(s"Unable to update change address", t)
          sender() ! StatusReply.error(s"Unable to update change address : ${t.getMessage}")
      }

    case RemoveScan(scanId) =>
      ergoWalletService.removeScan(state, scanId) match {
        case Success(newState) =>
          context.become(loadedWallet(newState))
          sender() ! RemoveScanResponse(Success(()))
        case Failure(t) =>
          log.warn(s"Unable to remove scanId: $scanId", t)
          sender() ! RemoveScanResponse(Failure(t))
      }

    case AddScan(appRequest) =>
      ergoWalletService.addScan(state, appRequest) match {
        case Success((scan, newState)) =>
          context.become(loadedWallet(newState))
          sender() ! AddScanResponse(Success(scan))
        case Failure(t) =>
          log.warn(s"Unable to add scan: $appRequest", t)
          sender() ! AddScanResponse(Failure(t))
      }

    case AddBox(box: ErgoBox, scanIds: Set[ScanId]) =>
      state.registry.updateScans(scanIds, box)
      sender() ! AddBoxResponse(Success(())) // todo: what is the reasoning behind returning always success?

    case StopTracking(scanId: ScanId, boxId: BoxId) =>
      sender() ! StopTrackingResponse(state.registry.removeScan(boxId, scanId))

    case CollectWalletBoxes(targetBalance: Long, targetAssets: Map[ErgoBox.TokenId, Long]) =>
      sender() ! ReqBoxesResponse(ergoWalletService.collectBoxes(state, boxSelector, targetBalance, targetAssets))

    case GetScanTransactions(scanId: ScanId, includeUnconfirmed) =>
      val scanTxs = ergoWalletService.getScanTransactions(state, scanId, state.fullHeight, includeUnconfirmed)
      sender() ! ScanRelatedTxsResponse(scanTxs)

    case GetFilteredScanTxs(scanIds, minHeight, maxHeight, minConfNum, maxConfNum, includeUnconfirmed)  =>
      readFiltered(state, scanIds, minHeight, maxHeight, minConfNum, maxConfNum, includeUnconfirmed)

  }

  def readFiltered(state: ErgoWalletState,
                   scanIds: List[ScanId],
                   minHeight: Int,
                   maxHeight: Int,
                   minConfNum: Int,
                   maxConfNum: Int,
                   includeUnconfirmed: Boolean): Unit = {
    val heightFrom = if (maxConfNum == Int.MaxValue) {
      minHeight
    } else {
      Math.max(minHeight, state.fullHeight - maxConfNum)
    }
    val heightTo = if (minConfNum == 0) {
      maxHeight
    } else {
      Math.min(maxHeight,  - minConfNum)
    }
    log.debug("Starting to read wallet transactions")
    val ts0 = System.currentTimeMillis()
    val txs = scanIds.flatMap(scan => state.registry.walletTxsBetween(scan, heightFrom, heightTo))
      .sortBy(-_.inclusionHeight)
      .map(tx => AugWalletTransaction(tx, state.fullHeight - tx.inclusionHeight))
    val ts = System.currentTimeMillis()
    val txsToSend =
      if (includeUnconfirmed && heightTo > state.fullHeight) {
        // in order to include unconfirmed txs, heightTo should be grater than current height
        txs ++ scanIds.flatMap( scanId => ergoWalletService.getUnconfirmedTransactions(state, scanId) )
      } else {
        txs
      }
    log.debug(s"Wallet: ${txsToSend.size} read in ${ts-ts0} ms")
    sender() ! txsToSend
  }

  override def receive: Receive = emptyWallet

  private def wrapLegalExc[T](e: Throwable): Failure[T] =
    if (e.getMessage.startsWith("Illegal key size")) {
      val dkLen = settings.walletSettings.secretStorage.encryption.dkLen
      Failure[T](new Exception(s"Key of length $dkLen is not allowed on your JVM version." +
        s"Set `ergo.wallet.secretStorage.encryption.dkLen = 128` or update JVM"))
    } else {
      Failure[T](e)
    }
}

object ErgoWalletActor extends ScorexLogging {

  /** Start actor and register its proper closing into coordinated shutdown */
  def apply(settings: ErgoSettings,
            parameters: Parameters,
            service: ErgoWalletService,
            boxSelector: BoxSelector,
            historyReader: ErgoHistoryReader)(implicit actorSystem: ActorSystem): ActorRef = {
    val props = Props(classOf[ErgoWalletActor], settings, parameters, service, boxSelector, historyReader)
      .withDispatcher(GlobalConstants.ApiDispatcher)
    val walletActorRef = actorSystem.actorOf(props)
    CoordinatedShutdown(actorSystem).addActorTerminationTask(
      CoordinatedShutdown.PhaseBeforeServiceUnbind,
      s"closing-wallet",
      walletActorRef,
      Some(CloseWallet)
    )
    walletActorRef
  }

  // Private signals the wallet actor sends to itself
  /**
    * A signal the wallet actor sends to itself to scan a block in the past
    *
    * @param blockHeight - height of a block to scan
    * @param rescan - scan a block even if height is out of order, to serve rescan requests from arbitrary height
    */
  private final case class ScanInThePast(blockHeight: ErgoHistory.Height, rescan: Boolean)


  // Publicly available signals for the wallet actor

  /**
    * Command to scan offchain transaction
    *
    * @param tx - offchain transaction
    */
  final case class ScanOffChain(tx: ErgoTransaction)

  /**
    * Command to scan a block
    *
    * @param block - block to scan
    */
  final case class ScanOnChain(block: ErgoFullBlock)

  /**
    * Rollback to previous version of the wallet, by throwing away effects of blocks after the version
    *
    * @param version
    */
  final case class Rollback(version: VersionTag)

  /**
    * Generate new transaction fulfilling given requests
    *
    * @param requests
    * @param inputsRaw
    * @param dataInputsRaw
    * @param sign
    */
  final case class GenerateTransaction(requests: Seq[TransactionGenerationRequest],
                                       inputsRaw: Seq[String],
                                       dataInputsRaw: Seq[String],
                                       sign: Boolean)

  /**
    * Request to generate commitments for an unsigned transaction
    *
    * @param utx           - unsigned transaction
    * @param secrets       - optionally, externally provided secrets
    * @param inputsOpt     - optionally, externally provided inputs
    * @param dataInputsOpt - optionally, externally provided inputs
    */
  case class GenerateCommitmentsFor(utx: UnsignedErgoTransaction,
                                    secrets: Option[Seq[ExternalSecret]],
                                    inputsOpt: Option[Seq[ErgoBox]],
                                    dataInputsOpt: Option[Seq[ErgoBox]])

  /**
    * Response for commitments generation request
    *
    * @param response - hints to sign a transaction
    */
  case class GenerateCommitmentsResponse(response: Try[TransactionHintsBag])

  /**
    * A request to sign a transaction
    *
    * @param utx          - unsigned transaction
    * @param secrets      - additional secrets given to the prover
    * @param hints        - hints used for transaction signing (commitments and partial proofs)
    * @param boxesToSpend - boxes the transaction is spending
    * @param dataBoxes    - read-only inputs of the transaction
    */
  case class SignTransaction(utx: UnsignedErgoTransaction,
                             secrets: Seq[ExternalSecret],
                             hints: TransactionHintsBag,
                             boxesToSpend: Option[Seq[ErgoBox]],
                             dataBoxes: Option[Seq[ErgoBox]])

  /**
    *
    * @param chainStatus
    */
  final case class ReadBalances(chainStatus: ChainStatus)

  /**
    * Read a slice of wallet public keys
    *
    * @param from
    * @param until
    */
  final case class ReadPublicKeys(from: Int, until: Int)

  /**
    * Read wallet either from mnemonic or from secret storage
    */
  final case class ReadWallet(state: ErgoWalletState)

  /**
    * Initialize wallet with given wallet pass and optional mnemonic pass (according to BIP-32)
    *
    * @param walletPass
    * @param mnemonicPassOpt
    */
  final case class InitWallet(walletPass: SecretString, mnemonicPassOpt: Option[SecretString])

  /**
    * Restore wallet with mnemonic, optional mnemonic password and (mandatory) wallet encryption password
    *
    * @param mnemonic
    * @param mnemonicPassOpt
    * @param walletPass
    */
  final case class RestoreWallet(mnemonic: SecretString, mnemonicPassOpt: Option[SecretString], walletPass: SecretString)

  /**
    * Unlock wallet with wallet password
    *
    * @param walletPass
    */
  final case class UnlockWallet(walletPass: SecretString)

  /**
    * Derive key with given path according to BIP-32
    *
    * @param path
    */
  final case class DeriveKey(path: String)

  /**
    * Get boxes related to P2PK payments
    *
    * @param unspentOnly         - return only unspent boxes
    * @param considerUnconfirmed - consider mempool (filter our unspent boxes spent in the pool if unspent = true, add
    *                            boxes created in the pool for both values of unspentOnly).
    */
  final case class GetWalletBoxes(unspentOnly: Boolean, considerUnconfirmed: Boolean)

  /**
    * Get boxes by requested params
    *
    * @param targetBalance - Balance requested by user
    * @param targetAssets  - IDs and amounts of other tokens
    */
  final case class CollectWalletBoxes(targetBalance: Long, targetAssets: Map[ErgoBox.TokenId, Long])

  /**
    * Wallet's response for requested boxes
    *
    * @param result
    */
  final case class ReqBoxesResponse(result: Try[CollectedBoxes])

  /**
    * Get scan related transactions
    *
    * @param scanId  - Scan identifier
    * @param includeUnconfirmed  - whether to include transactions from mempool that match given scanId
    */
  final case class GetScanTransactions(scanId: ScanId, includeUnconfirmed: Boolean)

  /**
    * Response for requested scan related transactions
    *
    * @param result
    */
  final case class ScanRelatedTxsResponse(result: Seq[AugWalletTransaction])

  /**
    * Get unspent boxes related to a scan
    *
    * @param scanId              - scan identifier
    * @param considerUnconfirmed - consider boxes from mempool
    */
  final case class GetScanUnspentBoxes(scanId: ScanId, considerUnconfirmed: Boolean)

  /**
    * Get spent boxes related to a scan
    *
    * @param scanId - scan identifier
    */
  final case class GetScanSpentBoxes(scanId: ScanId)

  /**
    * Set or update address for change outputs. Initially the address is set to root key address
    *
    * @param address
    */
  final case class UpdateChangeAddress(address: P2PKAddress)

  /**
    * Command to register new scan
    *
    * @param appRequest
    */
  final case class AddScan(appRequest: ScanRequest)

  /**
    * Wallet's response for scan registration request
    *
    * @param response
    */
  final case class AddScanResponse(response: Try[Scan])

  /**
    * Command to deregister a scan
    *
    * @param scanId
    */
  final case class RemoveScan(scanId: ScanId)

  /**
    * Wallet's response for scan removal request
    *
    * @param response
    */
  final case class RemoveScanResponse(response: Try[Unit])

  /**
    * Get wallet-related transaction
    *
    * @param id
    */
  final case class GetTransaction(id: ModifierId)

  final case class CheckSeed(mnemonic: SecretString, passOpt: Option[SecretString])

  /**
    * Get wallet-related transaction
    */
  case object GetTransactions

  /**
    * Get filtered scan-related txs
    * @param scanIds - scan identifiers
    * @param minHeight - minimal tx inclusion height
    * @param maxHeight - maximal tx inclusion height
    * @param minConfNum - minimal confirmations number
    * @param maxConfNum - maximal confirmations number
    * @param includeUnconfirmed - whether to include transactions from mempool that match given scanId
    */
  case class GetFilteredScanTxs(scanIds: List[ScanId],
                                minHeight: Int,
                                maxHeight: Int,
                                minConfNum: Int,
                                maxConfNum: Int,
                                includeUnconfirmed: Boolean)

  /**
    * Derive next key-pair according to BIP-32
    * //todo: describe procedure or provide a link
    */
  case object DeriveNextKey

  /**
    * Lock wallet
    */
  case object LockWallet

  /**
    * Close wallet
    */
  case object CloseWallet

  /**
    * Rescan wallet
    */
  case class RescanWallet(fromHeight: Int)

  /**
    * Get wallet status
    */
  case object GetWalletStatus

  /**
    * Wallet status. To be sent in response to GetWalletStatus
    *
    * @param initialized   - whether wallet is initialized or not
    * @param unlocked      - whether wallet is unlocked or not
    * @param changeAddress - address used for change (optional)
    * @param height        - last height scanned
    */
  case class WalletStatus(initialized: Boolean,
                          unlocked: Boolean,
                          changeAddress: Option[P2PKAddress],
                          height: ErgoHistory.Height,
                          error: Option[String])

  /**
    * Get root secret key (used in miner)
    */
  case object GetFirstSecret

  /**
    * Response with root secret key (used in miner)
    */
  case class FirstSecretResponse(secret: Try[DLogProverInput])

  /**
    * Get mining public key
    */
  case object GetMiningPubKey

  /**
    * Response with mining public key
    */
  case class MiningPubKeyResponse(miningPubKeyOpt: Option[ProveDlog])

  /**
    * Get registered scans list
    */
  case object ReadScans

  /**
    * Get registered scans list
    */
  case class ReadScansResponse(apps: Seq[Scan])

  /**
    * Remove association between a scan and a box (remove a box if its the only one which belongs to the
    * scan)
    *
    * @param scanId
    * @param boxId
    */
  case class StopTracking(scanId: ScanId, boxId: BoxId)

  /**
    * Wrapper for a result of StopTracking processing
    *
    * @param status
    */
  case class StopTrackingResponse(status: Try[Unit])

  /**
    * A request to extract hints from given transaction
    *
    * @param tx            - transaction to extract hints from
    * @param real          - public keys corresponing to the secrets known
    * @param simulated     - public keys to simulate
    * @param inputsOpt     - optionally, externally provided inputs
    * @param dataInputsOpt - optionally, externally provided inputs
    */
  case class ExtractHints(tx: ErgoTransaction,
                          real: Seq[SigmaBoolean],
                          simulated: Seq[SigmaBoolean],
                          inputsOpt: Option[Seq[ErgoBox]],
                          dataInputsOpt: Option[Seq[ErgoBox]])

  /**
    * Result of hints generation operation
    *
    * @param transactionHintsBag - hints for transaction
    */
  case class ExtractHintsResult(transactionHintsBag: TransactionHintsBag)


  /**
    * Add association between a scan and a box (and add the box to the database if it is not there)
    *
    * @param box
    * @param scanIds
    *
    */
  case class AddBox(box: ErgoBox, scanIds: Set[ScanId])

  /**
    * Wrapper for a result of AddBox processing
    *
    * @param status
    */
  case class AddBoxResponse(status: Try[Unit])

}<|MERGE_RESOLUTION|>--- conflicted
+++ resolved
@@ -232,31 +232,6 @@
       )
       context.become(loadedWallet(newState))
 
-<<<<<<< HEAD
-    case ScanInThePast(blockHeight) =>
-      if(state.fullHeight >= historyReader.headersHeight - 10) { //todo: move this to a separate PR, test
-        val nextBlockHeight = state.expectedNextBlockHeight(blockHeight, settings.nodeSettings.isFullBlocksPruned)
-        if (nextBlockHeight == blockHeight) {
-          val newState =
-            historyReader.bestFullBlockAt(blockHeight) match {
-              case Some(block) =>
-                log.info(s"Wallet is going to scan a block ${block.id} in the past at height ${block.height}")
-                ergoWalletService.scanBlockUpdate(state, block) match {
-                  case Failure(ex) =>
-                    val errorMsg = s"Scanning block ${block.id} at height $blockHeight failed : ${ex.getMessage}"
-                    log.error(errorMsg, ex)
-                    state.copy(error = Some(errorMsg))
-                  case Success(updatedState) =>
-                    updatedState
-                }
-              case None =>
-                state // We may do not have a block if, for example, the blockchain is pruned. This is okay, just skip it.
-            }
-          context.become(loadedWallet(newState))
-          if (blockHeight < newState.fullHeight) {
-            self ! ScanInThePast(blockHeight + 1)
-          }
-=======
     // rescan=true means we serve a user request for rescan from arbitrary height
     case ScanInThePast(blockHeight, rescan) =>
       val nextBlockHeight = state.expectedNextBlockHeight(blockHeight, settings.nodeSettings.isFullBlocksPruned)
@@ -283,7 +258,6 @@
         } else if (rescan) {
           log.info(s"Rescanning finished at height $blockHeight")
           context.become(loadedWallet(newState.copy(rescanInProgress = false)))
->>>>>>> 866e6bf2
         }
       }
 
