package org.ergoplatform.nodeView.wallet

import akka.actor.Actor
import org.ergoplatform.ErgoBox.{R4, R5, R6}
import org.ergoplatform._
import org.ergoplatform.modifiers.ErgoFullBlock
import org.ergoplatform.modifiers.mempool.{ErgoTransaction, UnsignedErgoTransaction}
import org.ergoplatform.nodeView.{ErgoContext, TransactionContext}
import org.ergoplatform.nodeView.history.ErgoHistory.Height
import org.ergoplatform.nodeView.state.ErgoStateContext
import org.ergoplatform.nodeView.wallet.BoxCertainty.Uncertain
import org.ergoplatform.nodeView.wallet.requests.{AssetIssueRequest, PaymentRequest, TransactionRequest}
import org.ergoplatform.settings.ErgoSettings
import org.ergoplatform.utils.AssetUtils
import scorex.util.{ModifierId, bytesToId, idToBytes}
import scorex.crypto.authds.ADDigest
import scorex.crypto.hash.Digest32
import scorex.util.ScorexLogging
import sigmastate.Values.{IntConstant, StringConstant}
import sigmastate.interpreter.ContextExtension
import sigmastate.Values

import scala.collection.{Map, mutable}
import scala.concurrent.ExecutionContext.Implicits.global
import scala.util.{Failure, Random, Success, Try}

case class BalancesSnapshot(height: Height, balance: Long, assetBalances: Map[ModifierId, Long])

class ErgoWalletActor(ergoSettings: ErgoSettings) extends Actor with ScorexLogging {

  import ErgoWalletActor._

  private lazy val seed = ergoSettings.walletSettings.seed

  private lazy val scanningInterval = ergoSettings.walletSettings.scanningInterval

  private val registry = new WalletStorage

  //todo: pass as a class argument, add to config
  val boxSelector: BoxSelector = DefaultBoxSelector

  private val prover = new ErgoProvingInterpreter(seed, ergoSettings.walletSettings.dlogSecretsNumber)

  private var height = 0
  private var lastBlockUtxoRootHash = ADDigest @@ Array.fill(32)(0: Byte)

  private implicit val addressEncoder = ErgoAddressEncoder(ergoSettings.chainSettings.addressPrefix)
  private val publicKeys: Seq[P2PKAddress] = Seq(prover.dlogPubkeys: _ *).map(P2PKAddress.apply)

  private val trackedAddresses: mutable.Buffer[ErgoAddress] = publicKeys.toBuffer

  private val trackedBytes: mutable.Buffer[Array[Byte]] = trackedAddresses.map(_.contentBytes)

  //we currently do not use off-chain boxes to create a transaction
  private def filterFn(trackedBox: TrackedBox) = trackedBox.chainStatus.onchain

  //todo: make resolveUncertainty(boxId, witness)
  private def resolveUncertainty(): Unit = {
    registry.nextUncertain().foreach { uncertainBox =>
      val box = uncertainBox.box

      val testingTx = UnsignedErgoLikeTransaction(
        IndexedSeq(new UnsignedInput(box.id)),
        IndexedSeq(new ErgoBoxCandidate(1L, Values.TrueLeaf))
      )

      val stateContext = ErgoStateContext(height + 1, lastBlockUtxoRootHash)

      val transactionContext = TransactionContext(IndexedSeq(box), testingTx, selfIndex = 0)

      val context =
        new ErgoContext(stateContext, transactionContext, ergoSettings.metadata, ContextExtension.empty)

      prover.prove(box.proposition, context, testingTx.messageToSign) match {
        case Success(_) =>
          log.debug(s"Uncertain box is mine! $uncertainBox")
          registry.makeTransition(uncertainBox.boxId, MakeCertain)
        case Failure(_) =>
        //todo: remove after some time? remove spent after some time?
      }
    }
  }

  def scan(tx: ErgoTransaction, heightOpt: Option[Height]): Boolean = {
    scanInputs(tx, heightOpt)
    tx.outputCandidates
      .zipWithIndex
      .count { case (outCandidate, outIndex) => scanOutput(outCandidate, outIndex.toShort, tx, heightOpt) } > 0
  }

  protected def scanInputs(tx: ErgoTransaction, heightOpt: Option[Height]): Boolean = {
    tx.inputs.forall { inp =>
      val boxId = bytesToId(inp.boxId)
      registry.makeTransition(boxId, ProcessSpending(tx, heightOpt))
    }
  }

  private def scanOutput(outCandidate: ErgoBoxCandidate, outIndex: Short,
                         tx: ErgoTransaction, heightOpt: Option[Height]): Boolean = {
    trackedBytes.exists(t => outCandidate.propositionBytes.containsSlice(t)) &&
      registerBox(TrackedBox(tx, outIndex, heightOpt, outCandidate.toBox(tx.id, outIndex), Uncertain))
  }

  private def registerBox(trackedBox: TrackedBox): Boolean = {
    if (registry.contains(trackedBox.boxId)) {
      trackedBox.creationHeight match {
        case Some(h) =>
          registry.makeTransition(trackedBox.boxId, CreationConfirmation(h))
        case None =>
          log.warn(s"Double registration of the off-chain box: ${trackedBox.boxId}")
          false
      }
    } else {
      registry.register(trackedBox)
      true
    }
  }

  private def extractFromBlock(fb: ErgoFullBlock): Int = {
    height = fb.header.height
    lastBlockUtxoRootHash = fb.header.stateRoot
    fb.transactions.count(tx => scan(tx, Some(height)))
  }

  def scanLogic: Receive = {
    case ScanOffchain(tx) =>
      if (scan(tx, None)) {
        self ! Resolve
      }

    case Resolve =>
      resolveUncertainty()
      //todo: use non-default executor?
      if (registry.uncertainExists) {
        context.system.scheduler.scheduleOnce(scanningInterval)(self ! Resolve)
      }

    case ScanOnchain(fullBlock) =>
      val txsFound = extractFromBlock(fullBlock)
      (1 to txsFound).foreach(_ => self ! Resolve)

    //todo: update utxo root hash
    case Rollback(heightTo) =>
      height.until(heightTo, -1).foreach { h =>
        val toRemove = registry.confirmedAt(h)
        toRemove.foreach { boxId =>
          registry.makeTransition(boxId, ProcessRollback(heightTo))
        }
      }
      height = heightTo
  }

  private def requestsToBoxCandidates(requests: Seq[TransactionRequest]): Try[Seq[ErgoBoxCandidate]] = Try {
    requests.flatMap {
      case PaymentRequest(address, value, assets, registers, fee) =>
        val feeBoxOpt = if (fee > 0) Some(new ErgoBoxCandidate(fee, Pay2SAddress(Values.TrueLeaf).script)) else None
        val paymentBox = new ErgoBoxCandidate(value, address.script, assets.getOrElse(Seq.empty), registers.getOrElse(Map.empty))
        feeBoxOpt.map(Seq(_, paymentBox)).getOrElse(Seq(paymentBox))
      case AssetIssueRequest(address, amount, name, description, decimals, fee) =>
        val firstInput = inputsFor(
          requests
            .foldLeft(Seq[PaymentRequest]()) {
              case (acc, pr: PaymentRequest) => acc :+ pr
              case (acc, _) => acc
            }
            .map(_.value)
            .sum + fee
        ).head
        val assetId = Digest32 !@@ firstInput.id
        val nonMandatoryRegisters = scala.Predef.Map(
          R4 -> StringConstant(name),
          R5 -> StringConstant(description),
          R6 -> IntConstant(decimals)
        )
        val feeBoxOpt = if (fee > 0) Some(new ErgoBoxCandidate(fee, Pay2SAddress(Values.TrueLeaf).script)) else None
        val assetIssueBox = new ErgoBoxCandidate(0L, address.script, Seq(assetId -> amount), nonMandatoryRegisters)
        feeBoxOpt.map(Seq(_, assetIssueBox)).getOrElse(Seq(assetIssueBox))
      case other => throw new Exception(s"Unknown TransactionRequest type: $other")
    }
  }

  protected def generateTransactionWithOutputs(requests: Seq[TransactionRequest]): Try[ErgoTransaction] =
    requestsToBoxCandidates(requests).map { payTo =>
      require(prover.dlogPubkeys.nonEmpty, "No public keys in the prover to extract change address from")
      require(requests.count(_.isInstanceOf[AssetIssueRequest]) <= 1, "Too many asset issue requests")
      require(payTo.forall(_.value >= 0), "Non-positive Ergo value")
      require(payTo.forall(_.additionalTokens.forall(_._2 >= 0)), "Non-positive asset value")

      val assetIssueBox = payTo
        .zip(requests)
        .filter(_._2.isInstanceOf[AssetIssueRequest])
        .map(_._1)
        .headOption

      val targetBalance = payTo.map(_.value).sum

      val targetAssets = mutable.Map[ModifierId, Long]()

      payTo.filterNot(_ == assetIssueBox).map(_.additionalTokens).foreach { boxTokens =>
        AssetUtils.mergeAssets(targetAssets, boxTokens.map(t => bytesToId(t._1) -> t._2).toMap)
      }
      boxSelector.select(registry.unspentBoxesIterator, filterFn, targetBalance, targetAssets.toMap).flatMap { r =>
        val inputs = r.boxes.toIndexedSeq

        val changeAddress = prover.dlogPubkeys(Random.nextInt(prover.dlogPubkeys.size))

        val changeBoxCandidates = r.changeBoxes.map { case (chb, cha) =>
          val assets = cha.map(t => Digest32 @@ idToBytes(t._1) -> t._2).toIndexedSeq
          new ErgoBoxCandidate(chb, changeAddress, assets)
        }

        val unsignedTx = new UnsignedErgoTransaction(
          inputs.map(_.id).map(id => new UnsignedInput(id)),
          (payTo ++ changeBoxCandidates).toIndexedSeq
        )
<<<<<<< HEAD

      prover.sign(unsignedTx, inputs, ergoSettings.metadata, ErgoStateContext(height, lastBlockUtxoRootHash)).toOption
    } match {
      case Some(tx) => tx
      case None => throw new Exception(s"No enough boxes to assemble a transaction for $payTo")
=======
        prover.sign(unsignedTx, inputs, ErgoStateContext(height, lastBlockUtxoRootHash)).toOption
      } match {
        case Some(tx) => tx
        case None => throw new Exception(s"No enough boxes to assemble a transaction for $payTo")
      }
>>>>>>> 54849cb9
    }
  }

  protected def inputsFor(targetAmount: Long,
                          targetAssets: scala.Predef.Map[ModifierId, Long] = Map.empty): Seq[ErgoBox] = {
    boxSelector.select(registry.unspentBoxesIterator, filterFn, targetAmount, targetAssets).toSeq.flatMap(_.boxes)
  }

  def readers: Receive = {
    case ReadBalances(chainStatus) =>
      if (chainStatus.onchain) {
        sender() ! BalancesSnapshot(height, registry.confirmedBalance, registry.confirmedAssetBalances)
      } else {
        sender() ! BalancesSnapshot(height, registry.balancesWithUnconfirmed, registry.assetBalancesWithUnconfirmed)
      }

    case ReadPublicKeys(from, until) =>
      sender() ! publicKeys.slice(from, until)

    case ReadRandomPublicKey =>
      sender() ! publicKeys(Random.nextInt(publicKeys.size))

    case ReadTrackedAddresses =>
      sender() ! trackedAddresses.toIndexedSeq
  }

  override def receive: Receive = scanLogic orElse readers orElse {
    case WatchFor(address) =>
      trackedAddresses.append(address)
      trackedBytes.append(address.contentBytes)

    //generate a transaction paying to a sequence of boxes payTo
    case GenerateTransaction(requests) =>
      sender() ! generateTransactionWithOutputs(requests)

    case m =>
      log.warn(s"Got unhandled message $m")
  }
}

object ErgoWalletActor {

  private[ErgoWalletActor] case object Resolve

  case class WatchFor(address: ErgoAddress)

  case class ScanOffchain(tx: ErgoTransaction)

  case class ScanOnchain(block: ErgoFullBlock)

  case class Rollback(height: Int)

  case class GenerateTransaction(requests: Seq[TransactionRequest])

  case class ReadBalances(chainStatus: ChainStatus)

  case class ReadPublicKeys(from: Int, until: Int)

  case object ReadRandomPublicKey

  case object ReadTrackedAddresses

}<|MERGE_RESOLUTION|>--- conflicted
+++ resolved
@@ -44,7 +44,7 @@
   private var height = 0
   private var lastBlockUtxoRootHash = ADDigest @@ Array.fill(32)(0: Byte)
 
-  private implicit val addressEncoder = ErgoAddressEncoder(ergoSettings.chainSettings.addressPrefix)
+  private implicit val addressEncoder: ErgoAddressEncoder = ErgoAddressEncoder(ergoSettings.chainSettings.addressPrefix)
   private val publicKeys: Seq[P2PKAddress] = Seq(prover.dlogPubkeys: _ *).map(P2PKAddress.apply)
 
   private val trackedAddresses: mutable.Buffer[ErgoAddress] = publicKeys.toBuffer
@@ -196,7 +196,7 @@
 
       val targetAssets = mutable.Map[ModifierId, Long]()
 
-      payTo.filterNot(_ == assetIssueBox).map(_.additionalTokens).foreach { boxTokens =>
+      payTo.filterNot(bx => assetIssueBox.contains(bx)).map(_.additionalTokens).foreach { boxTokens =>
         AssetUtils.mergeAssets(targetAssets, boxTokens.map(t => bytesToId(t._1) -> t._2).toMap)
       }
       boxSelector.select(registry.unspentBoxesIterator, filterFn, targetBalance, targetAssets.toMap).flatMap { r =>
@@ -213,19 +213,11 @@
           inputs.map(_.id).map(id => new UnsignedInput(id)),
           (payTo ++ changeBoxCandidates).toIndexedSeq
         )
-<<<<<<< HEAD
 
       prover.sign(unsignedTx, inputs, ergoSettings.metadata, ErgoStateContext(height, lastBlockUtxoRootHash)).toOption
     } match {
       case Some(tx) => tx
       case None => throw new Exception(s"No enough boxes to assemble a transaction for $payTo")
-=======
-        prover.sign(unsignedTx, inputs, ErgoStateContext(height, lastBlockUtxoRootHash)).toOption
-      } match {
-        case Some(tx) => tx
-        case None => throw new Exception(s"No enough boxes to assemble a transaction for $payTo")
-      }
->>>>>>> 54849cb9
     }
   }
 
