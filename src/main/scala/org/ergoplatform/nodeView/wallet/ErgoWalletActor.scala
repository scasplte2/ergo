package org.ergoplatform.nodeView.wallet

import java.io.File
import java.util

import akka.actor.{Actor, ActorRef}
import cats.Traverse
import org.ergoplatform.ErgoBox._
import org.ergoplatform._
import org.ergoplatform.modifiers.ErgoFullBlock
import org.ergoplatform.modifiers.mempool.{ErgoBoxSerializer, ErgoTransaction, UnsignedErgoTransaction}
import org.ergoplatform.nodeView.ErgoContext
import org.ergoplatform.nodeView.state.{ErgoStateContext, ErgoStateReader}
import org.ergoplatform.nodeView.wallet.persistence._
import org.ergoplatform.nodeView.wallet.requests.{AssetIssueRequest, ExternalSecret, PaymentRequest, TransactionGenerationRequest}
import org.ergoplatform.settings._
import org.ergoplatform.utils.BoxUtils
import org.ergoplatform.wallet.boxes.{BoxCertainty, BoxSelector, ChainStatus, TrackedBox}
import org.ergoplatform.wallet.interpreter.ErgoProvingInterpreter
import org.ergoplatform.wallet.mnemonic.Mnemonic
import org.ergoplatform.wallet.protocol.context.TransactionContext
import org.ergoplatform.wallet.secrets.{DerivationPath, ExtendedSecretKey, Index, JsonSecretStorage}
import org.ergoplatform.wallet.transactions.TransactionBuilder
import scorex.core.VersionTag
import scorex.core.network.NodeViewSynchronizer.ReceivableMessages.ChangedState
import scorex.core.utils.ScorexEncoding
import scorex.crypto.hash.Digest32
import scorex.util.encode.Base16
import scorex.util.{ModifierId, ScorexLogging, idToBytes}
import sigmastate.Values.{ByteArrayConstant, IntConstant}
import sigmastate.eval.Extensions._
import sigmastate.eval._
import sigmastate.interpreter.ContextExtension
import sigmastate.utxo.CostTable

import scala.util.{Failure, Random, Success, Try}

class ErgoWalletActor(settings: ErgoSettings, boxSelector: BoxSelector)
  extends Actor
    with ScorexLogging
    with ScorexEncoding {

  import cats.implicits._

  import ErgoWalletActor._
  import IdUtils._

  private implicit val addressEncoder: ErgoAddressEncoder =
    ErgoAddressEncoder(settings.chainSettings.addressPrefix)

  private var proverOpt: Option[ErgoProvingInterpreter] = None

  private var secretStorageOpt: Option[JsonSecretStorage] = None

  private val walletSettings: WalletSettings = settings.walletSettings

  private val storage: WalletStorage = WalletStorage.readOrCreate(settings)

  private val registry: WalletRegistry = WalletRegistry.readOrCreate(settings)

  private var offChainRegistry: OffChainRegistry = OffChainRegistry.init(registry)

  private val parameters: Parameters = LaunchParameters

  // State context used to sign transactions and check that coins found in the blockchain are indeed belonging
  // to the wallet (by executing testing transactions against them).
  // The state context is being updated by listening to state updates.
  private def stateContext: ErgoStateContext = storage.readStateContext

  private def height: Int = stateContext.currentHeight

  override def preStart(): Unit = {
    context.system.eventStream.subscribe(self, classOf[ChangedState[_]])
    walletSettings.testMnemonic match {
      case Some(testMnemonic) =>
        log.warn("Initializing wallet in test mode. Switch to secure mode for production usage.")
        val seed = Mnemonic.toSeed(testMnemonic)
        val rootSk = ExtendedSecretKey.deriveMasterKey(seed)
        val childSks = walletSettings
          .testKeysQty.toIndexedSeq
          .flatMap(qty => (0 until qty).map(rootSk.child))
        proverOpt = Some(ErgoProvingInterpreter(rootSk +: childSks, parameters))
        storage.addTrackedAddresses(proverOpt.toSeq.flatMap(_.hdPubKeys.map(pk => P2PKAddress(pk))))
      case None =>
        log.info("Trying to read wallet in secure mode ..")
        readSecretStorage.fold(
          e => log.info(
            s"Failed to read wallet. Manual initialization is required to sign transactions. Cause: ${e.getCause}"),
          secretStorage => {
            log.info("Wallet loaded successfully")
            secretStorageOpt = Some(secretStorage)
          }
        )
    }
  }

  override def receive: Receive =
    walletInit orElse
      walletCommands orElse
      onStateChanged orElse
      scanLogic orElse
      readers

  private def scanLogic: Receive = {
    case ScanOffChain(tx) =>
      val outputs = extractWalletOutputs(tx)
      val inputs = extractAllInputs(tx)
      val resolved = outputs.filter(resolve)
      val resolvedTrackedBoxes = resolved.map { bx =>
        TrackedBox(tx.id, bx.index, None, None, None, bx, BoxCertainty.Certain, Constants.DefaultAppId)
      }

      offChainRegistry = offChainRegistry.updated(resolvedTrackedBoxes, inputs)

    case ScanOnChain(block) =>
      val (walletOutputs, allInputs) = block.transactions
        .foldLeft(Seq.empty[(ModifierId, ErgoBox)], Seq.empty[(ModifierId, EncodedBoxId)]) {
          case ((outAcc, inAcc), tx) =>
            val outputs = extractWalletOutputs(tx)
            val inputs = extractAllInputs(tx)
            (outAcc ++ outputs.map(tx.id -> _), inAcc ++ inputs.map(tx.id -> _))
        }
      val outIds = registry.readAllBoxes.map(x => encodedBoxId(x.box.id)) ++
        walletOutputs.map(x => encodedBoxId(x._2.id))
      val walletInputs = allInputs.filter(x => outIds.contains(x._2))
      val walletTxIds = walletInputs.map(_._1) ++ walletOutputs.map(_._1)
      val walletTxs = block.transactions.filter(tx => walletTxIds.contains(tx.id))
      if (proverOpt.isDefined) {
        log.info(s"Processing block at height ${block.height} with ${walletTxs.size} wallet transactions")
        processBlock(block.id, block.height, walletInputs, walletOutputs, walletTxs)
      } else if (walletSettings.postponedScanning && walletTxs.nonEmpty) {
        log.info(s"Postponing block at height ${block.height} with ${walletTxs.size} wallet transactions")
        // save wallet-critical data from block to process it later.
        val postponedBlock = PostponedBlock(block.id, block.height, walletTxs)
        storage.putBlock(postponedBlock)
      }

    case Rollback(version: VersionTag, height: Int) =>
      // remove postponed blocks which were rolled back.
      storage.readLatestPostponedBlockHeight.foreach { latestHeight =>
        storage.removeBlocks(height, latestHeight)
      }
      registry.rollback(version).fold(
        e => log.error(s"Failed to rollback wallet registry to version $version due to: $e"), _ => ())
  }

  private def readers: Receive = {
    case ReadBalances(chainStatus) =>
      sender() ! (if (chainStatus.onChain) registry.readIndex else offChainRegistry.readIndex)

    case ReadPublicKeys(from, until) =>
      sender() ! publicKeys.slice(from, until)

    case GetFirstSecret =>
      if (proverOpt.nonEmpty) {
        proverOpt.foreach(_.hdKeys.headOption.foreach(s => sender() ! Success(s)))
      } else {
        sender() ! Failure(new Exception("Wallet is locked"))
      }

    case GetBoxes(unspent) =>
      val currentHeight = height
      sender() ! (if (unspent) registry.readCertainUnspentBoxes else registry.readCertainBoxes)
        .map(tb => WalletBox(tb, tb.inclusionHeightOpt.map(currentHeight - _)))
        .sortBy(_.trackedBox.inclusionHeightOpt)

    case GetTransactions =>
      sender() ! registry.readTransactions
        .sortBy(-_.inclusionHeight)
        .map(tx => AugWalletTransaction(tx, height - tx.inclusionHeight))

    case GetTransaction(id) =>
      sender() ! registry.getTransactionById(id)
        .map(tx => AugWalletTransaction(tx, height - tx.inclusionHeight))

    case ReadRandomPublicKey =>
      sender() ! publicKeys(Random.nextInt(publicKeys.size))

    case ReadTrackedAddresses =>
      sender() ! trackedAddresses.toIndexedSeq
  }

  private def onStateChanged: Receive = {
    case ChangedState(s: ErgoStateReader@unchecked) =>
      storage.updateStateContext(s.stateContext)
  }

  //Secret is set in form of keystore file of testMnemonic in the config
  private def secretIsSet: Boolean = secretStorageOpt.nonEmpty || walletSettings.testMnemonic.nonEmpty

  private def walletInit: Receive = {
    //Init wallet (w. mnemonic generation) if secret is not set yet
    case InitWallet(pass, mnemonicPassOpt) if !secretIsSet =>
      //Read high-quality random bits from Java's SecureRandom
      val entropy = scorex.utils.Random.randomBytes(settings.walletSettings.seedStrengthBits / 8)
      val mnemonicTry = new Mnemonic(walletSettings.mnemonicPhraseLanguage, walletSettings.seedStrengthBits)
        .toMnemonic(entropy)
        .map { mnemonic =>
          val secretStorage = JsonSecretStorage
            .init(Mnemonic.toSeed(mnemonic, mnemonicPassOpt), pass)(settings.walletSettings.secretStorage)
          secretStorageOpt = Some(secretStorage)
          mnemonic
        } match {
        case s: Success[String] =>
          self ! UnlockWallet(pass)
          util.Arrays.fill(entropy, 0: Byte)
          log.info("Wallet is initialized")
          s
        case Failure(t) =>
          val f = wrapLegalExc(t) //getting nicer message for illegal key size exception
          log.error(s"Wallet initialization is failed, details: ${f.exception.getMessage}")
          f
      }
      sender() ! mnemonicTry


    //Restore wallet with mnemonic if secret is not set yet
    case RestoreWallet(mnemonic, passOpt, encryptionPass) if !secretIsSet =>
      val res = Try {
        JsonSecretStorage.restore(mnemonic, passOpt, encryptionPass)(settings.walletSettings.secretStorage)
      }.map { secretStorage =>
        secretStorageOpt = Some(secretStorage)
      } match {
        case s: Success[Unit] =>
          self ! UnlockWallet(encryptionPass)
          log.info("Wallet is restored")
          s
        case Failure(t) =>
          val f = wrapLegalExc(t) //getting nicer message for illegal key size exception
          log.error(s"Wallet restoration is failed, details: ${f.exception.getMessage}")
          f
      }
      sender() ! res

    // branch for key already being set
    case _: RestoreWallet | _: InitWallet =>
      sender() ! Failure(new Exception("Wallet is already initialized or testMnemonic is set. Clear current secret to re-init it."))
  }

  private def walletCommands: Receive = {
    case UnlockWallet(pass) =>
      secretStorageOpt match {
        case Some(secretStorage) =>
          val unlockResult = secretStorage.unlock(pass)
          unlockResult match {
            case Success(_) => processUnlock(secretStorage)
            case Failure(t) => log.warn("Wallet unlock failed with: ", t)
          }
          sender() ! unlockResult
        case None =>
          sender() ! Failure(new Exception("Wallet not initialized"))
      }

    case LockWallet =>
      proverOpt = None
      secretStorageOpt.foreach(_.lock())

    case GetLockStatus =>
      sender() ! (secretIsSet -> proverOpt.isDefined)

    case WatchFor(address) =>
      storage.addTrackedAddress(address)

    case GenerateTransaction(requests, inputsRaw, dataInputsRaw) =>
      sender() ! generateTransactionWithOutputs(requests, inputsRaw, dataInputsRaw)

    case SignTransaction(secrets, tx, boxesToSpend, dataBoxes) =>
      sender() ! signTransaction(secrets, tx, boxesToSpend, dataBoxes, parameters, stateContext)

    case DeriveKey(encodedPath) =>
      withWalletLockHandler(sender()) {
        _.secret.foreach { rootSecret =>
          DerivationPath.fromEncoded(encodedPath).foreach {
            case path if !path.publicBranch =>
              val secret = rootSecret.derive(path).asInstanceOf[ExtendedSecretKey]
              processSecretAddition(secret)
              sender() ! Success(P2PKAddress(secret.publicKey.key))
            case path =>
              sender() ! Failure(new Exception(
                s"A private path is expected, but the public one given: $path"))
          }
        }
      }

    case DeriveNextKey =>
      withWalletLockHandler(sender()) {
        _.secret.foreach { rootSecret =>
          sender() ! nextPath.map { path =>
            val secret = rootSecret.derive(path).asInstanceOf[ExtendedSecretKey]
            processSecretAddition(secret)
            path -> P2PKAddress(secret.publicKey.key)
          }
        }
      }

    case UpdateChangeAddress(address) =>
      storage.updateChangeAddress(address)
  }

  private def withWalletLockHandler(callback: ActorRef)
                                   (body: JsonSecretStorage => Unit): Unit =
    secretStorageOpt match {
      case Some(secretStorage) if !secretStorage.isLocked =>
        body(secretStorage)
      case Some(_) =>
        callback ! Failure(new Exception("Wallet is locked"))
      case None =>
        callback ! Failure(new Exception("Wallet is not initialized"))
    }

  private def publicKeys: Seq[P2PKAddress] = proverOpt.toSeq.flatMap(_.hdPubKeys.map(P2PKAddress.apply))

  private def trackedAddresses: Seq[ErgoAddress] = storage.readTrackedAddresses

  private type FilterFn = TrackedBox => Boolean
  /**
    * This filter is selecting boxes which are onchain and not spent offchain yet.
    * This filter is used when wallet is looking through its boxes to assemble a transaction.
    */
  private val onChainFilter: FilterFn = (trackedBox: TrackedBox) => trackedBox.chainStatus.onChain &&
    offChainRegistry.onChainBalances.exists(_.id == encodedBoxId(trackedBox.box.id))

  /**
    * This filter is not filtering out anything, used when the wallet works with externally provided boxes.
    */
  private val noFilter: FilterFn = (_: TrackedBox) => true

  /**
    * Tries to prove the given box in order to define whether it could be spent by this wallet.
    */
  private def resolve(box: ErgoBox): Boolean = {
    val testingTx = UnsignedErgoLikeTransaction(
      IndexedSeq(new UnsignedInput(box.id)),
      IndexedSeq(new ErgoBoxCandidate(1L, Constants.TrueLeaf, creationHeight = height))
    )

    val transactionContext = TransactionContext(IndexedSeq(box), IndexedSeq(), testingTx, selfIndex = 0)
    val context = new ErgoContext(stateContext, transactionContext, ContextExtension.empty,
      parameters.maxBlockCost, CostTable.interpreterInitCost)

    proverOpt.flatMap(_.prove(box.ergoTree, context, testingTx.messageToSign).toOption).isDefined
  }

  /**
    * Extracts all outputs which contain tracked bytes from the given transaction.
    */
  private def extractWalletOutputs(tx: ErgoTransaction): Seq[ErgoBox] = {
    val trackedBytes: Seq[Array[Byte]] = trackedAddresses.map(_.contentBytes)
    tx.outputs.filter(bx => trackedBytes.exists(t => bx.propositionBytes.containsSlice(t)))
  }

  /**
    * Extracts all inputs from the given transaction.
    */
  private def extractAllInputs(tx: ErgoTransaction): Seq[EncodedBoxId] = tx.inputs.map(x => encodedBoxId(x.boxId))

  private def requestsToBoxCandidates(requests: Seq[TransactionGenerationRequest]): Try[Seq[ErgoBoxCandidate]] =
    Traverse[List].sequence {
      requests.toList
        .map {
          case PaymentRequest(address, value, assets, registers) =>
            Success(new ErgoBoxCandidate(value, address.script, height, assets.toColl, registers))
          case AssetIssueRequest(addressOpt, amount, name, description, decimals, registers) =>
            // Check that auxiliary registers do not try to rewrite registers R0...R6
            val registersCheck = if (registers.exists(_.forall(_._1.number < 7))) {
              Failure(new Exception("Additional registers contain R0...R6"))
            } else {
              Success(())
            }
            registersCheck.flatMap { _ =>
              val firstInputOpt = inputsFor(
                requests
                  .collect { case pr: PaymentRequest => pr.value }
                  .sum
              ).headOption
              firstInputOpt
                .fold[Try[ErgoBox]](Failure(new Exception("Can't issue asset with no inputs")))(Success(_))
                .flatMap { firstInput =>
                  val assetId = Digest32 !@@ firstInput.id
                  val nonMandatoryRegisters = scala.Predef.Map(
                    R4 -> ByteArrayConstant(name.getBytes("UTF-8")),
                    R5 -> ByteArrayConstant(description.getBytes("UTF-8")),
                    R6 -> IntConstant(decimals)
                  ) ++ registers.getOrElse(Map())
                  (addressOpt orElse publicKeys.headOption)
                    .fold[Try[ErgoAddress]](Failure(new Exception("No address available for box locking")))(Success(_))
                    .map { lockWithAddress =>
                      val minimalErgoAmount =
                        BoxUtils.minimalErgoAmountSimulated(
                          lockWithAddress.script,
                          Colls.fromItems(assetId -> amount),
                          nonMandatoryRegisters,
                          parameters
                        )
                      new ErgoBoxCandidate(
                        minimalErgoAmount,
                        lockWithAddress.script,
                        height,
                        Colls.fromItems(assetId -> amount),
                        nonMandatoryRegisters
                      )
                    }
                }
            }
          case other =>
            Failure(new Exception(s"Unknown TransactionRequest type: $other"))
        }
    }

  /**
    * A helper method which makes TrackedBox sequence out of boxes provided
    */
  private def boxesToFakeTracked(inputs: Seq[ErgoBox]): Iterator[TrackedBox] = {
    inputs
      .map { box => // declare fake inclusion height in order to confirm the box is onchain
        TrackedBox(box.transactionId, box.index, Some(1), None, None, box, BoxCertainty.Certain, Constants.DefaultAppId)
      }
      .toIterator
  }

  /**
    * Generates new transaction according to a given requests using available boxes.
    */
<<<<<<< HEAD
  private def generateTransactionWithOutputs(requests: Seq[TransactionGenerationRequest],
                                             inputsRaw: Seq[String]): Try[ErgoTransaction] =
=======
  private def generateTransactionWithOutputs(requests: Seq[TransactionRequest],
                                             inputsRaw: Seq[String],
                                             dataInputsRaw: Seq[String]): Try[ErgoTransaction] = Try {
>>>>>>> f2e753f9
    proverOpt match {
      case Some(prover) =>
        val inputs = inputsRaw
          .toList
          .map(in => Base16.decode(in).flatMap(ErgoBoxSerializer.parseBytesTry))
          .map(_.get)

        val dataInputs = dataInputsRaw
          .toIndexedSeq
          .map(in => Base16.decode(in).flatMap(ErgoBoxSerializer.parseBytesTry))
          .map(_.get)

        requestsToBoxCandidates(requests).flatMap { payTo =>
          require(prover.pubKeys.nonEmpty, "No public keys in the prover to extract change address from")
          require(requests.count(_.isInstanceOf[AssetIssueRequest]) <= 1, "Too many asset issue requests")
          require(payTo.forall(c => c.value >= BoxUtils.minimalErgoAmountSimulated(c, parameters)), "Minimal ERG value not met")
          require(payTo.forall(_.additionalTokens.forall(_._2 > 0)), "Non-positive asset value")

          val assetIssueBox = payTo
            .zip(requests)
            .filter(_._2.isInstanceOf[AssetIssueRequest])
            .map(_._1)
            .headOption

          val targetBalance = payTo
            .map(_.value)
            .sum

          val targetAssets = TransactionBuilder.collectOutputTokens(payTo.filterNot(bx => assetIssueBox.contains(bx)))

          val (inputBoxes, filter) = if (inputs.nonEmpty) {
            //inputs are provided externally, no need for filtering
            (boxesToFakeTracked(inputs), noFilter)
          } else {
            //inputs are to be selected by the wallet
            (registry.readCertainUnspentBoxes.toIterator, onChainFilter)
          }
<<<<<<< HEAD
          .flatMap { inputs =>
            requestsToBoxCandidates(requests).flatMap { payTo =>
              require(prover.hdPubKeys.nonEmpty, "No public keys in the prover to extract change address from")
              require(requests.count(_.isInstanceOf[AssetIssueRequest]) <= 1, "Too many asset issue requests")
              require(payTo.forall(c => c.value >= BoxUtils.minimalErgoAmountSimulated(c, parameters)), "Minimal ERG value not met")
              require(payTo.forall(_.additionalTokens.forall(_._2 >= 0)), "Negative asset value")

              val assetIssueBox = payTo
                .zip(requests)
                .filter(_._2.isInstanceOf[AssetIssueRequest])
                .map(_._1)
                .headOption

              val targetBalance = payTo
                .map(_.value)
                .sum

              val targetAssets = payTo
                .filterNot(bx => assetIssueBox.contains(bx))
                .foldLeft(Map.empty[ModifierId, Long]) { case (acc, bx) =>
                  // TODO optimize: avoid toArray and use mapFirst
                  val boxTokens = bx.additionalTokens.toArray.map(t => bytesToId(t._1) -> t._2).toMap
                  AssetUtils.mergeAssets(boxTokens, acc)
                }

              val (inputBoxes, filter) = if (inputs.nonEmpty) {
                //inputs are provided externally, no need for filtering
                (boxesToFakeTracked(inputs), noFilter)
              } else {
                //inputs are to be selected by the wallet
                (registry.readCertainUnspentBoxes.toIterator, onChainFilter)
              }

              val selectionOpt = boxSelector.select(inputBoxes, filter, targetBalance, targetAssets)
=======
>>>>>>> f2e753f9

          val selectionOpt = boxSelector.select(inputBoxes, filter, targetBalance, targetAssets)

<<<<<<< HEAD
              selectionOpt.map(makeTx) match {
                case Right(txTry) => txTry.map(ErgoTransaction.apply)
                case Left(e) => Failure(
                  new Exception(s"Failed to find boxes to assemble a transaction for $payTo, \nreason: $e")
                )
              }
            }
=======
          selectionOpt.map { selectionResult =>
            prepareTransaction(prover, payTo, selectionResult, dataInputs)
          } match {
            case Right(txTry) => txTry.map(ErgoTransaction.apply)
            case Left(e) => Failure(
              new Exception(s"Failed to find boxes to assemble a transaction for $payTo, \nreason: ${e}")
            )
>>>>>>> f2e753f9
          }
        }

      case None =>
        Failure(new Exception(s"Cannot generateTransactionWithOutputs($requests, $inputsRaw): Wallet is locked"))
    }
  }.flatten

  private def prepareTransaction(prover: ErgoProvingInterpreter,
                                 payTo: Seq[ErgoBoxCandidate],
                                 r: BoxSelector.BoxSelectionResult[TrackedBox],
                                 dataInputBoxes: IndexedSeq[ErgoBox]
                                ): Try[ErgoLikeTransaction] = {
    val inputs = r.boxes.map(_.box).toIndexedSeq
    val dataInputs = dataInputBoxes.map(dataInputBox => DataInput(dataInputBox.id))

    val changeAddress = storage.readChangeAddress
      .map(_.pubkey)
      .getOrElse {
        log.warn("Change address not specified. Using root address from wallet.")
        prover.hdPubKeys.head
      }

    val changeBoxCandidates = r.changeBoxes.map { changeBox =>
      val assets = changeBox.tokens.map(t => Digest32 @@ idToBytes(t._1) -> t._2).toIndexedSeq
      new ErgoBoxCandidate(changeBox.value, changeAddress, height, assets.toColl)
    }

    val unsignedTx = new UnsignedErgoTransaction(
      inputs.map(_.id).map(id => new UnsignedInput(id)),
      dataInputs,
      (payTo ++ changeBoxCandidates).toIndexedSeq
    )

    prover.sign(unsignedTx, inputs, dataInputBoxes, stateContext)
      .fold(e => Failure(new Exception(s"Failed to sign boxes due to ${e.getMessage}: $inputs", e)), tx => Success(tx))
  }

  /**
    * Updates indexes according to a given wallet-critical data.
    */
  private def processBlock(id: ModifierId,
                           height: Int,
                           inputs: Seq[(ModifierId, EncodedBoxId)],
                           outputs: Seq[(ModifierId, ErgoBox)],
                           txs: Seq[ErgoTransaction]): Unit = {
    // re-create interpreter in order to avoid IR context bloating.
    proverOpt = proverOpt.map{ oldInterpreter =>
      new ErgoProvingInterpreter(oldInterpreter.secretKeys, parameters)(oldInterpreter.IR)
    }
    val prevUncertainBoxes = registry.readUncertainBoxes
    val (resolved, unresolved) = (outputs ++ prevUncertainBoxes.map(b => b.creationTxId -> b.box))
      .filterNot { case (_, o) => inputs.map(_._2).contains(encodedBoxId(o.id)) }
      .partition { case (_, o) => resolve(o) }
    val resolvedTrackedBoxes = resolved.map { case (txId, bx) =>
      TrackedBox(txId, bx.index, Some(height), None, None, bx, BoxCertainty.Certain, Constants.DefaultAppId)
    }
    val unresolvedTrackedBoxes = unresolved.map { case (txId, bx) =>
      TrackedBox(txId, bx.index, Some(height), None, None, bx, BoxCertainty.Uncertain, Constants.DefaultAppId)
    }

    log.info(
      s"Processing ${resolved.size} resolved boxes: [${resolved.map(_._2.id).mkString(", ")}], " +
        s"${unresolved.size} unresolved boxes: [${unresolved.map(_._2.id).mkString(", ")}]."
    )

    val walletTxs = txs.map(WalletTransaction(_, height, Constants.DefaultAppId))

    registry.updateOnBlock(resolvedTrackedBoxes, unresolvedTrackedBoxes, inputs, walletTxs)(id, height)

    val newOnChainIds = (resolvedTrackedBoxes ++ unresolvedTrackedBoxes).map(x => encodedBoxId(x.box.id))
    offChainRegistry = offChainRegistry.updateOnBlock(height, registry.readCertainUnspentBoxes, newOnChainIds)
  }

  private def processBlock(id: ModifierId,
                           height: Int,
                           txs: Seq[ErgoTransaction]): Unit = {
    val (outputs, inputs) = txs
      .foldLeft(Seq.empty[(ModifierId, ErgoBox)], Seq.empty[(ModifierId, EncodedBoxId)]) {
        case ((outAcc, inAcc), tx) =>
          (outAcc ++ extractWalletOutputs(tx).map(tx.id -> _), inAcc ++ extractAllInputs(tx).map(tx.id -> _))
      }
    processBlock(id, height, inputs, outputs, txs)
  }

  private def processSecretAddition(secret: ExtendedSecretKey): Unit =
    proverOpt.foreach { prover =>
      log.info(s"New secret created, public image: ${Base16.encode(secret.publicKey.keyBytes)}")
      val secrets = proverOpt.toIndexedSeq.flatMap(_.secretKeys) :+ secret
      proverOpt = Some(new ErgoProvingInterpreter(secrets, parameters)(prover.IR))
      storage.addTrackedAddress(P2PKAddress(secret.publicKey.key))
      storage.addPath(secret.path)
    }

  private def processUnlock(secretStorage: JsonSecretStorage): Unit = {
    val secrets = secretStorage.secret.toIndexedSeq ++ storage.readPaths.flatMap { path =>
      secretStorage.secret.toSeq.map(sk => sk.derive(path).asInstanceOf[ExtendedSecretKey])
    }
    val prover = ErgoProvingInterpreter(secrets, parameters)
    proverOpt = Some(prover)
    storage.addTrackedAddresses(prover.hdPubKeys.map(pk => P2PKAddress(pk)))
    // process postponed blocks when prover is available.
    val lastProcessedHeight = registry.readIndex.height
    storage.readLatestPostponedBlockHeight.foreach { lastPostponedHeight =>
      val blocks = storage.readBlocks(lastProcessedHeight, lastPostponedHeight)
      blocks.sortBy(_.height).foreach { case PostponedBlock(id, height, txs) =>
        processBlock(id, height, txs)
      }
      // remove processed blocks from the storage.
      storage.removeBlocks(lastProcessedHeight, lastPostponedHeight)
    }
  }

  private def inputsFor(targetAmount: Long,
                        targetAssets: Map[ModifierId, Long] = Map.empty): Seq[ErgoBox] =
    boxSelector
      .select(registry.readCertainUnspentBoxes.toIterator, onChainFilter, targetAmount, targetAssets)
      .toSeq
      .flatMap(_.boxes)
      .map(_.box)

  private def readSecretStorage: Try[JsonSecretStorage] = {
    val dir = new File(settings.walletSettings.secretStorage.secretDir)
    if (dir.exists()) {
      dir.listFiles().toList match {
        case files if files.size > 1 =>
          Failure(new Exception(s"Ambiguous secret files in dir '$dir'"))
        case headFile :: _ =>
          Success(new JsonSecretStorage(headFile, settings.walletSettings.secretStorage.encryption))
        case Nil =>
          Failure(new Exception(s"Cannot readSecretStorage: Secret file not found in dir '$dir'"))
      }
    } else {
      Failure(new Exception(s"Cannot readSecretStorage: Secret dir '$dir' doesn't exist"))
    }
  }

  private def wrapLegalExc[T](e: Throwable): Failure[T] =
    if (e.getMessage.startsWith("Illegal key size")) {
      val dkLen = settings.walletSettings.secretStorage.encryption.dkLen
      Failure[T](new Exception(s"Key of length $dkLen is not allowed on your JVM version." +
        s"Set `ergo.wallet.secretStorage.encryption.dkLen = 128` or update JVM"))
    } else {
      Failure[T](e)
    }

  /**
    * Finds next available path index for a new key.
    */
  private def nextPath: Try[DerivationPath] = {
    @scala.annotation.tailrec
    def nextPath(accPath: List[Int], rem: Seq[Seq[Int]]): Try[DerivationPath] = {
      if (!rem.forall(_.isEmpty)) {
        val maxChildIdx = rem.flatMap(_.headOption).max
        if (!Index.isHardened(maxChildIdx)) {
          Success(DerivationPath(0 +: (accPath :+ maxChildIdx + 1), publicBranch = false))
        } else {
          nextPath(accPath :+ maxChildIdx, rem.map(_.drop(1)))
        }
      } else {
        Failure(
          new Exception("Out of non-hardened index space. Try to derive hardened key specifying path manually"))
      }
    }

    val secrets = proverOpt.toIndexedSeq.flatMap(_.hdKeys)
    if (secrets.size == 1) {
      Success(DerivationPath(Array(0, 1), publicBranch = false))
    } else {
      nextPath(List.empty, secrets.map(_.path.decodedPath.tail.toList))
    }
  }

}

object ErgoWalletActor {

  final case class WatchFor(address: ErgoAddress)

  final case class ScanOffChain(tx: ErgoTransaction)

  final case class ScanOnChain(block: ErgoFullBlock)

  final case class Rollback(version: VersionTag, height: Int)

<<<<<<< HEAD
  final case class GenerateTransaction(requests: Seq[TransactionGenerationRequest], inputsRaw: Seq[String])

  final case class SignTransaction(secrets: Seq[ExternalSecret],
                                   utx: UnsignedErgoTransaction,
                                   boxesToSpend: Seq[ErgoBox],
                                   dataBoxes: Seq[ErgoBox])
=======
  final case class GenerateTransaction(requests: Seq[TransactionRequest],
                                       inputsRaw: Seq[String],
                                       dataInputsRaw: Seq[String])
>>>>>>> f2e753f9

  final case class ReadBalances(chainStatus: ChainStatus)

  final case class ReadPublicKeys(from: Int, until: Int)

  final case class InitWallet(pass: String, mnemonicPassOpt: Option[String])

  final case class RestoreWallet(mnemonic: String, passOpt: Option[String], encryptionPass: String)

  final case class UnlockWallet(pass: String)

  final case class DeriveKey(path: String)

  final case class GetBoxes(unspentOnly: Boolean)

  final case class UpdateChangeAddress(address: P2PKAddress)

  final case class GetTransaction(id: ModifierId)

  case object GetTransactions

  case object DeriveNextKey

  case object LockWallet

  case object GetLockStatus

  case object ReadRandomPublicKey

  case object ReadTrackedAddresses

  case object GetFirstSecret

  def signTransaction(secrets: Seq[ExternalSecret],
                      tx: UnsignedErgoTransaction,
                      boxesToSpend: Seq[ErgoBox],
                      dataBoxes: Seq[ErgoBox],
                      parameters: Parameters,
                      stateContext: ErgoStateContext): Try[ErgoTransaction] = {
    val secretsWrapped = secrets.map(_.key).toIndexedSeq
    val secretsProver = ErgoProvingInterpreter(secretsWrapped, parameters)
    val unsignedTx = new UnsignedErgoTransaction(
      boxesToSpend.toIndexedSeq.map(box => new UnsignedInput(box.id)),
      dataBoxes.toIndexedSeq.map(box => DataInput(box.id)),
      tx.outputCandidates
    )
    secretsProver
      .sign(unsignedTx, boxesToSpend.toIndexedSeq, dataBoxes.toIndexedSeq, stateContext)
      .map(ErgoTransaction.apply)
  }
}<|MERGE_RESOLUTION|>--- conflicted
+++ resolved
@@ -421,14 +421,9 @@
   /**
     * Generates new transaction according to a given requests using available boxes.
     */
-<<<<<<< HEAD
   private def generateTransactionWithOutputs(requests: Seq[TransactionGenerationRequest],
-                                             inputsRaw: Seq[String]): Try[ErgoTransaction] =
-=======
-  private def generateTransactionWithOutputs(requests: Seq[TransactionRequest],
                                              inputsRaw: Seq[String],
                                              dataInputsRaw: Seq[String]): Try[ErgoTransaction] = Try {
->>>>>>> f2e753f9
     proverOpt match {
       case Some(prover) =>
         val inputs = inputsRaw
@@ -442,7 +437,7 @@
           .map(_.get)
 
         requestsToBoxCandidates(requests).flatMap { payTo =>
-          require(prover.pubKeys.nonEmpty, "No public keys in the prover to extract change address from")
+          require(prover.hdPubKeys.nonEmpty, "No public keys in the prover to extract change address from")
           require(requests.count(_.isInstanceOf[AssetIssueRequest]) <= 1, "Too many asset issue requests")
           require(payTo.forall(c => c.value >= BoxUtils.minimalErgoAmountSimulated(c, parameters)), "Minimal ERG value not met")
           require(payTo.forall(_.additionalTokens.forall(_._2 > 0)), "Non-positive asset value")
@@ -466,55 +461,9 @@
             //inputs are to be selected by the wallet
             (registry.readCertainUnspentBoxes.toIterator, onChainFilter)
           }
-<<<<<<< HEAD
-          .flatMap { inputs =>
-            requestsToBoxCandidates(requests).flatMap { payTo =>
-              require(prover.hdPubKeys.nonEmpty, "No public keys in the prover to extract change address from")
-              require(requests.count(_.isInstanceOf[AssetIssueRequest]) <= 1, "Too many asset issue requests")
-              require(payTo.forall(c => c.value >= BoxUtils.minimalErgoAmountSimulated(c, parameters)), "Minimal ERG value not met")
-              require(payTo.forall(_.additionalTokens.forall(_._2 >= 0)), "Negative asset value")
-
-              val assetIssueBox = payTo
-                .zip(requests)
-                .filter(_._2.isInstanceOf[AssetIssueRequest])
-                .map(_._1)
-                .headOption
-
-              val targetBalance = payTo
-                .map(_.value)
-                .sum
-
-              val targetAssets = payTo
-                .filterNot(bx => assetIssueBox.contains(bx))
-                .foldLeft(Map.empty[ModifierId, Long]) { case (acc, bx) =>
-                  // TODO optimize: avoid toArray and use mapFirst
-                  val boxTokens = bx.additionalTokens.toArray.map(t => bytesToId(t._1) -> t._2).toMap
-                  AssetUtils.mergeAssets(boxTokens, acc)
-                }
-
-              val (inputBoxes, filter) = if (inputs.nonEmpty) {
-                //inputs are provided externally, no need for filtering
-                (boxesToFakeTracked(inputs), noFilter)
-              } else {
-                //inputs are to be selected by the wallet
-                (registry.readCertainUnspentBoxes.toIterator, onChainFilter)
-              }
-
-              val selectionOpt = boxSelector.select(inputBoxes, filter, targetBalance, targetAssets)
-=======
->>>>>>> f2e753f9
 
           val selectionOpt = boxSelector.select(inputBoxes, filter, targetBalance, targetAssets)
 
-<<<<<<< HEAD
-              selectionOpt.map(makeTx) match {
-                case Right(txTry) => txTry.map(ErgoTransaction.apply)
-                case Left(e) => Failure(
-                  new Exception(s"Failed to find boxes to assemble a transaction for $payTo, \nreason: $e")
-                )
-              }
-            }
-=======
           selectionOpt.map { selectionResult =>
             prepareTransaction(prover, payTo, selectionResult, dataInputs)
           } match {
@@ -522,7 +471,6 @@
             case Left(e) => Failure(
               new Exception(s"Failed to find boxes to assemble a transaction for $payTo, \nreason: ${e}")
             )
->>>>>>> f2e753f9
           }
         }
 
@@ -708,18 +656,14 @@
 
   final case class Rollback(version: VersionTag, height: Int)
 
-<<<<<<< HEAD
-  final case class GenerateTransaction(requests: Seq[TransactionGenerationRequest], inputsRaw: Seq[String])
+  final case class GenerateTransaction(requests: Seq[TransactionGenerationRequest],
+                                       inputsRaw: Seq[String],
+                                       dataInputsRaw: Seq[String])
 
   final case class SignTransaction(secrets: Seq[ExternalSecret],
                                    utx: UnsignedErgoTransaction,
                                    boxesToSpend: Seq[ErgoBox],
                                    dataBoxes: Seq[ErgoBox])
-=======
-  final case class GenerateTransaction(requests: Seq[TransactionRequest],
-                                       inputsRaw: Seq[String],
-                                       dataInputsRaw: Seq[String])
->>>>>>> f2e753f9
 
   final case class ReadBalances(chainStatus: ChainStatus)
 
@@ -770,4 +714,5 @@
       .sign(unsignedTx, boxesToSpend.toIndexedSeq, dataBoxes.toIndexedSeq, stateContext)
       .map(ErgoTransaction.apply)
   }
+
 }