--- conflicted
+++ resolved
@@ -24,11 +24,7 @@
       "address" -> e.fromProposition(box.ergoTree).toOption.map(_.toString).asJson,
       "assets" -> box.additionalTokens.toArray.toSeq.asJson,
       "creationHeight" -> box.creationHeight.asJson,
-<<<<<<< HEAD
-      "additionalRegisters" -> nonMandatoryRegistersEncoder(box.additionalRegisters)
-=======
       "additionalRegisters" -> box.additionalRegisters.asJson
->>>>>>> 2a37b4d5
     )
   }
 
