--- conflicted
+++ resolved
@@ -8,31 +8,7 @@
 
 import scala.util.{Failure, Success, Try}
 
-<<<<<<< HEAD
-object ScanWalletInteraction extends Enumeration {
-  type ScanWalletInteraction = Value
 
-  val Off = Value("off")
-  val Shared = Value("shared")
-  val Forced = Value("forced")
-
-  def toByte(v: Value): Byte = v match {
-    case Off => -1 : Byte
-    case Shared => -2 : Byte
-    case Forced => -3 : Byte
-  }
-
-  def fromByte(b: Byte): ScanWalletInteraction = b match {
-    case x: Byte if x == -1 => Off
-    case x: Byte if x == -2 => Shared
-    case x: Byte if x == -3 => Forced
-  }
-
-  def interactingWithWallet(v: Value): Boolean = v == Shared || v == Forced
-}
-=======
-
->>>>>>> 52bfbda7
 
 /**
   * Wraps information about user scan.
@@ -98,31 +74,6 @@
   }
 }
 
-<<<<<<< HEAD
-object ScanSerializer extends ScorexSerializer[Scan] {
-  override def serialize(app: Scan, w: Writer): Unit = {
-    w.putShort(app.scanId)
-    w.putShortString(app.scanName)
-    w.put(ScanWalletInteraction.toByte(app.walletInteraction))
-    ScanningPredicateSerializer.serialize(app.trackingRule, w)
-  }
-
-  override def parse(r: Reader): Scan = {
-    val scanId = ScanId @@ r.getShort()
-    val appName = r.getShortString()
-    val pos = r.position
-
-    val interactionFlag = r.getByte() match {
-      case x: Byte if x < 0 => ScanWalletInteraction.fromByte(x)
-      case _ => r.position_=(pos); ScanWalletInteraction.Off
-    }
-    val sp = ScanningPredicateSerializer.parse(r)
-    Scan(scanId, appName, sp, interactionFlag)
-  }
-}
-
-=======
->>>>>>> 52bfbda7
 object ScanJsonCodecs extends ApiCodecs {
 
   import ScanningPredicateJsonCodecs._
