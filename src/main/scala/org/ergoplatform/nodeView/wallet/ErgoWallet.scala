--- conflicted
+++ resolved
@@ -15,13 +15,7 @@
 
 class ErgoWallet(historyReader: ErgoHistoryReader, settings: ErgoSettings, parameters: Parameters)
                 (implicit val actorSystem: ActorSystem)
-<<<<<<< HEAD
-  extends Vault[ErgoTransaction, BlockSection, ErgoWallet]
-    with ErgoWalletReader
-    with ScorexLogging {
-=======
   extends ErgoWalletReader with ScorexLogging {
->>>>>>> 74d33b1e
 
   private val walletSettings = settings.walletSettings
 
@@ -52,11 +46,7 @@
     this
   }
 
-<<<<<<< HEAD
-  override def scanPersistent(modifier: BlockSection): ErgoWallet = {
-=======
-  def scanPersistent(modifier: ErgoPersistentModifier): ErgoWallet = {
->>>>>>> 74d33b1e
+  def scanPersistent(modifier: BlockSection): ErgoWallet = {
     modifier match {
       case fb: ErgoFullBlock =>
         walletActor ! ScanOnChain(fb)
@@ -67,7 +57,7 @@
     this
   }
 
-  def scanPersistent(modifiers: Option[ErgoPersistentModifier]): ErgoWallet = {
+  def scanPersistent(modifiers: Option[BlockSection]): ErgoWallet = {
     modifiers.foldLeft(this) { case (v, mod) =>
       v.scanPersistent(mod)
     }
