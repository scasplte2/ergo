--- conflicted
+++ resolved
@@ -18,12 +18,8 @@
   */
 final case class WalletDigest(height: Int,
                               walletBalance: Long,
-<<<<<<< HEAD
-                              walletAssetBalances: mutable.LinkedHashMap[EncodedTokenId, Long])
-=======
                               walletAssetBalances: Seq[(EncodedTokenId, Long)])
 
->>>>>>> da09dbd4
 object WalletDigest {
 
   val empty: WalletDigest =
