--- conflicted
+++ resolved
@@ -185,11 +185,7 @@
     deregister(trackedBox.boxId) // we need to decrease balances if somebody registers box that already known
     put(trackedBox)
     if (trackedBox.spendingStatus == Unspent) {
-<<<<<<< HEAD
-      log.debug(s"New ${trackedBox.chainStatus} box arrived: " + trackedBox)
-=======
-      log.info(s"New ${trackedBox.chainStatus} ${trackedBox.certainty} box arrived: " + trackedBox)
->>>>>>> 5347d737
+      log.debug(s"New ${trackedBox.chainStatus} ${trackedBox.certainty} box arrived: " + trackedBox)
     }
     trackedBox.creationHeight.foreach(h => putToConfirmedIndex(h, trackedBox.boxId))
     trackedBox.spendingHeight.foreach(h => putToConfirmedIndex(h, trackedBox.boxId))
