package org.ergoplatform.nodeView.history.storage.modifierprocessors

import org.ergoplatform.ErgoLikeContext.Height
import org.ergoplatform.modifiers.{ErgoFullBlock, NetworkObjectTypeId, SnapshotsInfoTypeId}
import org.ergoplatform.modifiers.history._
import org.ergoplatform.modifiers.history.header.Header
import org.ergoplatform.settings.{ChainSettings, ErgoSettings, NodeConfigurationSettings}
import scorex.util.{ModifierId, ScorexLogging}

import scala.annotation.tailrec

/**
  * Trait that calculates next modifiers we should download to synchronize our full chain with headers chain
  */
trait ToDownloadProcessor
  extends FullBlockPruningProcessor with UtxoSetSnapshotProcessor with BasicReaders with ScorexLogging {

  import scorex.core.utils.MapPimp

  protected val settings: ErgoSettings

  // A node is considering that the chain is synced if sees a block header with timestamp no more
  // than headerChainDiff blocks on average from future
  private lazy val headerChainDiff = settings.nodeSettings.headerChainDiff

  protected def nodeSettings: NodeConfigurationSettings = settings.nodeSettings

  protected def chainSettings: ChainSettings = settings.chainSettings

  protected def headerChainBack(limit: Int, startHeader: Header, until: Header => Boolean): HeaderChain

  def isInBestChain(id: ModifierId): Boolean

  /**
    * @return estimated height of a best chain found in the network
    */
  def estimatedTip(): Option[Height]

  /**
<<<<<<< HEAD
    * Get modifier ids to download to synchronize full blocks
    *
=======
    * @return min full block height the node has
    */
  def minFullBlockAvailable: Int = minimalFullBlockHeight

  /**
    * Get network object ids to download to synchronize full blocks or start UTXO set snapshot downlood
>>>>>>> a4072cc8
    * @param howManyPerType how many ModifierIds per ModifierTypeId to fetch
    * @param condition only ModifierIds which pass filter are included into results
    * @return next max howManyPerType ModifierIds by ModifierTypeId to download filtered by condition
    */
  def nextModifiersToDownload(howManyPerType: Int,
                              condition: (NetworkObjectTypeId.Value, ModifierId) => Boolean): Map[NetworkObjectTypeId.Value, Seq[ModifierId]] = {

    val FullBlocksToDownloadAhead = 192 // how many full blocks to download forwards during active sync

    def farAwayFromBeingSynced(fb: ErgoFullBlock): Boolean = fb.height < (estimatedTip().getOrElse(0) - 128)

    @tailrec
    def continuation(height: Int,
                     acc: Map[NetworkObjectTypeId.Value, Vector[ModifierId]],
                     maxHeight: Int): Map[NetworkObjectTypeId.Value, Vector[ModifierId]] = {
      if (height > maxHeight) {
        acc
      } else {
<<<<<<< HEAD
        val headersAtThisHeight = headerIdsAtHeight(height).flatMap(id => typedModifierById[Header](id))

        if (headersAtThisHeight.nonEmpty) {
          val toDownload = headersAtThisHeight.flatMap(requiredModifiersForHeader).filter{ case (mtid, mid) => condition(mtid, mid) }
          // add new modifiers to download to accumulator
          val newAcc = toDownload.foldLeft(acc) { case (newAcc, (mType, mId)) =>
            newAcc.adjust(mType)(_.fold(Vector(mId))(_ :+ mId))
          }
          continuation(height + 1, newAcc)
=======
        if (acc.values.exists(_.lengthCompare(howManyPerType) >= 0)) {
          // return if at least one of Modifier types reaches howManyPerType limit for modifier ids
          acc.mapValues(_.take(howManyPerType)).view.force
>>>>>>> a4072cc8
        } else {
          val headersAtThisHeight = headerIdsAtHeight(height).flatMap(id => typedModifierById[Header](id))

          if (headersAtThisHeight.nonEmpty) {
            val toDownload = headersAtThisHeight.flatMap(requiredModifiersForHeader).filter { case (mtid, mid) => condition(mtid, mid) }
            // add new modifiers to download to accumulator
            val newAcc = toDownload.foldLeft(acc) { case (newAcc, (mType, mId)) => newAcc.adjust(mType)(_.fold(Vector(mId))(_ :+ mId)) }
            continuation(height + 1, newAcc, maxHeight)
          } else {
            acc
          }
        }
      }
    }

    bestFullBlockOpt match {
      case _ if !isHeadersChainSynced || !nodeSettings.verifyTransactions =>
        // do not download full blocks if no headers-chain synced yet or SPV mode
        Map.empty
      case Some(fb) if farAwayFromBeingSynced(fb) =>
        // when far away from blockchain tip
        continuation(fb.height + 1, Map.empty, fb.height + FullBlocksToDownloadAhead)
      case Some(fb) =>
        // when blockchain is about to be synced,
        // download children blocks of last 100 full blocks applied to the best chain, to get block sections from forks
        val minHeight = Math.max(1, fb.header.height - 100)
        continuation(minHeight, Map.empty, maxHeight = Int.MaxValue)
      case None if (nodeSettings.utxoSettings.utxoBootstrap && !isUtxoSnapshotApplied) =>
        // if bootstrapping with UTXO set snapshot is chosen, and no snapshot applied yet, ask peers for snapshots
        if (utxoSetSnapshotDownloadPlan().isEmpty) {
          Map(SnapshotsInfoTypeId.value -> Seq.empty)
        } else {
          Map.empty
        }
      case None =>
        // if headers-chain is synced and no full blocks applied yet, find full block height to go from
        continuation(minimalFullBlockHeight, Map.empty, maxHeight = Int.MaxValue)
    }
  }

  /**
    * Checks whether it's time to download full chain, and returns toDownload modifiers
    */
  protected def toDownload(header: Header): Seq[(NetworkObjectTypeId.Value, ModifierId)] = {
    if (!nodeSettings.verifyTransactions) {
      // A regime that do not download and verify transaction
      Nil
    } else if (shouldDownloadBlockAtHeight(header.height)) {
      // Already synced and header is not too far back. Download required modifiers.
      requiredModifiersForHeader(header)
    } else if (!isHeadersChainSynced && header.isNew(chainSettings.blockInterval * headerChainDiff)) {
      // Headers chain is synced after this header. Start downloading full blocks
      updateBestFullBlock(header)
      log.info(s"Headers chain is likely synced after header ${header.encodedId} at height ${header.height}")
      Nil
    } else {
      Nil
    }
  }

  /**
    * @return block sections needed to be downloaded after header `h` , and defined by the header
    */
  def requiredModifiersForHeader(h: Header): Seq[(NetworkObjectTypeId.Value, ModifierId)] = {
    if (!nodeSettings.verifyTransactions) {
      Nil // no block sections to be downloaded in SPV mode
    } else if (nodeSettings.stateType.requireProofs) {
      h.sectionIds // download block transactions, extension and UTXO set transformations proofs in "digest" mode
    } else {
      h.sectionIdsWithNoProof // do not download UTXO set transformation proofs if UTXO set is stored
    }
  }

<<<<<<< HEAD
}

object ToDownloadProcessor {
  implicit class MapPimp[K, V](underlying: Map[K, V]) {
    /**
      * One liner for updating a Map with the possibility to handle case of missing Key
      *
      * @param k map key
      * @param f function that is passed Option depending on Key being present or missing, returning new Value
      * @return new Map with value updated under given key
      */
    def adjust(k: K)(f: Option[V] => V): Map[K, V] = underlying.updated(k, f(underlying.get(k)))
  }
=======
>>>>>>> a4072cc8
}<|MERGE_RESOLUTION|>--- conflicted
+++ resolved
@@ -37,17 +37,12 @@
   def estimatedTip(): Option[Height]
 
   /**
-<<<<<<< HEAD
-    * Get modifier ids to download to synchronize full blocks
-    *
-=======
     * @return min full block height the node has
     */
   def minFullBlockAvailable: Int = minimalFullBlockHeight
 
   /**
     * Get network object ids to download to synchronize full blocks or start UTXO set snapshot downlood
->>>>>>> a4072cc8
     * @param howManyPerType how many ModifierIds per ModifierTypeId to fetch
     * @param condition only ModifierIds which pass filter are included into results
     * @return next max howManyPerType ModifierIds by ModifierTypeId to download filtered by condition
@@ -66,21 +61,9 @@
       if (height > maxHeight) {
         acc
       } else {
-<<<<<<< HEAD
-        val headersAtThisHeight = headerIdsAtHeight(height).flatMap(id => typedModifierById[Header](id))
-
-        if (headersAtThisHeight.nonEmpty) {
-          val toDownload = headersAtThisHeight.flatMap(requiredModifiersForHeader).filter{ case (mtid, mid) => condition(mtid, mid) }
-          // add new modifiers to download to accumulator
-          val newAcc = toDownload.foldLeft(acc) { case (newAcc, (mType, mId)) =>
-            newAcc.adjust(mType)(_.fold(Vector(mId))(_ :+ mId))
-          }
-          continuation(height + 1, newAcc)
-=======
         if (acc.values.exists(_.lengthCompare(howManyPerType) >= 0)) {
           // return if at least one of Modifier types reaches howManyPerType limit for modifier ids
           acc.mapValues(_.take(howManyPerType)).view.force
->>>>>>> a4072cc8
         } else {
           val headersAtThisHeight = headerIdsAtHeight(height).flatMap(id => typedModifierById[Header](id))
 
@@ -154,20 +137,4 @@
     }
   }
 
-<<<<<<< HEAD
-}
-
-object ToDownloadProcessor {
-  implicit class MapPimp[K, V](underlying: Map[K, V]) {
-    /**
-      * One liner for updating a Map with the possibility to handle case of missing Key
-      *
-      * @param k map key
-      * @param f function that is passed Option depending on Key being present or missing, returning new Value
-      * @return new Map with value updated under given key
-      */
-    def adjust(k: K)(f: Option[V] => V): Map[K, V] = underlying.updated(k, f(underlying.get(k)))
-  }
-=======
->>>>>>> a4072cc8
 }