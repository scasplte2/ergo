package org.ergoplatform.nodeView.history.storage.modifierprocessors

import org.ergoplatform.modifiers.history._
import org.ergoplatform.modifiers.history.header.Header
import org.ergoplatform.settings.{ChainSettings, ErgoSettings, NodeConfigurationSettings}
import scorex.core.ModifierTypeId
import scorex.core.utils.NetworkTimeProvider
import scorex.util.{ModifierId, ScorexLogging}

import scala.annotation.tailrec

/**
  * Trait that calculates next modifiers we should download to synchronize our full chain with headers chain
  */
trait ToDownloadProcessor extends BasicReaders with ScorexLogging {
  import ToDownloadProcessor._

  protected val timeProvider: NetworkTimeProvider

  protected val settings: ErgoSettings

  // A node is considering that the chain is synced if sees a block header with timestamp no more
  // than headerChainDiff blocks on average from future
  private lazy val headerChainDiff = settings.nodeSettings.headerChainDiff

  protected[history] lazy val pruningProcessor: FullBlockPruningProcessor =
    new FullBlockPruningProcessor(nodeSettings, chainSettings)

  protected def nodeSettings: NodeConfigurationSettings = settings.nodeSettings

  protected def chainSettings: ChainSettings = settings.chainSettings

  protected def headerChainBack(limit: Int, startHeader: Header, until: Header => Boolean): HeaderChain

  def isInBestChain(id: ModifierId): Boolean

  /** Returns true if we estimate that our chain is synced with the network. Start downloading full blocks after that
    */
  def isHeadersChainSynced: Boolean = pruningProcessor.isHeadersChainSynced

  /**
    * Get modifier ids to download to synchronize full blocks
    * @param howManyPerType how many ModifierIds per ModifierTypeId to fetch
    * @param condition filter only ModifierIds that pass this condition
    * @return next max howManyPerType ModifierIds by ModifierTypeId to download filtered by condition
    */
  def nextModifiersToDownload(howManyPerType: Int,
                              estimatedTip: Option[Int],
                              condition: (ModifierTypeId, ModifierId) => Boolean): Map[ModifierTypeId, Seq[ModifierId]] = {
    @tailrec
    def continuation(height: Int,
                     acc: Map[ModifierTypeId, Vector[ModifierId]],
                     maxHeight: Int = Int.MaxValue): Map[ModifierTypeId, Vector[ModifierId]] = {
      // return if at least one of Modifier types reaches howManyPerType limit for modifier ids
      if(height > maxHeight) {
        acc
      } else {
        if (acc.values.exists(_.lengthCompare(howManyPerType) >= 0)) {
          acc.mapValues(_.take(howManyPerType)).view.force
        } else {
          val headersAtThisHeight = headerIdsAtHeight(height).flatMap(id => typedModifierById[Header](id))

          if (headersAtThisHeight.nonEmpty) {
            val toDownload = headersAtThisHeight.flatMap(requiredModifiersForHeader).filter { case (mtid, mid) => condition(mtid, mid) }
            // add new modifiers to download to accumulator
            val newAcc = toDownload.foldLeft(acc) { case (newAcc, (mType, mId)) => newAcc.adjust(mType)(_.fold(Vector(mId))(_ :+ mId)) }
            continuation(height + 1, newAcc, maxHeight)
          } else {
            acc
          }
        }
      }
    }

    bestFullBlockOpt match {
      case _ if !isHeadersChainSynced || !nodeSettings.verifyTransactions =>
        // do not download full blocks if no headers-chain synced yet and suffix enabled or SPV mode
        Map.empty
      case Some(fb) if fb.height < (estimatedTip.getOrElse(0) - 128) =>
<<<<<<< HEAD
        continuation(fb.height + 1, Map.empty, fb.height + 192)
=======
        continuation(fb.height + 1, Map.empty, fb.height + 108)
>>>>>>> 36a63d81
      case Some(fb) =>
        // download children blocks of last 100 full blocks applied to the best chain
        val minHeight = Math.max(1, fb.header.height - 100)
        continuation(minHeight, Map.empty)
      case _ =>
        // if headers-chain is synced and no full blocks applied yet, find full block height to go from
        continuation(pruningProcessor.minimalFullBlockHeight, Map.empty)
    }
  }

  /**
    * Checks whether it's time to download full chain, and returns toDownload modifiers
    */
  protected def toDownload(header: Header): Seq[(ModifierTypeId, ModifierId)] = {
    if (!nodeSettings.verifyTransactions) {
      // A regime that do not download and verify transaction
      Nil
    } else if (pruningProcessor.shouldDownloadBlockAtHeight(header.height)) {
      // Already synced and header is not too far back. Download required modifiers.
      requiredModifiersForHeader(header)
    } else if (!isHeadersChainSynced && header.isNew(timeProvider, chainSettings.blockInterval * headerChainDiff)) {
      // Headers chain is synced after this header. Start downloading full blocks
      pruningProcessor.updateBestFullBlock(header)
      log.info(s"Headers chain is likely synced after header ${header.encodedId} at height ${header.height}")
      Nil
    } else {
      Nil
    }
  }

  def requiredModifiersForHeader(h: Header): Seq[(ModifierTypeId, ModifierId)] = {
    if (!nodeSettings.verifyTransactions) {
      Nil
    } else if (nodeSettings.stateType.requireProofs) {
      h.sectionIds
    } else {
      h.sectionIds.tail // do not download UTXO set transformation proofs if UTXO set is stored
    }
  }

}

object ToDownloadProcessor {
  implicit class MapPimp[K, V](underlying: Map[K, V]) {
    /**
      * One liner for updating a Map with the possibility to handle case of missing Key
      * @param k map key
      * @param f function that is passed Option depending on Key being present or missing, returning new Value
      * @return new Map with value updated under given key
      */
    def adjust(k: K)(f: Option[V] => V): Map[K, V] = underlying.updated(k, f(underlying.get(k)))
  }
}<|MERGE_RESOLUTION|>--- conflicted
+++ resolved
@@ -77,11 +77,7 @@
         // do not download full blocks if no headers-chain synced yet and suffix enabled or SPV mode
         Map.empty
       case Some(fb) if fb.height < (estimatedTip.getOrElse(0) - 128) =>
-<<<<<<< HEAD
         continuation(fb.height + 1, Map.empty, fb.height + 192)
-=======
-        continuation(fb.height + 1, Map.empty, fb.height + 108)
->>>>>>> 36a63d81
       case Some(fb) =>
         // download children blocks of last 100 full blocks applied to the best chain
         val minHeight = Math.max(1, fb.header.height - 100)
