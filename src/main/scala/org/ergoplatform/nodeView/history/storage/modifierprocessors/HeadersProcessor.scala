--- conflicted
+++ resolved
@@ -91,11 +91,7 @@
   protected def process(h: Header): ProgressInfo[ErgoPersistentModifier] = {
     val dataToInsert: (Seq[(ByteArrayWrapper, ByteArrayWrapper)], Seq[ErgoPersistentModifier]) = toInsert(h)
 
-<<<<<<< HEAD
-    historyStorage.insert(ByteArrayWrapper(h.id), dataToInsert._1, dataToInsert._2)
-=======
-    historyStorage.insert(Algos.idToBAW(h.id), dataToInsert._1, Seq(dataToInsert._2))
->>>>>>> 2afc7975
+    historyStorage.insert(Algos.idToBAW(h.id), dataToInsert._1, dataToInsert._2)
 
     bestHeaderIdOpt match {
       case Some(bestHeaderId) =>
