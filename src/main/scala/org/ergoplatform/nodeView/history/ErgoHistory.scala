--- conflicted
+++ resolved
@@ -272,11 +272,7 @@
     }
   }
 
-<<<<<<< HEAD
-  def readOrGenerate(ergoSettings: ErgoSettings): ErgoHistory = {
-=======
-  def readOrGenerate(ergoSettings: ErgoSettings, ntp: NetworkTimeProvider)(implicit context: ActorContext): ErgoHistory = {
->>>>>>> f8841f32
+  def readOrGenerate(ergoSettings: ErgoSettings)(implicit context: ActorContext): ErgoHistory = {
     val db = HistoryStorage(ergoSettings)
     val nodeSettings = ergoSettings.nodeSettings
 
