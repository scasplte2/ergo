--- conflicted
+++ resolved
@@ -115,17 +115,10 @@
     * @return ProgressInfo with next modifier to try to apply
     */
   @SuppressWarnings(Array("OptionGet", "TraversableHead"))
-<<<<<<< HEAD
   override def reportModifierIsInvalid(modifier: BlockSection,
                                        progressInfo: ProgressInfo[BlockSection]
                                       ): Try[(ErgoHistory, ProgressInfo[BlockSection])] = synchronized {
-    log.debug(s"Modifier ${modifier.encodedId} of type ${modifier.modifierTypeId} is marked as invalid")
-=======
-  override def reportModifierIsInvalid(modifier: ErgoPersistentModifier,
-                                       progressInfo: ProgressInfo[ErgoPersistentModifier]
-                                      ): Try[(ErgoHistory, ProgressInfo[ErgoPersistentModifier])] = synchronized {
     log.warn(s"Modifier ${modifier.encodedId} of type ${modifier.modifierTypeId} is marked as invalid")
->>>>>>> 866e6bf2
     correspondingHeader(modifier) match {
       case Some(invalidatedHeader) =>
         val invalidatedHeaders = continuationHeaderChains(invalidatedHeader, _ => true).flatten.distinct
@@ -138,13 +131,8 @@
         (bestHeaderIsInvalidated, bestFullIsInvalidated) match {
           case (false, false) =>
             // Modifiers from best header and best full chain are not involved, no rollback and links change required
-<<<<<<< HEAD
-            historyStorage.insert(validityRow, Seq.empty).map { _ =>
+            historyStorage.insert(validityRow, Nil).map { _ =>
               this -> ProgressInfo[BlockSection](None, Seq.empty, Seq.empty, Seq.empty)
-=======
-            historyStorage.insert(validityRow, Nil).map { _ =>
-              this -> ProgressInfo[ErgoPersistentModifier](None, Seq.empty, Seq.empty, Seq.empty)
->>>>>>> 866e6bf2
             }
           case _ =>
             // Modifiers from best header and best full chain are involved, links change required
@@ -191,17 +179,9 @@
       case None =>
         //No headers become invalid. Just mark this modifier as invalid
         log.warn(s"Modifier ${modifier.encodedId} of type ${modifier.modifierTypeId} is missing corresponding header")
-<<<<<<< HEAD
-        historyStorage.insert(
-          Seq(validityKey(modifier.id) -> Array(0.toByte)),
-          Seq.empty).map { _ =>
-            this -> ProgressInfo[BlockSection](None, Seq.empty, Seq.empty, Seq.empty)
-         }
-=======
         historyStorage.insert(Array(validityKey(modifier.id) -> Array(0.toByte)), Nil).map { _ =>
-          this -> ProgressInfo[ErgoPersistentModifier](None, Seq.empty, Seq.empty, Seq.empty)
-        }
->>>>>>> 866e6bf2
+          this -> ProgressInfo[BlockSection](None, Seq.empty, Seq.empty, Seq.empty)
+        }
     }
   }
 
