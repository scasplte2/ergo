package org.ergoplatform.nodeView.history

import java.io.File

import io.iohk.iodb.{ByteArrayWrapper, LSMStore}
import org.ergoplatform.modifiers.history._
import org.ergoplatform.modifiers.state.UTXOSnapshotChunk
import org.ergoplatform.modifiers.{ErgoFullBlock, ErgoPersistentModifier}
import org.ergoplatform.nodeView.history.storage._
import org.ergoplatform.nodeView.history.storage.modifierprocessors._
import org.ergoplatform.nodeView.history.storage.modifierprocessors.adproofs.{ADProofsProcessor, ADStateProofsProcessor, EmptyADProofsProcessor, FullStateProofsProcessor}
import org.ergoplatform.nodeView.history.storage.modifierprocessors.blocktransactions.{BlockTransactionsProcessor, EmptyBlockTransactionsProcessor, FullnodeBlockTransactionsProcessor}
import org.ergoplatform.nodeView.history.storage.modifierprocessors.popow.{EmptyPoPoWProofsProcessor, FullPoPoWProofsProcessor, PoPoWProofsProcessor}
import org.ergoplatform.settings.{Algos, ChainSettings, ErgoSettings, NodeConfigurationSettings}
import scorex.core._
import scorex.core.consensus.History.{HistoryComparisonResult, ModifierIds, ProgressInfo}
import scorex.core.consensus.{History, ModifierSemanticValidity}
import scorex.core.utils.ScorexLogging
import scorex.crypto.encode.Base58

import scala.util.{Failure, Try}

/**
  * History implementation. It is processing persistent modifiers generated locally or coming from network.
  * Depending on chosen node settings, it will process modifiers in a different way, different processors define how to
  * process different type of modifiers.
  *
  * HeadersProcessor: processor of block headers. It's the same for all node settings
  * ADProofsProcessor: processor of ADProofs. ADProofs may
  *   1. Be downloaded from other nodes (ADState == true)
  *   2. Be calculated by using local state (ADState == false)
  *   3. Be ignored by history in light mode (verifyTransactions == false)
  * PoPoWProofsProcessor: processor of PoPoWProof. PoPoWProof may
  *   1. Be downloaded once during bootstrap from other peers (poPoWBootstrap == true)
  *   2. Be ignored by history (poPoWBootstrap == false)
  * BlockTransactionsProcessor: Processor of BlockTransactions. BlockTransactions may
  *   1. Be downloaded from other peers (verifyTransactions == true)
  *   2. Be ignored by history (verifyTransactions == false)
  */
trait ErgoHistory
  extends History[ErgoPersistentModifier, ErgoSyncInfo, ErgoHistory]
    with HeadersProcessor
    with ADProofsProcessor
    with PoPoWProofsProcessor
    with UTXOSnapshotChunkProcessor
    with BlockTransactionsProcessor
    with ScorexLogging {

  protected val chainSettings: ChainSettings
  protected val config: NodeConfigurationSettings
  protected val storage: LSMStore

  protected lazy val historyStorage: HistoryStorage = new HistoryStorage(storage)

  override type NVCT = ErgoHistory

  /**
    * Is there's no history, even genesis block
    */
  def isEmpty: Boolean = bestHeaderIdOpt.isEmpty

  /**
    * Header of best Header chain. Empty if no genesis block is applied yet (from a chain or a PoPoW proof).
    * Transactions and ADProofs for this Header may be missed, to get block from best full chain (in mode that support
    * it) call bestFullBlockOpt.
    */
  def bestHeaderOpt: Option[Header] = bestHeaderIdOpt.flatMap(typedModifierById[Header])

  /**
    * Complete block of the best chain with transactions.
    * Always None for an SPV mode, Some(fullBLock) for fullnode regime after initial bootstrap.
    */
  def bestFullBlockOpt: Option[ErgoFullBlock] =
    bestFullBlockIdOpt.flatMap(id => typedModifierById[Header](id)).flatMap(getFullBlock)

  /**
    * Get ErgoPersistentModifier by it's id if it is in history
    */
  override def modifierById(id: ModifierId): Option[ErgoPersistentModifier] = {
    val modifier = historyStorage.modifierById(id)
    assert(modifier.forall(_.id sameElements id), s"Modifier $modifier id is incorrect, ${Algos.encode(id)} expected")
    modifier
  }

  /**
    * Get ErgoPersistentModifier of type T by it's id if it is in history
    */
  def typedModifierById[T <: ErgoPersistentModifier](id: ModifierId): Option[T] = modifierById(id) match {
    case Some(m: T@unchecked) if m.isInstanceOf[T] => Some(m)
    case _ => None
  }

  /**
    * Append ErgoPersistentModifier to History if valid
    */
  override def append(modifier: ErgoPersistentModifier): Try[(ErgoHistory, ProgressInfo[ErgoPersistentModifier])] = {
    log.debug(s"Trying to append modifier ${Base58.encode(modifier.id)} to history")
    applicableTry(modifier).map { _ =>
      modifier match {
        case header: Header =>
          (this, process(header))
        case blockTransactions: BlockTransactions =>
          (this, process(blockTransactions))
        case aDProofs: ADProofs =>
          (this, process(aDProofs))
        case poPoWProof: PoPoWProof =>
          (this, process(poPoWProof))
        case chunk: UTXOSnapshotChunk =>
          (this, process(chunk))
      }
    }
  }

  /**
    * Id of best block to mine
    */
  override def openSurfaceIds(): Seq[ModifierId] = bestFullBlockIdOpt.orElse(bestHeaderIdOpt).toSeq

  /**
    * Check, that it's possible to apply modifier to history
    */
  override def applicable(modifier: ErgoPersistentModifier): Boolean = applicableTry(modifier).isSuccess

  /**
    * Whether another's node syncinfo shows that another node is ahead or behind ours
    *
    * @param info other's node sync info
    * @return Equal if nodes have the same history, Younger if another node is behind, Older if a new node is ahead
    */
  override def compare(info: ErgoSyncInfo): HistoryComparisonResult.Value = {
    bestHeaderIdOpt match {
      case Some(id) if info.lastHeaderIds.lastOption.exists(_ sameElements id) =>
        //Header chain is equals, compare full blocks
        (info.fullBlockIdOpt, bestFullBlockIdOpt) match {
          case (Some(theirBestFull), Some(ourBestFull)) if !(theirBestFull sameElements ourBestFull) =>
            if (scoreOf(theirBestFull).exists(theirScore => scoreOf(ourBestFull).exists(_ > theirScore))) {
              HistoryComparisonResult.Younger
            } else {
              HistoryComparisonResult.Older
            }
          case _ =>
            HistoryComparisonResult.Equal
        }
      case Some(id) if info.lastHeaderIds.exists(_ sameElements id) =>
        HistoryComparisonResult.Older
      case Some(_) =>
        //Compare headers chain
        val ids = info.lastHeaderIds
        ids.view.reverse.find(m => contains(m)) match {
          case Some(lastId) =>
            val ourDiffOpt = heightOf(lastId).map(h => height - h)
            if (ourDiffOpt.exists(ourDiff => ourDiff > (ids.length - ids.indexWhere(_ sameElements lastId)))) {
              HistoryComparisonResult.Younger
            } else {
              HistoryComparisonResult.Older
            }
          case None => HistoryComparisonResult.Nonsense
        }
      case None =>
        log.warn("Trying to compare with other node while our history is empty")
        HistoryComparisonResult.Older
    }
  }

  /**
    * @param info other's node sync info
    * @param size max return size
    * @return Ids of modifiers, that node with info should download and apply to synchronize
    */
  override def continuationIds(info: ErgoSyncInfo, size: Int): Option[ModifierIds] = Try {
    if(isEmpty){
      info.startingPoints
    } else {
      val ids = info.lastHeaderIds
      val lastHeaderInHistory = ids.view.reverse.find(m => contains(m)).get
      val theirHeight = heightOf(lastHeaderInHistory).get
      val heightFrom = Math.min(height, theirHeight + size)
      val startId = headerIdsAtHeight(heightFrom).head
      val startHeader = typedModifierById[Header](startId).get
      val headerIds = headerChainBack(heightFrom - theirHeight, startHeader, (h: Header) => h.isGenesis)
        .headers.map(h => Header.modifierTypeId -> h.id)
      val fullBlockContinuation: ModifierIds = info.fullBlockIdOpt.flatMap(heightOf) match {
        case Some(bestFullBlockHeight) =>
          val heightFrom = Math.min(height, bestFullBlockHeight + size)
          val startId = headerIdsAtHeight(heightFrom).head
          val startHeader = typedModifierById[Header](startId).get
          val headers = headerChainBack(heightFrom - bestFullBlockHeight, startHeader, (h: Header) => h.isGenesis)
          headers.headers.flatMap(h => Seq((ADProofs.modifierTypeId, h.ADProofsId),
            (BlockTransactions.modifierTypeId, h.transactionsId)))
        case _ => Seq()
      }
      headerIds ++ fullBlockContinuation
    }
  }.toOption

  /**
    * @return all possible forks, that contains specified header
    */
  private[history] def continuationHeaderChains(header: Header): Seq[HeaderChain] = {
    def loop(acc: Seq[Header]): Seq[HeaderChain] = {
      val bestHeader = acc.last
      val currentHeight = heightOf(bestHeader.id).get
      val nextLevelHeaders = headerIdsAtHeight(currentHeight + 1).map(id => typedModifierById[Header](id).get)
        .filter(_.parentId sameElements bestHeader.id)
      if (nextLevelHeaders.isEmpty) Seq(HeaderChain(acc))
      else nextLevelHeaders.map(h => acc :+ h).flatMap(chain => loop(chain))
    }
    loop(Seq(header))
  }


  /**
    *
    * @param answer - whether it is answer to other node request or not
    * @return Node ErgoSyncInfo
    */
  override def syncInfo(answer: Boolean): ErgoSyncInfo = if (isEmpty) {
    ErgoSyncInfo(answer, Seq(), None)
  } else {
    ErgoSyncInfo(answer,
      lastHeaders(ErgoSyncInfo.MaxBlockIds).headers.map(_.id),
      bestFullBlockIdOpt)
  }

  /**
    * Return last count headers from best headers chain if exist or chain up to genesis otherwise
    */
  def lastHeaders(count: Int): HeaderChain =
  bestHeaderOpt
    .map(bestHeader => headerChainBack(count, bestHeader, b => b.isGenesis))
    .getOrElse(HeaderChain.empty)


  private def applicableTry(modifier: ErgoPersistentModifier): Try[Unit] = {
    modifier match {
      case header: Header =>
        validate(header)
      case m: BlockTransactions =>
        validate(m)
      case m: ADProofs =>
        validate(m)
      case m: PoPoWProof =>
        validate(m)
      case chunk: UTXOSnapshotChunk =>
        validate(chunk)
      case m: Any =>
        Failure(new Error(s"Modifier $m has incorrect type"))
    }
  }

  protected def getFullBlock(header: Header): Option[ErgoFullBlock] = {
    val aDProofs = typedModifierById[ADProofs](header.ADProofsId)
    typedModifierById[BlockTransactions](header.transactionsId).map{ txs =>
      ErgoFullBlock(header, txs, aDProofs)
    }
  }

  protected[history] def commonBlockThenSuffixes(header1: Header, header2: Header): (HeaderChain, HeaderChain) = {
    assert(contains(header1))
    assert(contains(header2))

    def loop(numberBack: Int, otherChain: HeaderChain): (HeaderChain, HeaderChain) = {
      val r = commonBlockThenSuffixes(otherChain, header1, numberBack)
      if (r._1.head == r._2.head) {
        r
      } else {
        val biggerOther = headerChainBack(numberBack, otherChain.head, (h: Header) => h.isGenesis) ++ otherChain.tail
        if (!otherChain.head.isGenesis) {
          loop(biggerOther.size, biggerOther)
        } else {
          throw new Error(s"Common point not found for headers $header1 and $header2")
        }
      }
    }

    loop(2, HeaderChain(Seq(header2)))
  }

  protected[history] def commonBlockThenSuffixes(otherChain: HeaderChain,
                                                 startHeader: Header,
                                                 limit: Int): (HeaderChain, HeaderChain) = {
    def until(h: Header): Boolean = otherChain.exists(_.id sameElements h.id)

    val ourChain = headerChainBack(limit, startHeader, until)
    val commonBlock = ourChain.head
    val commonBlockThenSuffixes = otherChain.takeAfter(commonBlock)
    (ourChain, commonBlockThenSuffixes)
  }

  /**
    * Report some modifier as valid or invalid semantically
    */

  //todo: fix
  override def reportSemanticValidity(modifier: ErgoPersistentModifier,
                                      valid: Boolean,
                                      unusedParam: ModifierId): (ErgoHistory, ProgressInfo[ErgoPersistentModifier]) = {
    def validityRowsForHeader(h: Header): Seq[(ByteArrayWrapper, ByteArrayWrapper)] = {
      Seq(h.id, h.transactionsId, h.ADProofsId).map(id => validityKey(id) -> ByteArrayWrapper(Array(0.toByte)))
    }

    assert(contains(modifier), "Trying to reportSemanticValidity for non-existing modifier")
    if (valid) {
      historyStorage.db.update(validityKey(modifier.id), Seq(), Seq(validityKey(modifier.id) ->
        ByteArrayWrapper(Array(1.toByte))))
      this -> ProgressInfo[ErgoPersistentModifier](None, Seq(), Seq(), Seq())
    } else {
      val headerOpt: Option[Header] = modifier match {
        case h: Header => Some(h)
        case full: ErgoFullBlock => Some(full.header)
        case proof: ADProofs => typedModifierById[Header](proof.headerId)
        case txs: BlockTransactions => typedModifierById[Header](txs.headerId)
        case _ => None
      }
      headerOpt match {
        case Some(h) =>
          val invalidatedHeaders = continuationHeaderChains(h).flatMap(_.headers).distinct
          log.info(s"Invalidated header ${h.encodedId} and linked ${invalidatedHeaders.map(_.encodedId).mkString(",")}")
          val validityRow = invalidatedHeaders.flatMap(h => validityRowsForHeader(h))
          def isStillValid(id: ModifierId): Boolean = !invalidatedHeaders.exists(_.id sameElements id)
          def loopHeightDown(height: Int): Header = {
            assert(height >= 0, s"Mark genesis invalid is not true")
            headerIdsAtHeight(height).find(id => isStillValid(id)).flatMap(id => typedModifierById[Header](id)) match {
              case Some(header) => header
              case None => loopHeightDown(height - 1)
            }
          }

          val branchValidHeader: Header = loopHeightDown(height)
          val bestValidFullOpt: Option[Header] = bestFullBlockOpt.flatMap(h => heightOf(h.header.id))
            .map(loopHeightDown)

          if (bestHeaderOpt.contains(branchValidHeader) && bestFullBlockOpt.forall(b => bestValidFullOpt.contains(b))) {
            historyStorage.db.update(validityKey(modifier.id), Seq(), validityRow)
            this -> ProgressInfo[ErgoPersistentModifier](None, Seq(), Seq(), Seq())
          } else {
            val changedLinks = bestValidFullOpt.toSeq.map(h => BestFullBlockKey -> ByteArrayWrapper(h.id)) :+
              (BestHeaderKey, ByteArrayWrapper(branchValidHeader.id))
            val (validChain, invalidatedChain) = (bestValidFullOpt, bestFullBlockOpt) match {
              case (Some(bestValid), Some(bestFull)) =>
                val headersChain = commonBlockThenSuffixes(bestValid, bestFull.header)
                (headersChain._1.headers.map(h => getFullBlock(h)), headersChain._2.headers.map(h => getFullBlock(h)))
              case _ =>
                val headersChain = commonBlockThenSuffixes(branchValidHeader, bestHeaderOpt.get)
                (headersChain._1.headers, headersChain._2.headers)
            }
            assert(invalidatedChain.head == validChain.head, s"${invalidatedChain.head} == ${validChain.head}")
            val branchPoint: Some[ModifierId] = invalidatedChain.head match {
              case fullBlock: ErgoFullBlock => Some(fullBlock.header.id)
              case header => Some(header.id)
            }

            val toInsert = validityRow ++ changedLinks
            historyStorage.db.update(validityKey(modifier.id), Seq(), toInsert)

            this -> ProgressInfo[ErgoPersistentModifier](branchPoint, invalidatedChain.tail, validChain.tail, Seq())
          }
        case None =>
          historyStorage.db.update(validityKey(modifier.id), Seq(), Seq(validityKey(modifier.id) ->
            ByteArrayWrapper(Array(0.toByte))))
          this -> ProgressInfo[ErgoPersistentModifier](None, Seq(), Seq(), Seq())
      }
    }

  }

<<<<<<< HEAD
  override def isSemanticallyValid(modifierId: ModifierId): ModifierSemanticValidity.Value = {
    historyStorage.db.get(validityKey(modifierId)) match {
      case Some(b) if b.data.headOption.contains(1.toByte) => ModifierSemanticValidity.Valid
      case Some(b) if b.data.headOption.contains(0.toByte) => ModifierSemanticValidity.Invalid
      case None if contains(modifierId) => ModifierSemanticValidity.Unknown
      case None => ModifierSemanticValidity.Absent
      case m =>
        log.error(s"Incorrect validity status: $m")
        ModifierSemanticValidity.Absent
    }
  }
=======
  //todo: fix / finish
  override def isSemanticallyValid(modifierId: ModifierId): ModifierSemanticValidity.Value =
    ModifierSemanticValidity.Valid
>>>>>>> 70068486
}

object ErgoHistory extends ScorexLogging {

  type Height = Int
  type Score = BigInt
  type Difficulty = BigInt
  type NBits = Long

  val GenesisHeight = 0

  //todo: move pow to settings
  def readOrGenerate(settings: ErgoSettings): ErgoHistory = {
    val dataDir = settings.directory
    val iFile = new File(s"$dataDir/history")
    iFile.mkdirs()
    val db = new LSMStore(iFile, maxJournalEntryCount = 10000)

    val nodeSettings = settings.nodeSettings


    val history: ErgoHistory = (nodeSettings.ADState, nodeSettings.verifyTransactions, nodeSettings.PoPoWBootstrap) match {
      case (true, true, true) =>
        new ErgoHistory with ADStateProofsProcessor
          with FullnodeBlockTransactionsProcessor
          with FullPoPoWProofsProcessor {
          override protected val chainSettings: ChainSettings = settings.chainSettings
          override protected val config: NodeConfigurationSettings = nodeSettings
          override protected val storage: LSMStore = db
          override val powScheme = chainSettings.poWScheme
        }
      case (true, true, false) =>
        new ErgoHistory with ADStateProofsProcessor
          with FullnodeBlockTransactionsProcessor
          with EmptyPoPoWProofsProcessor {
          override protected val chainSettings: ChainSettings = settings.chainSettings
          override protected val config: NodeConfigurationSettings = nodeSettings
          override protected val storage: LSMStore = db
          override val powScheme = chainSettings.poWScheme
        }
      case (false, true, true) =>
        new ErgoHistory with FullStateProofsProcessor
          with FullnodeBlockTransactionsProcessor
          with FullPoPoWProofsProcessor {
          override protected val chainSettings: ChainSettings = settings.chainSettings
          override protected val config: NodeConfigurationSettings = nodeSettings
          override protected val storage: LSMStore = db
          override val powScheme = chainSettings.poWScheme
        }
      case (false, true, false) =>
        new ErgoHistory with FullStateProofsProcessor
          with FullnodeBlockTransactionsProcessor
          with EmptyPoPoWProofsProcessor {
          override protected val chainSettings: ChainSettings = settings.chainSettings
          override protected val config: NodeConfigurationSettings = nodeSettings
          override protected val storage: LSMStore = db
          override val powScheme = chainSettings.poWScheme
        }
      case (true, false, true) =>
        new ErgoHistory with EmptyADProofsProcessor
          with EmptyBlockTransactionsProcessor
          with FullPoPoWProofsProcessor {
          override protected val chainSettings: ChainSettings = settings.chainSettings
          override protected val config: NodeConfigurationSettings = nodeSettings
          override protected val storage: LSMStore = db
          override val powScheme = chainSettings.poWScheme
        }
      case (true, false, false) =>
        new ErgoHistory with EmptyADProofsProcessor
          with EmptyBlockTransactionsProcessor
          with EmptyPoPoWProofsProcessor {
          override protected val chainSettings: ChainSettings = settings.chainSettings
          override protected val config: NodeConfigurationSettings = nodeSettings
          override protected val storage: LSMStore = db
          override val powScheme = chainSettings.poWScheme
        }
      case m =>
        throw new Error(s"Unsupported settings combination ADState==${m._1}, verifyTransactions==${m._2}, " +
          s"poPoWBootstrap==${m._1}")
    }

    history
  }
}<|MERGE_RESOLUTION|>--- conflicted
+++ resolved
@@ -339,7 +339,7 @@
             val (validChain, invalidatedChain) = (bestValidFullOpt, bestFullBlockOpt) match {
               case (Some(bestValid), Some(bestFull)) =>
                 val headersChain = commonBlockThenSuffixes(bestValid, bestFull.header)
-                (headersChain._1.headers.map(h => getFullBlock(h)), headersChain._2.headers.map(h => getFullBlock(h)))
+                (headersChain._1.headers.flatMap(h => getFullBlock(h)), headersChain._2.headers.flatMap(h => getFullBlock(h)))
               case _ =>
                 val headersChain = commonBlockThenSuffixes(branchValidHeader, bestHeaderOpt.get)
                 (headersChain._1.headers, headersChain._2.headers)
@@ -347,7 +347,7 @@
             assert(invalidatedChain.head == validChain.head, s"${invalidatedChain.head} == ${validChain.head}")
             val branchPoint: Some[ModifierId] = invalidatedChain.head match {
               case fullBlock: ErgoFullBlock => Some(fullBlock.header.id)
-              case header => Some(header.id)
+              case header: Header => Some(header.id)
             }
 
             val toInsert = validityRow ++ changedLinks
@@ -364,7 +364,6 @@
 
   }
 
-<<<<<<< HEAD
   override def isSemanticallyValid(modifierId: ModifierId): ModifierSemanticValidity.Value = {
     historyStorage.db.get(validityKey(modifierId)) match {
       case Some(b) if b.data.headOption.contains(1.toByte) => ModifierSemanticValidity.Valid
@@ -376,11 +375,6 @@
         ModifierSemanticValidity.Absent
     }
   }
-=======
-  //todo: fix / finish
-  override def isSemanticallyValid(modifierId: ModifierId): ModifierSemanticValidity.Value =
-    ModifierSemanticValidity.Valid
->>>>>>> 70068486
 }
 
 object ErgoHistory extends ScorexLogging {
