--- conflicted
+++ resolved
@@ -14,11 +14,7 @@
 
 import scala.concurrent.Future
 
-<<<<<<< HEAD
-case class TransactionsApiRoute(readersHolder: ActorRef, nodeViewActorRef: ActorRef, settings: RESTApiSettings)
-=======
 case class TransactionsApiRoute(readersHolder: ActorRef, nodeViewActorRef: ActorRef, restApiSettings: RESTApiSettings)
->>>>>>> 5278be2d
                                (implicit val context: ActorRefFactory) extends ErgoBaseApiRoute {
 
   override val route: Route = (pathPrefix("transactions") & withCors) {
