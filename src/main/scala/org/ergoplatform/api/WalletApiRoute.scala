--- conflicted
+++ resolved
@@ -79,12 +79,7 @@
   }
 
   private def withFee(requests: Seq[TransactionRequest], feeOpt: Option[Long]): Seq[TransactionRequest] = {
-<<<<<<< HEAD
-    val feeProp = ErgoScriptPredef.feeProposition(ergoSettings.chainSettings.monetary.minerRewardDelay)
-    requests :+ PaymentRequest(Pay2SAddress(feeProp),
-=======
     requests :+ PaymentRequest(Pay2SAddress(ergoSettings.chainSettings.monetary.feeProposition),
->>>>>>> 0ea46548
       feeOpt.getOrElse(ergoSettings.walletSettings.defaultTransactionFee), None, None)
   }
 
