--- conflicted
+++ resolved
@@ -35,24 +35,6 @@
 
   val settings: RESTApiSettings = ergoSettings.scorexSettings.restApi
 
-<<<<<<< HEAD
-  override val route: Route = (pathPrefix("wallet") & withCors & withAuth) {
-    balancesR ~
-      unconfirmedBalanceR ~
-      addressesR ~
-      generateTransactionR ~
-      generatePaymentTransactionR ~
-      generateAssetIssueTransactionR ~
-      sendTransactionR ~
-      sendPaymentTransactionR ~
-      sendAssetIssueTransactionR ~
-      p2shAddressR ~
-      p2sAddressR ~
-      initWalletR ~
-      restoreWalletR ~
-      unlockWalletR ~
-      lockWalletR
-=======
   override val route: Route = (pathPrefix("wallet") & withAuth) {
     corsHandler {
       balancesR ~
@@ -65,9 +47,12 @@
         sendPaymentTransactionR ~
         sendAssetIssueTransactionR ~
         p2shAddressR ~
-        p2sAddressR
-    }
->>>>>>> b1648eb4
+        p2sAddressR ~
+        initWalletR ~
+        restoreWalletR ~
+        unlockWalletR ~
+        lockWalletR
+    }
   }
 
   private val loadMaxKeys: Int = 100
