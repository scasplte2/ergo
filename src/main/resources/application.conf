ergo {
  # Directory to keep data
  directory = ${user.dir}"/.ergo"
  directory = ${?DATADIR}

  networkType = "testnet"

  # Settings for node view holder regime. See papers.yellow.ModifiersProcessing.md
  node {
    # State type.  Possible options are:
    # "utxo" - keep full utxo set, that allows to validate arbitrary block and generate ADProofs
    # "digest" - keep state root hash only and validate transactions via ADProofs
    stateType = "utxo"

    # Download block transactions and verify them (requires BlocksToKeep == 0 if disabled)
    verifyTransactions = true

    # Number of last blocks to keep with transactions and ADproofs, for all other blocks only header will be stored.
    # Keep all blocks from genesis if negative
    blocksToKeep = -1

    # Download PoPoW proof on node bootstrap
    PoPoWBootstrap = false

    # Minimal suffix size for PoPoW proof (may be pre-defined constant or settings parameter)
    minimalSuffix = 10

    # Is the node is doing mining
    mining = false

    # maximum cost of transaction for it to be propagated
    maxTransactionCost = 1000000

    # Maximum size of transaction to be accepted into mempool
    maxTransactionSize = 98304 // 96 kb

    # Use external miner, native miner is used if set to `false`
    useExternalMiner = true

    # How many internal miner threads to spawn (used mainly for testing)
    internalMinersCount = 1

    # How frequently to ask for new block candidate
    internalMinerPollingInterval = 500ms

    # Public key mining rewards will be dedicated to (P2PK address is also accepted)
    miningPubKeyHex = null

    # If true, a node generates blocks being offline. The only really useful case for it probably is to start a new
    # blockchain
    offlineGeneration = false

    # Number of state snapshot diffs to keep. Defines maximum rollback depth
    keepVersions = 200

    # Acceptable difference between NOW and timestamp of the latest chain update or best block. This helps to discover syncing issues.
    acceptableChainUpdateDelay = 30m

    # Maximum number of unconfirmed transactions node can accept
    mempoolCapacity = 1000

    # Time window within which a node performs mempool cleanup in between blocks application
    mempoolCleanupDuration = 20s

    # Number of transactions from mempool to be re-broadcasted at each epoch
    rebroadcastCount = 3

    # Minimal fee amount of transactions mempool accepts
    minimalFeeAmount = 1000000

    # List with hex-encoded identifiers of transactions banned from getting into memory pool
    blacklistedTransactions = []

    # The node is downloading headers first and only then full blocks. Depending on settings, the node is downloading
    # whether a suffix of the blockchain (if stateType = "digest" and "blocksToKeep" >= 0) or all the
    # full blocks (otherwise).

    # The node is considering that the headers-chain is synced if it sees a header of a block generated closely
    # to the current moment. The node considers that a header is close if its timestamp is no more
    # than "headerChainDiff" blocks on average than node's clocks.
    #
    # default value is 100 blocks ~= 200 minutes
    headerChainDiff = 100

    # Optional and individual checkpoint. If you going to provide it , set height and
    # corresponding block header id like
    #
    # checkpoint = {
    #    height = 703848
    #    blockId = "ed64513030a0396f492385410ba643bb24ca69f0a72b83c9bae8f04d1fa9c5cd"
    # }
    #
    # Before the height given (including it) validation of scripts is missed.
    # This improving perfomance and memory usage during initial bootstrapping.
    # The node still applying transactions to UTXO set and so checks UTXO set digests for each block.
    # Block at checkpoint height is to be checked against expected one.
    checkpoint = null
  }

  cache {
    history {
      # Number of recently used block sections that will be kept in memory
      blockSectionsCacheSize = 12

      # Number of recently used headers that will be kept in memory
      headersCacheSize = 1000

      # Number of recently used indexes that will be kept in memory
      indexesCacheSize = 10000
    }
    network {
      # Maximum number of invalid modifiers to keep in DeliveryTracker
      invalidModifiersBloomFilterCapacity = 10000000

      # Non-zero fraction of 1 as a rate of element expiration when capacity is full, the lower the more gradual expiration.
      # example : 0.1 is represented as 10 bloom filters expiring one by one
      invalidModifiersBloomFilterExpirationRate = 0.1

      # Maximum number of invalid modifiers to keep in cache, following modifiers are kept in bloom filters
      invalidModifiersCacheSize = 10000

      # For how long to keep invalid modifiers in cache
      invalidModifiersCacheExpiration = 6h
    }
    mempool {
      # Maximum number of invalid transaction id modifiers to keep in OrderedTxPool
      invalidModifiersBloomFilterCapacity = 10000000

      # Non-zero fraction of 1 as a rate of element expiration when capacity is full, the lower the more gradual expiration.
      # example : 0.1 is represented as 10 bloom filters expiring one by one
      invalidModifiersBloomFilterExpirationRate = 0.1

      # Maximum number of invalid transaction id modifiers to keep in cache, following modifiers are kept in bloom filters
      invalidModifiersCacheSize = 10000

      # For how long to keep invalid transaction id modifiers in cache
      invalidModifiersCacheExpiration = 6h
    }
  }

  # Chain-specific settings. Change only if you are going to launch a new chain (except of protocol version)!
  chain {

    # Blockchain protocol version supported by the client.
    # Please do not increase this value manually, this should be done by client developers.
    protocolVersion = 2

    # Network address prefix, currently reserved values are 0 (Ergo mainnet) and 16 (Ergo testnet)
    addressPrefix = 16

    # Monetary config for chain
    monetary {
      # number of blocks reward won't change (2 years)
      fixedRatePeriod = 525600
      # number of coins issued every block during fixedRatePeriod (75 Ergo)
      fixedRate = 75000000000
      # Part of coins issued, that is going to the foundation during fixedRatePeriod (7.5 Ergo)
      foundersInitialReward = 7500000000
      # number of blocks between reward reduction (90 days)
      epochLength = 64800
      # number of coins reward decrease every epochs (3 Ergo)
      oneEpochReduction = 3000000000
      # delay between the block mined and a time, when the reward can be spend. ~ 1 day.
      minerRewardDelay = 720
    }

    reemission {
      checkReemissionRules = false
      emissionNftId = ""
      reemissionTokenId = ""
      reemissionNftId = ""
      activationHeight = 777217
      reemissionStartHeight = 2080800
      injectionBoxBytesEncoded = ""
    }

    # Latest news from media (the Guardian, Xinhua, Vedomosti), existing cryptocurrency block ids (Bitcoin, Ethereum)
    noPremineProof = [
      "'Chaos reigns': what the papers say about the no-deal Brexit vote", # https://www.theguardian.com/politics/2019/mar/14/chaos-reigns-what-the-papers-say-about-the-no-deal-brexit-vote
      "习近平的两会时间|这里有份习近平两会日历，请查收！", # http://www.xinhuanet.com/politics/2019lh/2019-03/13/c_1124232018.htm
      "ТАСС сообщил об обнаружении нескольких майнинговых ферм на столичных рынках", # https://www.vedomosti.ru/politics/news/2019/03/14/796376-mainingovih-ferm
      "000000000000000000139a3e61bd5721827b51a5309a8bfeca0b8c4b5c060931", # https://www.blockchain.com/btc/block/000000000000000000139a3e61bd5721827b51a5309a8bfeca0b8c4b5c060931
      "0xef1d584d77e74e3c509de625dc17893b22b73d040b5d5302bbf832065f928d03" # https://etherscan.io/block/0xef1d584d77e74e3c509de625dc17893b22b73d040b5d5302bbf832065f928d03
    ]

    # Public keys of founders, represented as just group elements
    foundersPubkeys = [
      "039bb5fe52359a64c99a60fd944fc5e388cbdc4d37ff091cc841c3ee79060b8647",
      "031fb52cf6e805f80d97cde289f4f757d49accf0c83fb864b27d2cf982c37f9a8b",
      "0352ac2a471339b0d23b3d2c5ce0db0e81c969f77891b9edf0bda7fd39a78184e7"
    ]

    # Base16 representation of genesis state roothash
    genesisStateDigestHex = "cb63aa99a3060f341781d8662b58bf18b9ad258db4fe88d09f8f71cb668cad4502"

    # Desired time interval between blocks
    blockInterval = 2m

    # Length of an epoch in difficulty recalculation. 1 means difficulty recalculation every block
    epochLength = 1024

    # Number of last epochs that will be used for difficulty recalculation
    useLastEpochs = 8

    # Difficulty network start with
    initialDifficultyHex = "01"

    # Proof-of-Work algorithm and its parameters. Possible options are "fake" and "autolykos".
    powScheme {
      powType = "autolykos"
      k = 32
      n = 26
    }

    voting {
      # Length of a voting epoch.
      votingLength = 1024

      # Voting epochs to vote for soft-fork
      softForkEpochs = 32

      # Voting epochs to activate a soft-fork after acceptance
      activationEpochs = 32

      # Activation height for protocol version 2 (client version 4.0.0 hard-fork)
      version2ActivationHeight = 417792

      # Difficulty for Autolykos version 2 activation (corresponding to ~ 1 TH/s hashrate)
      version2ActivationDifficultyHex = "6f98d5000000"
    }

    # Defines an id of the genesis block. Other genesis blocks will be considered invalid.
    # genesisId = "ab19bb59871e86507defb9a7769841b1130aad4d8c1ea8b0e01e0dee9e97a27e"
  }

  wallet {

    secretStorage {

      secretDir = ${ergo.directory}"/wallet/keystore"

      encryption {

        # Pseudo-random function with output of length `dkLen` (PBKDF2 param)
        prf = "HmacSHA256"

        # Number of PBKDF2 iterations (PBKDF2 param)
        c = 128000

        # Desired bit-length of the derived key (PBKDF2 param)
        dkLen = 256
      }

    }

    # Generating seed length in bits
    # Options: 128, 160, 192, 224, 256
    seedStrengthBits = 160

    # Language to be used in mnemonic seed
    # Options: "chinese_simplified", "chinese_traditional", "english", "french", "italian", "japanese", "korean", "spanish"
    mnemonicPhraseLanguage = "english"

    # Save used boxes (may consume additional disk space) or delete them immediately
    keepSpentBoxes = false

    # Default fee wallet is using when the fee is not specified
    defaultTransactionFee = 1000000

    # Use pre-EIP3 key derivation scheme
    usePreEip3Derivation = false

    # Boxes with value smaller than dustLimit are disregarded in wallet scan logic
    dustLimit = null

    # Maximum number of inputs per transaction generated by the wallet
    maxInputs = 100

    # If transaction generated has less than optimal inputs, and new inputs can be added to eliminate dust in the
    # wallet, the wallet will add inputs (up to optimal number) to the transaction
    optimalInputs = 3

    # Mnemonic seed used in wallet for tests. If set the wallet operates in test mode.
    # testMnemonic = "ozone drill grab fiber curtain grace pudding thank cruise elder eight picnic"

    # Number of keys to be generated for tests
    # testKeysQty = 5

    # Whitelisted tokens, if non-null, the wallet will automatically burn non-whitelisted tokens from
    # inputs when doing transactions.
    # If tokensWhitelist = [], all the tokens will be burnt,
    # tokensWhitelist = ["example"] means that all the tokens except of "example" will be burnt
    # tokensWhitelist = null means no tokens burnt automatically
    tokensWhitelist = null

    # Enable this setting to handle re-emission tokens in the wallet properly,
    # e.g. doing transfers correctly in the presence of re-emission tokens
    checkEIP27 = false
  }


  # To vote for parameter change, in the following section put target value for a parameter.
  # For that, find parameters table in the Yellow paper, find "id" of a parameter of interest, and put target value
  # for the parameter below. A node will automatically vote, if actual parameter value is different from the target one.

  voting {
    # Example: storage fee factor id = 1, target value = 1000000
    # 1 = 1000000

    # A vote for soft-fork. protocolVersion (in the chain{} settings) must be one announced in a block header
    # increased by one also, and then the node will automatically propose a soft-fork (in the beginning of an epoch),
    # or vote for it.
    # Put any non-zero value here to vote for soft-fork, or zero to vote against.
    # 120 = 0
    # Put an array of rules to deactivate with the soft-fork
    "rulesToDisable" = []
  }
}

bounded-mailbox {
  mailbox-type = "akka.dispatch.NonBlockingBoundedMailbox"
  mailbox-capacity = 5000
}

akka {
  actor.mailbox.requirements {
    "akka.dispatch.BoundedMessageQueueSemantics" = bounded-mailbox
  }
  http {
    server {
      request-timeout = 1 minute
      max-connections = 128
    }
    parsing {
      max-uri-length = 8192
    }
  }
}

scorex {

  # Execution context for all tasks, except of akka actors.
  executionContext {
    type = Dispatcher
    executor = "thread-pool-executor"
    thread-pool-executor {
      fixed-pool-size = 16
    }
    throughput = 1
  }

  # Node data directory
  dataDir = ${user.home}"/scorex"
  # Node logs directory
  logDir = ${scorex.dataDir}"/log"

  logging {
    level = "INFO"
  }

  # Node's REST API settings
  restApi {
    # Network address to bind to
    bindAddress = "0.0.0.0:9052"

    # Hex-encoded Blake2b256 hash of an API key. Should be 64-chars long Base16 string.
    # Below is the hash of "hello" string.
    # Change it!
    apiKeyHash = "324dcf027dd4a30a932c441f365a25e86b173defa4b8e58948253471b81b72cf"

    # Enable/disable CORS support.
    # This is an optional param. It would allow cors in case if this setting is set.
    # If this setting will be omitted cors will be prohibited.
    corsAllowedOrigin = "*"

    # request processing timeout
    timeout = 5s

    # node which exposes restApi in firewall should define publicly accessible URL of it
    # publicUrl = "https://example.com:80"
  }

  # P2P Network settings
  network {

    #####################################################
    # Node information to be declared during handshake  #
    #####################################################

    # Node name to send during handshake
    nodeName = "ergo-node"

    # Network protocol version to be sent in handshakes
<<<<<<< HEAD
    appVersion = 4.0.36
=======
    appVersion = 4.0.37
>>>>>>> 2aa8d904

    # Network agent name. May contain information about client code
    # stack, starting from core code-base up to the end graphical interface.
    # Basic format is `/Name:Version(comments)/Name:Version/.../`,
    # e.g. `/Ergo-Scala-client:2.0.0(iPad; U; CPU OS 3_2_1)/AndroidBuild:0.8/`
    agentName = "ergoref"

    # Network address
    bindAddress = "0.0.0.0:9020"

    ########################
    # Connection settings  #
    ########################

    # Magic bytes, that will be added to every p2p message to allow
    # distinguish different networks (e.g. testnet/mainnet).
    magicBytes = [2, 2, 2, 2]

    # String with IP address and port to send as external address during handshake.
    # Could be set automatically if UPnP is enabled.
    #
    # If `declared-address` is set, which is the common scenario for nodes running in the cloud,
    # the node will just listen to incoming connections on `bindAddress:port` and
    # broadcast its `declaredAddress` to its peers.
    # UPnP is supposed to be disabled in this scenario.
    #
    # If declared address is not set and UPnP is not enabled, the node will not listen to incoming connections at all.
    #
    # If declared address is not set and UPnP is enabled, the node will attempt to connect to an IGD, retrieve its
    # external IP address and configure the gateway to allow traffic through. If the node succeeds, the IGD's external
    # IP address becomes the node's declared address.
    #
    # In some cases, you may both set `decalredAddress` and enable UPnP (e.g. when IGD can't reliably determine its
    # external IP address). In such cases the node will attempt to configure an IGD to pass traffic from external port
    # to `bind-address:port`. Please note, however, that this setup is not recommended.
    # declaredAddress = ""

    # Enable UPnP tunnel creation only if you router/gateway supports it. Useful if your node is running in home
    # network. Completely useless if you node is in cloud.
    upnpEnabled = no

    # Accept only local connections
    localOnly = false

    # UPnP timeouts
    # upnp-gateway-timeout = 7s
    # upnp-discover-timeout = 3s

    # Add delay for sending message
    # addedMaxDelay = 0ms

    ##################
    # Peers settings #
    ##################

    # Network handshake timeout
    handshakeTimeout = 30s

    # A list of `IP:port` pairs of well known nodes.
    knownPeers = []

    # Interval between GetPeers messages to be send by our node to a random one
    getPeersInterval = 2m

    # Number of network connections
    maxConnections = 30

    # Network connection timeout
    connectionTimeout = 1s

    # interval of evicting random peer to avoid eclipsing
    peerEvictionInterval = 1h

    ############################
    # Delivery settings limits #
    ############################

    # Network delivery timeout
    deliveryTimeout = 10s

    # Max number of delivery checks. Stop expecting modifier if it was not delivered after that
    # number of delivery attempts. The node tries to ask different peers on different attempts, and
    # not increasing the delivery counter if global loss of connectivity is possible
    maxDeliveryChecks = 100

    ############
    # Timeouts #
    ############

    # Timeout for dropping dead connections
    inactiveConnectionDeadline = 10m

    # Interval between `SyncInfo` messages when our node is not synchronized yet
    syncInterval = 5s

    # Interval between `SyncInfo` messages when our node is already synchronized
    syncIntervalStable = 15s

    # Synchronization timeout
    syncTimeout = 10s

    # Synchronization status update interval
    syncStatusRefresh = 60s

    syncStatusRefreshStable = 90s

    # Synchronization status update interval for stable regime
    syncIntervalStable = 30s

    # Network controller timeout
    controllerTimeout = 5s

    ###############
    # Size limits #
    ###############

    # Desired number of inv objects. Our requests will have this size.
    desiredInvObjects = 400

    # How many persistent modifiers to store in the cache.
    # The cache stores modifiers that are waiting to be applied.
    maxModifiersCacheSize = 1024

    # Maximum number of PeerSpec objects in one Peers message
    maxPeerSpecObjects = 64

    # Default ban duration, unless permanent penalty is applied
    temporalBanDuration = 60m

    # Misbehaving peer penalty score will not be increased withing this time interval,
    # unless permanent penalty is applied
    penaltySafeInterval = 2m

    # Max penalty score peer can accumulate before being banned
    penaltyScoreThreshold = 500

    # If set (and it is set by default), the node will try to discover peers in the network.
    # If set to false, the node will use only peers from database
    # (with fallback to knownPeers config section if no peers there)
    peerDiscovery = true
  }

  ntp {
    # NTP server address
    server = "pool.ntp.org"

    # update time rate
    updateEvery = 30m

    # server answer timeout
    timeout = 30s
  }

}

api-dispatcher {
  # Dispatcher is the name of the event-based dispatcher
  type = Dispatcher
  # What kind of ExecutionService to use
  executor = "fork-join-executor"
  # Configuration for the fork join pool
  fork-join-executor {
    # Min number of threads to cap factor-based parallelism number to
    parallelism-min = 1
    # Parallelism (threads) ... ceil(available processors * factor)
    parallelism-factor = 2.0
    # Max number of threads to cap factor-based parallelism number to
    parallelism-max = 2
  }
  # Throughput defines the maximum number of messages to be
  # processed per actor before the thread jumps to the next actor.
  # Set to 1 for as fair as possible.
  throughput = 4
}<|MERGE_RESOLUTION|>--- conflicted
+++ resolved
@@ -391,11 +391,7 @@
     nodeName = "ergo-node"
 
     # Network protocol version to be sent in handshakes
-<<<<<<< HEAD
-    appVersion = 4.0.36
-=======
     appVersion = 4.0.37
->>>>>>> 2aa8d904
 
     # Network agent name. May contain information about client code
     # stack, starting from core code-base up to the end graphical interface.
