ergo {
  # Directory to keep data
  directory = ${user.dir}"/.ergo"
  directory = ${?DATADIR}

  networkType = "testnet"

  # Settings for node view holder regime. See papers.yellow.ModifiersProcessing.md
  node {
    # State type.  Possible options are:
    # "utxo" - keep full utxo set, that allows to validate arbitrary block and generate ADProofs
    # "digest" - keep state root hash only and validate transactions via ADProofs
    stateType = "utxo"

    # Download block transactions and verify them (requires BlocksToKeep == 0 if disabled)
    verifyTransactions = true

    # Number of last blocks to keep with transactions and ADproofs, for all other blocks only header will be stored.
    # Keep all blocks from genesis if negative
    # Please do not set it more than 114,688 (default adProofsSuffixLength),
    # otherwise, it could be hard to find proofs around the peers
    blocksToKeep = -1

    # Download PoPoW proof on node bootstrap
    PoPoWBootstrap = false

    # Minimal suffix size for PoPoW proof (may be pre-defined constant or settings parameter)
    minimalSuffix = 10

    # Is the node is doing mining
    mining = false

    # maximum cost of transaction for it to be propagated
    maxTransactionCost = 1000000

    # Maximum size of transaction to be accepted into mempool
    maxTransactionSize = 98304 // 96 kb

    # Use external miner, native miner is used if set to `false`
    useExternalMiner = true

    # How many internal miner threads to spawn (used mainly for testing)
    internalMinersCount = 1

    # How frequently to ask for new block candidate
    internalMinerPollingInterval = 500ms

    # Public key mining rewards will be dedicated to (P2PK address is also accepted)
    miningPubKeyHex = null

    # If true, a node generates blocks being offline. The only really useful case for it probably is to start a new
    # blockchain
    offlineGeneration = false

    # Number of state snapshot diffs to keep. Defines maximum rollback depth
    keepVersions = 200

    # Acceptable difference between NOW and timestamp of the latest chain update or best block. This helps to discover syncing issues.
    acceptableChainUpdateDelay = 30m

    # Maximum number of unconfirmed transactions node can accept
    mempoolCapacity = 1000

    # Interval for mempool transaction re-check. We check transaction when it is entering the mempool, and then
    # re-check it every interval valie
    mempoolCleanupDuration = 30m

    # Mempool transaction sorting scheme ("random", "bySize", or "byExecutionCost")
    mempoolSorting = "random"

    # Number of transactions from mempool to be re-broadcasted at each epoch
    rebroadcastCount = 3

    # Minimal fee amount of transactions mempool accepts
    minimalFeeAmount = 1000000

    # If true, the node will store all transactions, boxes and addresses in an index.
    extraIndex = false

    # List with hex-encoded identifiers of transactions banned from getting into memory pool
    blacklistedTransactions = []

    # The node is downloading headers first and only then full blocks. Depending on settings, the node is downloading
    # whether a suffix of the blockchain (if stateType = "digest" and "blocksToKeep" >= 0) or all the
    # full blocks (otherwise).

    # The node is considering that the headers-chain is synced if it sees a header of a block generated closely
    # to the current moment. The node considers that a header is close if its timestamp is no more
    # than "headerChainDiff" blocks on average than node's clocks.
    #
    # default value is 100 blocks ~= 200 minutes
    headerChainDiff = 100

    # Optional and individual checkpoint. If you going to provide it , set height and
    # corresponding block header id like
    #
    # checkpoint = {
    #    height = 703848
    #    blockId = "ed64513030a0396f492385410ba643bb24ca69f0a72b83c9bae8f04d1fa9c5cd"
    # }
    #
    # Before the height given (including it) validation of scripts is missed.
    # This improving perfomance and memory usage during initial bootstrapping.
    # The node still applying transactions to UTXO set and so checks UTXO set digests for each block.
    # Block at checkpoint height is to be checked against expected one.
    checkpoint = null

    # Dump ADProofs only for the suffix given during bootstrapping
    adProofsSuffixLength = 114688 // 112k
  }

  cache {
    history {
      # Number of recently used block sections that will be kept in memory
      blockSectionsCacheSize = 12

      # Number of recently used extra indexes that will be kept in memory (has no effect if extraIndex is disabled)
      extraCacheSize = 500

      # Number of recently used headers that will be kept in memory
      headersCacheSize = 1000

      # Number of recently used indexes that will be kept in memory
      indexesCacheSize = 10000
    }
    network {
      # Maximum number of invalid modifiers to keep in DeliveryTracker
      invalidModifiersBloomFilterCapacity = 10000000

      # Non-zero fraction of 1 as a rate of element expiration when capacity is full, the lower the more gradual expiration.
      # example : 0.1 is represented as 10 bloom filters expiring one by one
      invalidModifiersBloomFilterExpirationRate = 0.1

      # Maximum number of invalid modifiers to keep in cache, following modifiers are kept in bloom filters
      invalidModifiersCacheSize = 10000

      # For how long to keep invalid modifiers in cache
      invalidModifiersCacheExpiration = 6h
    }
    mempool {
      # Maximum number of invalid transaction id modifiers to keep in OrderedTxPool
      invalidModifiersBloomFilterCapacity = 10000000

      # Non-zero fraction of 1 as a rate of element expiration when capacity is full, the lower the more gradual expiration.
      # example : 0.1 is represented as 10 bloom filters expiring one by one
      invalidModifiersBloomFilterExpirationRate = 0.1

      # Maximum number of invalid transaction id modifiers to keep in cache, following modifiers are kept in bloom filters
      invalidModifiersCacheSize = 10000

      # For how long to keep invalid transaction id modifiers in cache
      invalidModifiersCacheExpiration = 6h
    }
  }

  # Chain-specific settings. Change only if you are going to launch a new chain (except of protocol version)!
  chain {

    # Blockchain protocol version supported by the client.
    # Please do not increase this value manually, this should be done by client developers.
    protocolVersion = 3

    # Network address prefix, currently reserved values are 0 (Ergo mainnet) and 16 (Ergo testnet)
    addressPrefix = 16

    # Monetary config for chain
    monetary {
      # number of blocks reward won't change (2 years)
      fixedRatePeriod = 525600
      # number of coins issued every block during fixedRatePeriod (75 Ergo)
      fixedRate = 75000000000
      # Part of coins issued, that is going to the foundation during fixedRatePeriod (7.5 Ergo)
      foundersInitialReward = 7500000000
      # number of blocks between reward reduction (90 days)
      epochLength = 64800
      # number of coins reward decrease every epochs (3 Ergo)
      oneEpochReduction = 3000000000
      # delay between the block mined and a time, when the reward can be spend. ~ 1 day.
      minerRewardDelay = 720
    }

    reemission {
      checkReemissionRules = false
      emissionNftId = ""
      reemissionTokenId = ""
      reemissionNftId = ""
      activationHeight = 777217
      reemissionStartHeight = 2080800
      injectionBoxBytesEncoded = ""
    }

    # Latest news from media (the Guardian, Xinhua, Vedomosti), existing cryptocurrency block ids (Bitcoin, Ethereum)
    noPremineProof = [
      "'Chaos reigns': what the papers say about the no-deal Brexit vote", # https://www.theguardian.com/politics/2019/mar/14/chaos-reigns-what-the-papers-say-about-the-no-deal-brexit-vote
      "习近平的两会时间|这里有份习近平两会日历，请查收！", # http://www.xinhuanet.com/politics/2019lh/2019-03/13/c_1124232018.htm
      "ТАСС сообщил об обнаружении нескольких майнинговых ферм на столичных рынках", # https://www.vedomosti.ru/politics/news/2019/03/14/796376-mainingovih-ferm
      "000000000000000000139a3e61bd5721827b51a5309a8bfeca0b8c4b5c060931", # https://www.blockchain.com/btc/block/000000000000000000139a3e61bd5721827b51a5309a8bfeca0b8c4b5c060931
      "0xef1d584d77e74e3c509de625dc17893b22b73d040b5d5302bbf832065f928d03" # https://etherscan.io/block/0xef1d584d77e74e3c509de625dc17893b22b73d040b5d5302bbf832065f928d03
    ]

    # Public keys of founders, represented as just group elements
    foundersPubkeys = [
      "039bb5fe52359a64c99a60fd944fc5e388cbdc4d37ff091cc841c3ee79060b8647",
      "031fb52cf6e805f80d97cde289f4f757d49accf0c83fb864b27d2cf982c37f9a8b",
      "0352ac2a471339b0d23b3d2c5ce0db0e81c969f77891b9edf0bda7fd39a78184e7"
    ]

    # Base16 representation of genesis state roothash
    genesisStateDigestHex = "cb63aa99a3060f341781d8662b58bf18b9ad258db4fe88d09f8f71cb668cad4502"

    # Desired time interval between blocks
    blockInterval = 2m

    # Length of an epoch in difficulty recalculation. 1 means difficulty recalculation every block
    epochLength = 1024

    # Number of last epochs that will be used for difficulty recalculation
    useLastEpochs = 8

    # Difficulty network start with
    initialDifficultyHex = "01"

    # Proof-of-Work algorithm and its parameters. Possible options are "fake" and "autolykos".
    powScheme {
      powType = "autolykos"
      k = 32
      n = 26
    }

    voting {
      # Length of a voting epoch.
      votingLength = 1024

      # Voting epochs to vote for soft-fork
      softForkEpochs = 32

      # Voting epochs to activate a soft-fork after acceptance
      activationEpochs = 32

      # Activation height for protocol version 2 (client version 4.0.0 hard-fork)
      version2ActivationHeight = 417792

      # Difficulty for Autolykos version 2 activation (corresponding to ~ 1 TH/s hashrate)
      version2ActivationDifficultyHex = "6f98d5000000"
    }

    # Defines an id of the genesis block. Other genesis blocks will be considered invalid.
    # genesisId = "ab19bb59871e86507defb9a7769841b1130aad4d8c1ea8b0e01e0dee9e97a27e"
  }

  wallet {

    secretStorage {

      secretDir = ${ergo.directory}"/wallet/keystore"

      encryption {

        # Pseudo-random function with output of length `dkLen` (PBKDF2 param)
        prf = "HmacSHA256"

        # Number of PBKDF2 iterations (PBKDF2 param)
        c = 128000

        # Desired bit-length of the derived key (PBKDF2 param)
        dkLen = 256
      }

    }

    # Generating seed length in bits
    # Options: 128, 160, 192, 224, 256
    seedStrengthBits = 160

    # Language to be used in mnemonic seed
    # Options: "chinese_simplified", "chinese_traditional", "english", "french", "italian", "japanese", "korean", "spanish"
    mnemonicPhraseLanguage = "english"

    # Save used boxes (may consume additional disk space) or delete them immediately
    keepSpentBoxes = false

    # Default fee wallet is using when the fee is not specified
    defaultTransactionFee = 1000000

    # Use pre-EIP3 key derivation scheme
    usePreEip3Derivation = false

    # Boxes with value smaller than dustLimit are disregarded in wallet scan logic
    dustLimit = null

    # Maximum number of inputs per transaction generated by the wallet
    maxInputs = 100

    # If transaction generated has less than optimal inputs, and new inputs can be added to eliminate dust in the
    # wallet, the wallet will add inputs (up to optimal number) to the transaction
    optimalInputs = 3

    # Mnemonic seed used in wallet for tests. If set the wallet operates in test mode.
    # testMnemonic = "ozone drill grab fiber curtain grace pudding thank cruise elder eight picnic"

    # Number of keys to be generated for tests
    # testKeysQty = 5

    # Whitelisted tokens, if non-null, the wallet will automatically burn non-whitelisted tokens from
    # inputs when doing transactions.
    # If tokensWhitelist = [], all the tokens will be burnt,
    # tokensWhitelist = ["example"] means that all the tokens except of "example" will be burnt
    # tokensWhitelist = null means no tokens burnt automatically
    tokensWhitelist = null

    # Enable this setting to handle re-emission tokens in the wallet properly,
    # e.g. doing transfers correctly in the presence of re-emission tokens
    checkEIP27 = false

    # Wallet profile allows to say wallet what kind of load it should expect,
    # and so spend memory on caches and Bloom filters accordingly.
    # There are three options: user, exchange, appServer
    # User profile is about ordinary planned usage.
    # Exchange consumes ~20 MB of RAM for high-load ready Bloom filters
    # AppServer is in between
    profile = "user"
  }


  # To vote for parameter change, in the following section put target value for a parameter.
  # For that, find parameters table in the Yellow paper, find "id" of a parameter of interest, and put target value
  # for the parameter below. A node will automatically vote, if actual parameter value is different from the target one.

  voting {
    # Example: storage fee factor id = 1, target value = 1000000
    # 1 = 1000000

    # A vote for soft-fork. protocolVersion (in the chain{} settings) must be one announced in a block header
    # increased by one also, and then the node will automatically propose a soft-fork (in the beginning of an epoch),
    # or vote for it.
    # Put any non-zero value here to vote for soft-fork, or zero to vote against.
    # 120 = 0
    # Put an array of rules to deactivate with the soft-fork
    "rulesToDisable" = []
  }
}

bounded-mailbox {
  mailbox-type = "akka.dispatch.NonBlockingBoundedMailbox"
  mailbox-capacity = 5000
}

akka {
  actor.mailbox.requirements {
    "akka.dispatch.BoundedMessageQueueSemantics" = bounded-mailbox
  }
  http {
    server {
      request-timeout = 1 minute
      max-connections = 128
    }
    parsing {
      max-uri-length = 8192
    }
  }
}

scorex {

  # Execution context used in tests
  executionContext {
    type = Dispatcher
    executor = "thread-pool-executor"
    thread-pool-executor {
      fixed-pool-size = 16
    }
    throughput = 1
  }

  # Node data directory
  dataDir = ${user.home}"/scorex"
  # Node logs directory
  logDir = ${scorex.dataDir}"/log"

  logging {
    level = "INFO"
  }

  # Node's REST API settings
  restApi {
    # Network address to bind to
    bindAddress = "0.0.0.0:9052"

    # Hex-encoded Blake2b256 hash of an API key. Should be 64-chars long Base16 string.
    # Below is the hash of "hello" string.
    # Change it!
    apiKeyHash = "324dcf027dd4a30a932c441f365a25e86b173defa4b8e58948253471b81b72cf"

    # Enable/disable CORS support.
    # This is an optional param. It would allow cors in case if this setting is set.
    # If this setting will be omitted cors will be prohibited.
    corsAllowedOrigin = "*"

    # request processing timeout
    timeout = 5s

    # node which exposes restApi in firewall should define publicly accessible URL of it
    # publicUrl = "https://example.com:80"
  }

  # P2P Network settings
  network {

    #####################################################
    # Node information to be declared during handshake  #
    #####################################################

    # Node name to send during handshake
    nodeName = "ergo-node"

    # Network protocol version to be sent in handshakes
<<<<<<< HEAD
    appVersion = 4.0.106
=======
    appVersion = 5.0.1
>>>>>>> 8440dc98

    # Network agent name. May contain information about client code
    # stack, starting from core code-base up to the end graphical interface.
    # Basic format is `/Name:Version(comments)/Name:Version/.../`,
    # e.g. `/Ergo-Scala-client:2.0.0(iPad; U; CPU OS 3_2_1)/AndroidBuild:0.8/`
    agentName = "ergoref"

    # Network address
    bindAddress = "0.0.0.0:9020"

    ########################
    # Connection settings  #
    ########################

    # Magic bytes, that will be added to every p2p message to allow
    # distinguish different networks (e.g. testnet/mainnet).
    magicBytes = [2, 2, 2, 2]

    # String with IP address and port to send as external address during handshake.
    # Could be set automatically if UPnP is enabled.
    #
    # If `declared-address` is set, which is the common scenario for nodes running in the cloud,
    # the node will just listen to incoming connections on `bindAddress:port` and
    # broadcast its `declaredAddress` to its peers.
    # UPnP is supposed to be disabled in this scenario.
    #
    # If declared address is not set and UPnP is not enabled, the node will not listen to incoming connections at all.
    #
    # If declared address is not set and UPnP is enabled, the node will attempt to connect to an IGD, retrieve its
    # external IP address and configure the gateway to allow traffic through. If the node succeeds, the IGD's external
    # IP address becomes the node's declared address.
    #
    # In some cases, you may both set `decalredAddress` and enable UPnP (e.g. when IGD can't reliably determine its
    # external IP address). In such cases the node will attempt to configure an IGD to pass traffic from external port
    # to `bind-address:port`. Please note, however, that this setup is not recommended.
    # declaredAddress = ""

    # Enable UPnP tunnel creation only if you router/gateway supports it. Useful if your node is running in home
    # network. Completely useless if you node is in cloud.
    upnpEnabled = no

    # Accept only local connections
    localOnly = false

    # UPnP timeouts
    # upnp-gateway-timeout = 7s
    # upnp-discover-timeout = 3s

    # Add delay for sending message
    # addedMaxDelay = 0ms

    ##################
    # Peers settings #
    ##################

    # Network handshake timeout
    handshakeTimeout = 30s

    # A list of `IP:port` pairs of well known nodes.
    knownPeers = []

    # Interval between GetPeers messages to be send by our node to a random one
    getPeersInterval = 2m

    # Number of network connections
    maxConnections = 30

    # Network connection timeout
    connectionTimeout = 1s

    # interval of evicting random peer to avoid eclipsing
    peerEvictionInterval = 1h

    ############################
    # Delivery settings limits #
    ############################

    # Network delivery timeout
    deliveryTimeout = 10s

    # Max number of delivery checks. Stop expecting modifier if it was not delivered after that
    # number of delivery attempts. The node tries to ask different peers on different attempts, and
    # not increasing the delivery counter if global loss of connectivity is possible
    maxDeliveryChecks = 100

    ############
    # Timeouts #
    ############

    # Timeout for dropping dead connections
    inactiveConnectionDeadline = 10m

    # Interval between `SyncInfo` messages when our node is not synchronized yet
    syncInterval = 5s

    # Interval between `SyncInfo` messages when our node is already synchronized
    syncIntervalStable = 15s

    # Synchronization timeout
    syncTimeout = 10s

    # Synchronization status update interval
    syncStatusRefresh = 60s

    syncStatusRefreshStable = 90s

    # Synchronization status update interval for stable regime
    syncIntervalStable = 30s

    # Network controller timeout
    controllerTimeout = 5s

    ###############
    # Size limits #
    ###############

    # Desired number of inv objects. Our requests will have this size.
    desiredInvObjects = 400

    # How many persistent modifiers to store in the cache.
    # The cache stores modifiers that are waiting to be applied.
    maxModifiersCacheSize = 1024

    # Maximum number of PeerSpec objects in one Peers message
    maxPeerSpecObjects = 64

    # Default ban duration, unless permanent penalty is applied
    temporalBanDuration = 60m

    # Misbehaving peer penalty score will not be increased withing this time interval,
    # unless permanent penalty is applied
    penaltySafeInterval = 2m

    # Max penalty score peer can accumulate before being banned
    penaltyScoreThreshold = 500

    # If set (and it is set by default), the node will try to discover peers in the network.
    # If set to false, the node will use only peers from database
    # (with fallback to knownPeers config section if no peers there)
    peerDiscovery = true
  }

  ntp {
    # NTP server address
    server = "pool.ntp.org"

    # update time rate
    updateEvery = 30m

    # server answer timeout
    timeout = 30s
  }
}


# dispatcher which is used for block candidate generator and NodeViewHolder actors only
critical-dispatcher {
  type = Dispatcher
  executor = "thread-pool-executor"
  thread-pool-executor {
    fixed-pool-size = 2
  }
  throughput = 1
}

# dispatcher for some API-related actors
api-dispatcher {
  # Dispatcher is the name of the event-based dispatcher
  type = Dispatcher
  # What kind of ExecutionService to use
  executor = "fork-join-executor"
  # Configuration for the fork join pool
  fork-join-executor {
    # Min number of threads to cap factor-based parallelism number to
    parallelism-min = 1
    # Parallelism (threads) ... ceil(available processors * factor)
    parallelism-factor = 2.0
    # Max number of threads to cap factor-based parallelism number to
    parallelism-max = 2
  }
  # Throughput defines the maximum number of messages to be
  # processed per actor before the thread jumps to the next actor.
  # Set to 1 for as fair as possible.
  throughput = 4
}<|MERGE_RESOLUTION|>--- conflicted
+++ resolved
@@ -414,11 +414,7 @@
     nodeName = "ergo-node"
 
     # Network protocol version to be sent in handshakes
-<<<<<<< HEAD
-    appVersion = 4.0.106
-=======
     appVersion = 5.0.1
->>>>>>> 8440dc98
 
     # Network agent name. May contain information about client code
     # stack, starting from core code-base up to the end graphical interface.
