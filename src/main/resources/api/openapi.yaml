openapi: "3.0.2"

info:
<<<<<<< HEAD
  version: "3.3.2"
=======
  version: "3.3.5"
>>>>>>> ab882584
  title: Ergo Node API
  description: API docs for Ergo Node. Models are shared between all Ergo products
  contact:
    name: Ergo Platform Team
    email: ergoplatform@protonmail.com
    url: https://ergoplatform.org
  license:
    name: CC0 1.0 Universal
    url: https://raw.githubusercontent.com/ergoplatform/ergo/master/LICENSE

components:
  securitySchemes:
    ApiKeyAuth:
      type: apiKey
      in: header
      name: api_key

  schemas:
    # Objects
    ErgoTransactionInput:
      type: object
      required:
        - boxId
        - spendingProof
      properties:
        boxId:
          $ref: '#/components/schemas/TransactionBoxId'
        spendingProof:
          $ref: '#/components/schemas/SpendingProof'
        extension:
          type: object
          additionalProperties:
            $ref: '#/components/schemas/SValue'
          example:
            '1': 'a2aed72ff1b139f35d1ad2938cb44c9848a34d4dcfd6d8ab717ebde40a7304f2541cf628ffc8b5c496e6161eba3f169c6dd440704b1719e0'

    ErgoTransactionDataInput:
      type: object
      required:
        - boxId
      properties:
        boxId:
          $ref: '#/components/schemas/TransactionBoxId'
        extension:
          type: object
          additionalProperties:
            $ref: '#/components/schemas/SValue'
          example:
            '1': 'a2aed72ff1b139f35d1ad2938cb44c9848a34d4dcfd6d8ab717ebde40a7304f2541cf628ffc8b5c496e6161eba3f169c6dd440704b1719e0'

    ErgoTransactionUnsignedInput:
      type: object
      required:
        - boxId
      properties:
        boxId:
          $ref: '#/components/schemas/TransactionBoxId'
        extension:
          type: object
          additionalProperties:
            $ref: '#/components/schemas/SValue'
          example:
            '1': 'a2aed72ff1b139f35d1ad2938cb44c9848a34d4dcfd6d8ab717ebde40a7304f2541cf628ffc8b5c496e6161eba3f169c6dd440704b1719e0'

    SpendingProof:
      description: Spending proof for transaction input
      type: object
      required:
        - proofBytes
        - extension
      properties:
        proofBytes:
          $ref: '#/components/schemas/SpendingProofBytes'
        extension:
          type: object
          description: Variables to be put into context
          additionalProperties:
            $ref: '#/components/schemas/SValue'
          example:
            '1': 'a2aed72ff1b139f35d1ad2938cb44c9848a34d4dcfd6d8ab717ebde40a7304f2541cf628ffc8b5c496e6161eba3f169c6dd440704b1719e0'

    SerializedBox:
      type: object
      required:
        - boxId
        - bytes
      properties:
        boxId:
          $ref: '#/components/schemas/TransactionBoxId'
        bytes:
          $ref: '#/components/schemas/HexString'

    ErgoTransactionOutput:
      type: object
      required:
        - value
        - ergoTree
        - additionalRegisters
        - creationHeight
      properties:
        boxId:
          $ref: '#/components/schemas/TransactionBoxId'
        value:
          description: Amount of Ergo token
          type: integer
          format: int64
          minimum: 0
          example: 147
        ergoTree:
          $ref: '#/components/schemas/ErgoTree'
        creationHeight:
          description: Height the output was created at
          type: integer
          format: int32
          example: 9149
        assets:
          description: Assets list in the transaction
          type: array
          items:
            $ref: '#/components/schemas/Asset'
        additionalRegisters:
          $ref: '#/components/schemas/Registers'
        transactionId:
          $ref: '#/components/schemas/TransactionId'
        index:
          description: Index in the transaction outputs
          type: integer
          format: int32

    WalletBox:
      type: object
      required:
        - box
        - confirmationsNum
        - address
        - creationTransaction
        - onchain
        - creationOutIndex
        - spendingTransaction
        - spendingHeight
        - inclusionHeight
        - spent
        - scans
      properties:
        box:
          $ref: '#/components/schemas/ErgoTransactionOutput'
        confirmationsNum:
          description: Number of confirmations, if the box is included into the blockchain
          type: integer
          format: int32
          minimum: 0
          example: 147
          nullable: true
        address:
          $ref: '#/components/schemas/ErgoAddress'
        creationTransaction:
          description: Transaction which created the box
          $ref: '#/components/schemas/ModifierId'
        spendingTransaction:
          description: Transaction which created the box
          nullable: true
          $ref: '#/components/schemas/ModifierId'
        spendingHeight:
          description: The height the box was spent at
          type: integer
          format: int32
          minimum: 0
          example: 147
          nullable: true
        inclusionHeight:
          description: The height the transaction containing the box was included in a block at
          type: integer
          format: int32
          minimum: 0
          example: 147
        onchain:
          description: A flag signalling whether the box is created on main chain
          type: boolean
          example: true
        spent:
          description: A flag signalling whether the box was spent
          type: boolean
          example: false
        creationOutIndex:
          description: An index of a box in the creating transaction
          type: integer
          format: int32
          example: 2
        scans:
          description: Scan identifiers the box relates to
          type: array
          items:
            type: integer
            example: 1
            default: 1

    UnsignedErgoTransaction:
      type: object
      description: Unsigned Ergo transaction
      required:
        - inputs
        - dataInputs
        - outputs
      properties:
        id:
          $ref: '#/components/schemas/TransactionId'
        inputs:
          description: Unsigned inputs of the transaction
          type: array
          items:
            $ref: '#/components/schemas/ErgoTransactionUnsignedInput'
        dataInputs:
          description: Data inputs of the transaction
          type: array
          items:
            $ref: '#/components/schemas/ErgoTransactionDataInput'
        outputs:
          description: Outputs of the transaction
          type: array
          items:
            $ref: '#/components/schemas/ErgoTransactionOutput'

    ErgoTransaction:
      type: object
      description: Ergo transaction
      required:
        - inputs
        - dataInputs
        - outputs
      properties:
        id:
          $ref: '#/components/schemas/TransactionId'
        inputs:
          description: Inputs of the transaction
          type: array
          items:
            $ref: '#/components/schemas/ErgoTransactionInput'
        dataInputs:
          description: Data inputs of the transaction
          type: array
          items:
            $ref: '#/components/schemas/ErgoTransactionDataInput'
        outputs:
          description: Outputs of the transaction
          type: array
          items:
            $ref: '#/components/schemas/ErgoTransactionOutput'
        size:
          description: Size in bytes
          type: integer
          format: int32

    WalletTransaction:
      type: object
      description: Transaction augmented with some useful information
      required:
        - inputs
        - dataInputs
        - outputs
        - inclusionHeight
        - numConfirmations
        - scans
      properties:
        id:
          $ref: '#/components/schemas/TransactionId'
        inputs:
          description: Transaction inputs
          type: array
          items:
            $ref: '#/components/schemas/ErgoTransactionInput'
        dataInputs:
          description: Transaction data inputs
          type: array
          items:
            $ref: '#/components/schemas/ErgoTransactionDataInput'
        outputs:
          description: Transaction outputs
          type: array
          items:
            $ref: '#/components/schemas/ErgoTransactionOutput'
        inclusionHeight:
          description: Height of a block the transaction was included in
          type: integer
          format: int32
          example: 20998
        numConfirmations:
          description: Number of transaction confirmations
          type: integer
          format: int32
          example: 20998
        scans:
          description: Scan identifiers the transaction relates to
          type: array
          items:
            type: integer
            example: 1
            default: 1
        size:
          description: Size in bytes
          type: integer
          format: int32

    ErgoAddress:
      description: Encoded Ergo Address
      type: string
      example: '3WwbzW6u8hKWBcL1W7kNVMr25s2UHfSBnYtwSHvrRQt7DdPuoXrt'

    DlogSecret:
      description: Hex-encoded big-endian 256-bits secret exponent
      type: string
      example: '433080ff80d0d52d7f8bfffff47f00807f44f680000949b800007f7f7ff1017f'

    DhtSecret:
      description: Hex-encoded big-endian 256-bits secret exponent "w" along with generators "g", "h", and group
        elements "u", "v", such as g^w = u, h^w = v
      type: object
      required:
        - secret
        - g
        - h
        - u
        - v
      properties:
        secret:
          description: Hex-encoded big-endian 256-bits secret exponent
          type: string
          example: '433080ff80d0d52d7f8bfffff47f00807f44f680000949b800007f7f7ff1017f'
        g:
          description: Hex-encoded "g" generator for the Diffie-Hellman tuple (secp256k1 curve point)
          type: string
          example: '02a7955281885bf0f0ca4a48678848cad8dc5b328ce8bc1d4481d041c98e891ff3'
        h:
          description: Hex-encoded "h" generator for the Diffie-Hellman tuple (secp256k1 curve point)
          type: string
          example: '02a7955281885bf0f0ca4a48678848cad8dc5b328ce8bc1d4481d041c98e891ff3'
        u:
          description: Hex-encoded "u" group element of the Diffie-Hellman tuple (secp256k1 curve point)
          type: string
          example: '02a7955281885bf0f0ca4a48678848cad8dc5b328ce8bc1d4481d041c98e891ff3'
        v:
          description: Hex-encoded "v" group element of the Diffie-Hellman tuple (secp256k1 curve point)
          type: string
          example: '02a7955281885bf0f0ca4a48678848cad8dc5b328ce8bc1d4481d041c98e891ff3'

    TransactionSigningRequest:
      description: A request to sign a transaction with secrets provided
      type: object
      required:
        - tx
        - secrets
      properties:
        tx:
          description: Unsigned transaction to sign
          type: object
          $ref: '#/components/schemas/UnsignedErgoTransaction'
        inputsRaw:
          description: Optional list of inputs to be used in serialized form
          type: array
          items:
            type: string
            description: hex-encoded serialized box bytes
        dataInputsRaw:
          description: Optional list of inputs to be used in serialized form
          type: array
          items:
            type: string
            description: hex-encoded serialized box bytes
        secrets:
          description: Secrets used for signing
          type: object
          properties:
            dlog:
              description: Sequence of secret exponents (DLOG secrets)
              type: array
              items:
                $ref: '#/components/schemas/DlogSecret'
            dht:
              description: Sequence of secret Diffie-Hellman tuple exponents (DHT secrets)
              type: array
              items:
                $ref: '#/components/schemas/DhtSecret'

    AddressHolder:
      description: Holds encoded ErgoAddress
      type: object
      required:
        - address
      properties:
        address:
          $ref: '#/components/schemas/ErgoAddress'

    RequestsHolder:
      description: Holds many transaction requests and transaction fee
      type: object
      required:
        - requests
      properties:
        requests:
          description: Sequence of transaction requests
          type: array
          items:
            anyOf:
              - $ref: '#/components/schemas/PaymentRequest'
              - $ref: '#/components/schemas/AssetIssueRequest'
        fee:
          description: Transaction fee
          type: integer
          format: int64
          example: 1000000
        inputsRaw:
          description: List of inputs to be used in serialized form
          type: array
          items:
            type: string
            description: hex-encoded serialized box bytes
        dataInputsRaw:
          description: List of data inputs to be used in serialized form
          type: array
          items:
            type: string
            description: hex-encoded serialized box bytes

    SourceHolder:
      type: object
      required:
        - source
      properties:
        source:
          description: Sigma source to be compiled
          type: string

    ErgoLikeTransaction:
      type: object
      required:
        - id
        - inputs
        - dataInputs
        - outputs
      properties:
        id:
          type: object
          $ref: '#/components/schemas/ModifierId'
        inputs:
          type: array
          items:
            $ref: '#/components/schemas/ErgoTransactionInput'
        dataInputs:
          type: array
          items:
            $ref: '#/components/schemas/ErgoTransactionDataInput'
        outputs:
          type: array
          items:
            $ref: '#/components/schemas/ErgoTransactionOutput'

    SigmaHeader:
      type: object
      description: Block header format used for sigma ErgoLikeContext
      required:
        - timestamp
        - version
        - adProofsRoot
        - stateRoot
        - transactionsRoot
        - nBits
        - extensionHash
        - height
        - parentId
        - votes
      properties:
        id:
          $ref: '#/components/schemas/ModifierId'
        timestamp:
          $ref: '#/components/schemas/Timestamp'
        version:
          $ref: '#/components/schemas/Version'
        adProofsRoot:
          $ref: '#/components/schemas/Digest32'
        adProofsId:
          $ref: '#/components/schemas/ModifierId'
        stateRoot:
          $ref: '#/components/schemas/AvlTreeData'
        transactionsRoot:
          $ref: '#/components/schemas/Digest32'
        transactionsId:
          $ref: '#/components/schemas/ModifierId'
        nBits:
          type: integer
          format: int64
          minimum: 0
          example: 19857408
        extensionHash:
          $ref: '#/components/schemas/Digest32'
        extensionRoot:
          $ref: '#/components/schemas/Digest32'
        extensionId:
          $ref: '#/components/schemas/ModifierId'
        height:
          type: integer
          format: int32
          minimum: 0
          example: 667
        size:
          type: integer
          format: int32
          minimum: 0
          example: 667
        parentId:
          $ref: '#/components/schemas/ModifierId'
        powSolutions:
          $ref: '#/components/schemas/PowSolutions'
        votes:
          $ref: '#/components/schemas/Votes'
        minerPk:
          type: string
          example: "0279be667ef9dcbbac55a06295ce870b07029bfcdb2dce28d959f2815b16f81798"
        powOnetimePk:
          type: string
          example: "0279be667ef9dcbbac55a06295ce870b07029bfcdb2dce28d959f2815b16f81798"
        powNonce:
          $ref: '#/components/schemas/Digest32'
        powDistance:
          type: number
          description: sigma.BigInt
          example: 123456789

    PreHeader:
      type: object
      required:
        - timestamp
        - version
        - nBits
        - height
        - parentId
        - votes
      properties:
        timestamp:
          $ref: '#/components/schemas/Timestamp'
        version:
          $ref: '#/components/schemas/Version'
        nBits:
          type: integer
          format: int64
          minimum: 0
          example: 19857408
        height:
          type: integer
          format: int32
          minimum: 0
          example: 667
        parentId:
          $ref: '#/components/schemas/ModifierId'
        votes:
          $ref: '#/components/schemas/Votes'
        minerPk:
          type: string
          example: "0279be667ef9dcbbac55a06295ce870b07029bfcdb2dce28d959f2815b16f81798"

    AvlTreeData:
      required:
        - digest
      properties:
        digest:
          $ref: '#/components/schemas/Digest32'
        treeFlags:
          type: integer
          format: int32
        keyLength:
          type: integer
          format: int32
        valueLength:
          type: integer
          format: int32
          nullable: true


    ErgoLikeContext:
      required:
        - lastBlockUtxoRoot
        - headers
        - preHeader
        - dataBoxes
        - boxesToSpend
        - spendingTransaction
        - selfIndex
        - extension
        - validationSettings
        - costLimit
        - initCost
      properties:
        lastBlockUtxoRoot:
          type: object
          description: state root before current block application
          $ref: '#/components/schemas/AvlTreeData'
        headers:
          type: array
          description: fixed number of last block headers in descending order (first header is the newest one)
          items:
            $ref: '#/components/schemas/SigmaHeader'
        preHeader:
          type: object
          description: fields of block header with the current `spendingTransaction`, that can be predicted by a miner before its formation
          $ref: '#/components/schemas/PreHeader'
        dataBoxes:
          type: array
          description: boxes, that corresponds to id's of `spendingTransaction.dataInputs`
          items:
            type: ErgoBox
            $ref: '#/components/schemas/ErgoTransactionOutput'
        boxesToSpend:
          type: array
          description: boxes, that corresponds to id's of `spendingTransaction.inputs`
          items:
            type: ErgoBox
            $ref: '#/components/schemas/ErgoTransactionOutput'
        spendingTransaction:
          type: object
          description: transaction that contains `self` box
          $ref: '#/components/schemas/ErgoLikeTransaction'
        selfIndex:
          type: integer
          format: int64
          description: index of the box in `boxesToSpend` that contains the script we're evaluating
        extension:
          type: object
          description: prover-defined key-value pairs, that may be used inside a script
        validationSettings:
          type: string
          description: validation parameters passed to Interpreter.verify to detect soft-fork conditions
          example: "10e8070001e9070001ea070001eb070001ec070001ed070001ee070001ef070001f0070001f1070001f2070001f3070001f4070001f5070001f6070001f7070001"
        costLimit:
          type: integer
          format: int64
          description: hard limit on accumulated execution cost, if exceeded lead to CostLimitException to be thrown
        initCost:
          type: integer
          format: int64
          description: initial value of execution cost already accumulated before Interpreter.verify is called


    ExecuteScript:
      type: object
      required:
        - script
        - namedConstants
        - context
      properties:
        script:
          description: Sigma script to be executed
          type: string
        namedConstants:
          description: Environment for compiler
          type: object
          nullable: true
        context:
          description: Interpreter context
          type: object
          nullable: true
          $ref: '#/components/schemas/ErgoLikeContext'

    SigmaBoolean:
      description: Algebraic data type of sigma proposition expressions
      required:
        - op
      properties:
        op:
          type: integer
          description: Sigma opCode
          format: int8
        h:
          $ref: '#/components/schemas/HexString'
        g:
          $ref: '#/components/schemas/HexString'
        u:
          $ref: '#/components/schemas/HexString'
        v:
          $ref: '#/components/schemas/HexString'
        condition:
          type: boolean

    SigmaBooleanAndPredicate:
      allOf:
        - $ref: '#/components/schemas/SigmaBoolean'
        - type: object
        - required:
            - args
        - properties:
            args:
              type: array
              items:
                $ref: '#/components/schemas/SigmaBoolean'

    SigmaBooleanOrPredicate:
      allOf:
        - $ref: '#/components/schemas/SigmaBoolean'
        - type: object
        - required:
            - args
        - properties:
            args:
              type: array
              items:
                $ref: '#/components/schemas/SigmaBoolean'

    SigmaBooleanThresholdPredicate:
      allOf:
        - $ref: '#/components/schemas/SigmaBoolean'
        - type: object
        - required:
            - args
        - properties:
            args:
              type: array
              items:
                $ref: '#/components/schemas/SigmaBoolean'

    CryptoResult:
      description: Result of executeWithContext request (reduceToCrypto)
      type: object
      required:
        - value
        - cost
      properties:
        value:
          description: value of SigmaProp type which represents a statement verifiable via sigma protocol
          $ref: '#/components/schemas/SigmaBoolean'
        cost:
          description: Estimated cost of contract execution
          type: integer
          format: int64
      example:
        value:
          op: -45
          condition: true
        cost: 10

    ScanningPredicate:
      type: object
      required:
        - predicate
      properties:
        predicate:
          type: string

    ContainsPredicate:
      allOf:
        - $ref: '#/components/schemas/ScanningPredicate'
        - type: object
        - required:
          - bytes
        - properties:
            register:
              type: string
            bytes:
              type: string

    EqualsPredicate:
      allOf:
        - $ref: '#/components/schemas/ScanningPredicate'
        - type: object
        - required:
            - bytes
        - properties:
            register:
              type: string
            bytes:
              type: string

    ContainsAssetPredicate:
      allOf:
        - $ref: '#/components/schemas/ScanningPredicate'
        - type: object
        - required:
            - assetId
        - properties:
            assetId:
              type: string

    AndPredicate:
      allOf:
        - $ref: '#/components/schemas/ScanningPredicate'
        - type: object
        - required:
            - args
        - properties:
            args:
              type: array
              items:
                $ref: '#/components/schemas/ScanningPredicate'

    OrPredicate:
      allOf:
        - $ref: '#/components/schemas/ScanningPredicate'
        - type: object
        - required:
            - args
        - properties:
            args:
              type: array
              items:
                $ref: '#/components/schemas/ScanningPredicate'

    ScanRequest:
      type: object
      properties:
        scanName:
          type: string
        trackingRule:
          $ref: '#/components/schemas/ScanningPredicate'
      example:
        scanName: Assets Tracker
        trackingRule:
          predicate: containsAsset
          assetId: 02dada811a888cd0dc7a0a41739a3ad9b0f427741fe6ca19700cf1a51200c96bf7

    Scan:
      type: object
      properties:
        scanName:
          type: string
        scanId:
          type: integer
        trackingRule:
          $ref: '#/components/schemas/ScanningPredicate'
      example:
        scanId: 2
        scanName: Assets Tracker
        trackingRule:
          predicate: containsAsset
          assetId: 02dada811a888cd0dc7a0a41739a3ad9b0f427741fe6ca19700cf1a51200c96bf7

    ScanId:
      type: object
      properties:
        scanId:
          type: integer

    ScanIdBoxId:
      type: object
      required:
        - scanId
        - boxId
      properties:
        scanId:
          type: integer
        boxId:
          $ref: '#/components/schemas/TransactionBoxId'

    ScanIdsBox:
      description: Ergo box with associated scans (their respective identifiers)
      type: object
      required:
        - scanIds
        - box
      properties:
        scanIds:
          type: array
          items:
            type: integer
        box:
          $ref: '#/components/schemas/ErgoTransactionOutput'

    DlogCommitment:
      description: Randomness and commitment for the first step of the Schnorr protocol
      type: object
      required:
        - r
        - a
      properties:
        r:
          description:  Hex-encoded big-endian 256-bits secret exponent
          type: string
          example: '433080ff80d0d52d7f8bfffff47f00807f44f680000949b800007f7f7ff1017f'
        a:
          description: Hex-encoded "g" generator for the Diffie-Hellman tuple (secp256k1 curve point)
          type: string
          example: '02a7955281885bf0f0ca4a48678848cad8dc5b328ce8bc1d4481d041c98e891ff3'


    HintExtractionRequest:
      description:
      type: object
      required:
        - tx
        - real
        - simulated
      properties:
        tx:
          description:  Hex-encoded big-endian 256-bits secret exponent
          $ref: '#/components/schemas/SigmaBoolean'
        real:
          description: Hex-encoded "g" generator for the Diffie-Hellman tuple (secp256k1 curve point)
          type: array
          items:
            $ref: '#/components/schemas/SigmaBoolean'
        simulated:
          description: Hex-encoded "g" generator for the Diffie-Hellman tuple (secp256k1 curve point)
          type: array
          items:
            $ref: '#/components/schemas/SigmaBoolean'

    Hint:
      description:
      type: object

    InputHints:
      description:
      type: object
      additionalProperties:
        type: array
        items:
          $ref: '#/components/schemas/Hint'


    TransactionHintsBag:
      description:
      type: object
      properties:
        secretHints:
          type: array
          items:
            $ref: '#/components/schemas/InputHints'
        publicHints:
          type: array
          items:
              $ref: '#/components/schemas/InputHints'

    GenerateCommitmentsRequest:
      description:
      type: object
      required:
        - tx
        - secrets
      properties:
        tx:
          description: Unsigned transaction to sign
          type: object
          $ref: '#/components/schemas/UnsignedErgoTransaction'
        secrets:
          description: Secrets used for signing
          type: object
          properties:
            dlog:
              description: Sequence of secret exponents (DLOG secrets)
              type: array
              items:
                $ref: '#/components/schemas/DlogSecret'
            dht:
              description: Sequence of secret Diffie-Hellman tuple exponents (DHT secrets)
              type: array
              items:
                $ref: '#/components/schemas/DhtSecret'

    PaymentRequest:
      description: Request for generation of payment transaction to a given address
      type: object
      required:
        - address
        - value
      properties:
        address:
          $ref: '#/components/schemas/ErgoAddress'
        value:
          description: Payment amount
          type: integer
          format: int64
          example: 1
        assets:
          description: Assets list in the transaction
          type: array
          items:
            $ref: '#/components/schemas/Asset'
        registers:
          $ref: '#/components/schemas/Registers'

    AssetIssueRequest:
      description: Request for generation of asset issue transaction
      type: object
      required:
        - amount
        - name
        - description
        - decimals
      properties:
        address:
          description: Optional, first address in the wallet will be used if not defined
          $ref: '#/components/schemas/ErgoAddress'
        amount:
          description: Supply amount
          type: integer
          format: int64
          example: 1000000
        name:
          description: Assets name
          type: string
          example: 'TST'
        description:
          description: Assets description
          type: string
          example: 'Test token'
        decimals:
          description: Number of decimal places
          type: integer
          format: int32
          example: 8
        registers:
          description: Optional, possible values for registers R7...R9
          $ref: '#/components/schemas/Registers'

    FullBlock:
      description: Block with header and transactions
      type: object
      required:
        - header
        - blockTransactions
        - adProofs
        - extension
        - size
      properties:
        header:
          $ref: '#/components/schemas/BlockHeader'
        blockTransactions:
          $ref: '#/components/schemas/BlockTransactions'
        adProofs:
          $ref: '#/components/schemas/BlockADProofs'
        extension:
          $ref: '#/components/schemas/Extension'
        size:
          description: Size in bytes
          type: integer
          format: int32

    PowSolutions:
      description: An object containing all components of pow solution
      type: object
      required:
        - pk
        - w
        - n
        - d
      properties:
        pk:
          type: string
          description: Base16-encoded public key
          example: '0350e25cee8562697d55275c96bb01b34228f9bd68fd9933f2a25ff195526864f5'
        w:
          type: string
          example: '0366ea253123dfdb8d6d9ca2cb9ea98629e8f34015b1e4ba942b1d88badfcc6a12'
        n:
          type: string
          example: '0000000000000000'
        d:
          type: integer
          example: 987654321

    BlockHeaderWithoutPow:
      type: object
      required:
        - id
        - timestamp
        - version
        - adProofsRoot
        - stateRoot
        - transactionsRoot
        - nBits
        - extensionHash
        - height
        - difficulty
        - parentId
        - votes
      properties:
        id:
          $ref: '#/components/schemas/ModifierId'
        timestamp:
          $ref: '#/components/schemas/Timestamp'
        version:
          $ref: '#/components/schemas/Version'
        adProofsRoot:
          $ref: '#/components/schemas/Digest32'
        stateRoot:
          $ref: '#/components/schemas/ADDigest'
        transactionsRoot:
          $ref: '#/components/schemas/Digest32'
        nBits:
          type: integer
          format: int64
          minimum: 0
          example: 19857408
        extensionHash:
          $ref: '#/components/schemas/Digest32'
        height:
          type: integer
          format: int32
          minimum: 0
          example: 667
        difficulty:
          type: integer
          format: int32
          minimum: 0
          example: 62
        parentId:
          $ref: '#/components/schemas/ModifierId'
        votes:
          $ref: '#/components/schemas/Votes'
        size:
          description: Size in bytes
          type: integer
          format: int32
        extensionId:
          $ref: '#/components/schemas/ModifierId'
        transactionsId:
          $ref: '#/components/schemas/ModifierId'
        adProofsId:
          $ref: '#/components/schemas/ModifierId'

    BlockHeader:
      type: object
      required:
        - id
        - timestamp
        - version
        - adProofsRoot
        - stateRoot
        - transactionsRoot
        - nBits
        - extensionHash
        - powSolutions
        - height
        - difficulty
        - parentId
        - votes
      properties:
        id:
          $ref: '#/components/schemas/ModifierId'
        timestamp:
          $ref: '#/components/schemas/Timestamp'
        version:
          $ref: '#/components/schemas/Version'
        adProofsRoot:
          $ref: '#/components/schemas/Digest32'
        stateRoot:
          $ref: '#/components/schemas/ADDigest'
        transactionsRoot:
          $ref: '#/components/schemas/Digest32'
        nBits:
          type: integer
          format: int64
          minimum: 0
          example: 19857408
        extensionHash:
          $ref: '#/components/schemas/Digest32'
        powSolutions:
          $ref: '#/components/schemas/PowSolutions'
        height:
          type: integer
          format: int32
          minimum: 0
          example: 667
        difficulty:
          type: integer
          format: int32
          minimum: 0
          example: 62
        parentId:
          $ref: '#/components/schemas/ModifierId'
        votes:
          $ref: '#/components/schemas/Votes'
        size:
          description: Size in bytes
          type: integer
          format: int32
        extensionId:
          $ref: '#/components/schemas/ModifierId'
        transactionsId:
          $ref: '#/components/schemas/ModifierId'
        adProofsId:
          $ref: '#/components/schemas/ModifierId'

    BlockTransactions:
      type: object
      required:
        - headerId
        - transactions
        - size
      properties:
        headerId:
          $ref: '#/components/schemas/ModifierId'
        transactions:
          $ref: '#/components/schemas/Transactions'
        size:
          description: Size in bytes
          type: integer
          format: int32

    BlockADProofs:
      type: object
      required:
        - headerId
        - proofBytes
        - digest
        - size
      properties:
        headerId:
          $ref: '#/components/schemas/ModifierId'
        proofBytes:
          $ref: '#/components/schemas/SerializedAdProof'
        digest:
          $ref: '#/components/schemas/Digest32'
        size:
          description: Size in bytes
          type: integer
          format: int32

    Extension:
      type: object
      required:
        - headerId
        - digest
        - fields
      properties:
        headerId:
          $ref: '#/components/schemas/ModifierId'
        digest:
          $ref: '#/components/schemas/Digest32'
        fields:
          description: List of key-value records
          type: array
          nullable: true
          items:
            $ref: '#/components/schemas/KeyValueItem'

    KeyValueItem:
      type: array
      items:
        $ref: '#/components/schemas/HexString'

    CandidateBlock:
      type: object
      nullable: true
      description: Can be null if node is not mining or candidate block is not ready
      required:
        - extensionHash
        - parentId
      properties:
        version:
          type: integer
          format: int8
          example: 2
        extensionHash:
          $ref: '#/components/schemas/Digest32'
        timestamp:
          $ref: '#/components/schemas/Timestamp'
        stateRoot:
          $ref: '#/components/schemas/ADDigest'
        nBits:
          type: integer
          format: int64
          minimum: 0
          example: 19857408
        adProofBytes:
          $ref: '#/components/schemas/SerializedAdProof'
        parentId:
          $ref: '#/components/schemas/ModifierId'
        transactionsNumber:
          type: integer
          format: int32
          example: 2
        transactions:
          $ref: '#/components/schemas/Transactions'
        votes:
          $ref: '#/components/schemas/Votes'

    MerkleProof:
      type: object
      description: Merkle proof for a leaf, which is an array of bytes (e.g. a transaction identifier)
      required:
        - leaf
        - levels
      properties:
        leaf:
          type: string
          description: Base16-encoded Merkle tree leaf bytes
          example: 'cd665e49c834b0c25574fcb19a158d836f3f2aad8e91ac195f972534c25449b3'
        levels:
          type: array
          items:
            type: string
            description: internal node with direction byte prepended
            example: '018b7ae20a4acd23e3f1bf38671ce97103ad96d8f1c780b5e5e865e4873ae16337'
          example: ['018b7ae20a4acd23e3f1bf38671ce97103ad96d8f1c780b5e5e865e4873ae16337']


    ProofOfUpcomingTransactions:
      type: object
      description: Proof that a block corresponding to given header without PoW contains some transactions
      required:
        - msgPreimage
        - txProofs
      properties:
        msgPreimage:
          type: string
          description: Base16-encoded serialized header without Proof-of-Work
          example: '0112e03c6d39d32509855be7cee9b62ff921f7a0cf6883e232474bd5b54d816dd056f846980d34c3b23098bdcf41222f8cdee5219224aa67750055926c3a2310a483accc4f9153e7a760615ea972ac67911cff111f8c17f563d6147205f58f85133ae695d1d4157e4aecdbbb29952cfa42b75129db55bddfce3bc53b8fd5b5465f10d8be8ddda62ed3b86afb0497ff2d381ed884bdae5287d20667def224a28d2b6e3ebfc78709780702c70bd8df0e000000'
        txProofs:
          type: array
          description: Merkle proofs of transactions included into blocks (not necessarily all the block transactions)
          items:
            $ref: '#/components/schemas/MerkleProof'

    WorkMessage:
      description: Block candidate related data for external miner to perform work
      type: object
      required:
        - msg
        - b
        - pk
      properties:
        msg:
          type: string
          description: Base16-encoded block header bytes without PoW solution
          example: '0350e25cee8562697d55275c96bb01b34228f9bd68fd9933f2a25ff195526864f5'
        b:
          type: integer
          description: Work target value
          example: 987654321
        pk:
          type: string
          description: Base16-encoded miner public key
          example: '0350e25cee8562697d55275c96bb01b34228f9bd68fd9933f2a25ff195526864f5'
        proof:
          type: object
          $ref: '#/components/schemas/ProofOfUpcomingTransactions'

    Peer:
      type: object
      required:
        - address
      properties:
        address:
          type: string
          example: '127.0.0.1:5673'
        name:
          type: string
          example: mynode
          nullable: true
        lastSeen:
          $ref: '#/components/schemas/Timestamp'
        connectionType:
          type: string
          nullable: true
          enum:
            - Incoming
            - Outgoing

    NodeInfo:
      type: object
      required:
        - name
        - appVersion
        - fullHeight
        - headersHeight
        - bestFullHeaderId
        - previousFullHeaderId
        - bestHeaderId
        - headersScore
        - fullBlocksScore
        - stateRoot
        - stateType
        - stateVersion
        - isMining
        - peersCount
        - unconfirmedCount
        - difficulty
        - currentTime
        - launchTime
        - genesisBlockId
        - parameters
      properties:
        name:
          type: string
          example: my-node-1
        appVersion:
          type: string
          example: 0.0.1
        fullHeight:
          type: integer
          format: int32
          description: Can be 'null' if state is empty (no full block is applied since node launch)
          minimum: 0
          example: 667
          nullable: true
        headersHeight:
          type: integer
          format: int32
          description: Can be 'null' if state is empty (no header applied since node launch)
          minimum: 0
          example: 667
          nullable: true
        bestFullHeaderId:
          type: string
          description: Can be 'null' if no full block is applied since node launch
          nullable: true
          allOf:
            - $ref: '#/components/schemas/ModifierId'
        previousFullHeaderId:
          type: string
          description: Can be 'null' if no full block is applied since node launch
          nullable: true
          allOf:
            - $ref: '#/components/schemas/ModifierId'
        bestHeaderId:
          type: string
          description: Can be 'null' if no header applied since node launch
          nullable: true
          allOf:
            - $ref: '#/components/schemas/ModifierId'
        stateRoot:
          type: string
          nullable: true
          description: Can be 'null' if state is empty (no full block is applied since node launch)
          example: 'dab9da11fc216660e974842cc3b7705e62ebb9e0bf5ff78e53f9cd40abadd117'
        stateType:
          type: string
          enum:
            - digest
            - utxo
        stateVersion:
          description: Can be 'null' if no full block is applied since node launch
          type: string
          example: 'fab9da11fc216660e974842cc3b7705e62ebb9e0bf5ff78e53f9cd40abadd117'
          nullable: true
        isMining:
          type: boolean
          example: true
        peersCount:
          type: integer
          description: Number of connected peers
          format: int32
          minimum: 0
          example: 327
        unconfirmedCount:
          description: Current unconfirmed transactions count
          type: integer
          format: int32
          minimum: 0
          maximum: 10000
          example: 327
        difficulty:
          type: integer
          format: int32
          minimum: 0
          nullable: true
          example: 667
          description: Difficulty on current bestFullHeaderId. Can be 'null' if no full block is applied since node launch
        currentTime:
          type: integer
          description: Current internal node time
          allOf:
            - $ref: '#/components/schemas/Timestamp'
        launchTime:
          type: integer
          description: Time when the node was started
          allOf:
            - $ref: '#/components/schemas/Timestamp'
        headersScore:
          type: integer
          description: Can be 'null' if no headers is applied since node launch
          nullable: true
        fullBlocksScore:
          type: integer
          description: Can be 'null' if no full block is applied since node launch
          nullable: true
        genesisBlockId:
          type: string
          description: Can be 'null' if genesis blocks is not produced yet
          nullable: true
          allOf:
            - $ref: '#/components/schemas/ModifierId'
        parameters:
          type: object
          description: current parameters
          $ref: '#/components/schemas/Parameters'

    Parameters:
      type: object
      required:
        - height
        - blockVersion
        - storageFeeFactor
        - minValuePerByte
        - maxBlockSize
        - maxBlockCost
        - tokenAccessCost
        - inputCost
        - dataInputCost
        - outputCost
      properties:
        height:
          type: integer
          format: int32
          description: Height when current parameters were considered(not actual height). Can be '0' if state is empty
          minimum: 0
          example: 667
          nullable: false
        storageFeeFactor:
          type: integer
          format: int32
          description: Storage fee coefficient (per byte per storage period ~4 years)
          minimum: 0
          example: 100000
          nullable: false
        minValuePerByte:
          type: integer
          format: int32
          description: Minimum value per byte of an output
          minimum: 0
          example: 360
          nullable: false
        maxBlockSize:
          type: integer
          format: int32
          description: Maximum block size (in bytes)
          minimum: 0
          example: 1048576
          nullable: false
        maxBlockCost:
          type: integer
          format: int32
          description: Maximum cumulative computational cost of input scripts in block transactions
          minimum: 0
          example: 104876
          nullable: false
        blockVersion:
          $ref: '#/components/schemas/Version'
          nullable: false
        tokenAccessCost:
          type: integer
          format: int32
          description: Validation cost of a single token
          minimum: 0
          example: 100
          nullable: false
        inputCost:
          type: integer
          format: int32
          description: Validation cost per one transaction input
          minimum: 0
          example: 100
          nullable: false
        dataInputCost:
          type: integer
          format: int32
          description: Validation cost per one data input
          minimum: 0
          example: 100
          nullable: false
        outputCost:
          type: integer
          format: int32
          description: Validation cost per one transaction output
          minimum: 0
          example: 100
          nullable: false

    Version:
      description: Ergo blockchain protocol version
      type: integer
      format: int8
      example: 2

    TransactionBoxId:
      description: Base16-encoded transaction box id bytes. Should be 32 bytes long
      type: string
      format: base16
      example: '1ab9da11fc216660e974842cc3b7705e62ebb9e0bf5ff78e53f9cd40abadd117'

    TransactionId:
      description: Base16-encoded transaction id bytes
      type: string
      format: base16
      example: '2ab9da11fc216660e974842cc3b7705e62ebb9e0bf5ff78e53f9cd40abadd117'

    ErgoTree:
      description: Base16-encoded ergo tree bytes
      type: string
      format: base16
      example: '0008cd0336100ef59ced80ba5f89c4178ebd57b6c1dd0f3d135ee1db9f62fc634d637041'

    Transactions:
      description: Ergo transaction objects
      type: array
      items:
        $ref: '#/components/schemas/ErgoTransaction'

    Asset:
      description: Token detail in the transaction
      type: object
      required:
        - tokenId
        - amount
      properties:
        tokenId:
          $ref: '#/components/schemas/Digest32'
        amount:
          description: Amount of the token
          type: integer
          format: int64
          example: 1000

    Registers:
      description: Ergo box registers
      type: object
      additionalProperties:
        $ref: '#/components/schemas/SValue'
      example:
        R4: '100204a00b08cd0336100ef59ced80ba5f89c4178ebd57b6c1dd0f3d135ee1db9f62fc634d637041ea02d192a39a8cc7a70173007301'

    SValue:
      description: Base-16 encoded serialized Sigma-state value
      type: string
      format: base16
      example: '100204a00b08cd0336100ef59ced80ba5f89c4178ebd57b6c1dd0f3d135ee1db9f62fc634d637041ea02d192a39a8cc7a70173007301'

    Votes:
      description: Base16-encoded votes for a soft-fork and parameters
      type: string
      format: base16
      example: '000000'

    ModifierId:
      description: Base16-encoded 32 byte modifier id
      type: string
      format: base16
      example: '3ab9da11fc216660e974842cc3b7705e62ebb9e0bf5ff78e53f9cd40abadd117'

    Digest32:
      description: Base16-encoded 32 byte digest
      type: string
      format: base16
      example: '4ab9da11fc216660e974842cc3b7705e62ebb9e0bf5ff78e53f9cd40abadd117'

    HexString:
      description: Base16-encoded bytes
      type: string
      format: base16
      example: '4ab9da11fc216660e974842cc3b7705e62ebb9e0bf5ff78e53f9cd40abadd117'

    ADDigest:
      description: Base16-encoded 33 byte digest - digest with extra byte with tree height
      type: string
      format: base16
      example: '333ab9da11fc216660e974842cc3b7705e62ebb9e0bf5ff78e53f9cd40abadd117'

    SerializedAdProof:
      description: Base16-encoded ad proofs
      type: string
      format: base16
      example: '3ab9da11fc216660e974842cc3b7705e62ebb9e0bf5ff78e53f9cd40abadd1173ab9da11fc216660e974842cc3b7705e62ebb9e0bf5ff78e53f9cd40abadd1173ab9da11fc216660e974842cc3b7705e62ebb9e0bf5ff78e53f9cd40abadd117'

    SpendingProofBytes:
      description: Base16-encoded spending proofs
      type: string
      format: base16
      example: '4ab9da11fc216660e974842cc3b7705e62ebb9e0bf5ff78e53f9cd40abadd1173ab9da11fc216660e974842cc3b7705e62ebb9e0bf5ff78e53f9cd40abadd1173ab9da11fc216660e974842cc3b7705e62ebb9e0bf5ff78e53f9cd40abadd117'

    BlockSignature:
      description: Base16-encoded block signature
      type: string
      format: base16
      example: '5ab9da11fc216660e974842cc3b7705e62ebb9e0bf5ff78e53f9cd40abadd117'

    Timestamp:
      description: Basic timestamp definition
      type: integer
      format: int32
      example: 1524143059077

    EmissionInfo:
      description: Emission info for height
      type: object
      properties:
        minerReward:
          type: integer
          format: int64
        totalCoinsIssued:
          type: integer
          format: int64
        totalRemainCoins:
          type: integer
          format: int64

    BalancesSnapshot:
      description: Amount of Ergo tokens and assets
      type: object
      required:
        - height
        - balance
      properties:
        height:
          type: integer
          format: int32
        balance:
          type: integer
          format: int64
        assets:
          type: array
          items:
            $ref: '#/components/schemas/Asset'

    AddressValidity:
      description: Validity status of Ergo address
      type: object
      required:
        - address
        - isValid
      properties:
        address:
          $ref: '#/components/schemas/ErgoAddress'
        isValid:
          type: boolean
        error:
          type: string


    ApiError:
      type: object
      required:
        - error
        - reason
        - detail
      properties:
        error:
          type: integer
          description: Error code
          example: 500
        reason:
          type: string
          description: String error code
          example: 'Internal server error'
        detail:
          type: string
          nullable: true
          description: Detailed error description

paths:
  /blocks:
    get:
      summary: Get the Array of header ids
      operationId: getHeaderIds
      tags:
        - blocks
      parameters:
        - in: query
          name: limit
          required: false
          description: The number of items in list to return
          schema:
            type: integer
            format: int32
            minimum: 10
            maximum: 100
            default: 50
        - in: query
          name: offset
          required: false
          description: The number of items in list to skip
          schema:
            type: integer
            format: int32
            default: 0
      responses:
        '200':
          description: Array of header ids
          content:
            application/json:
              schema:
                type: array
                description: Array of header ids
                items:
                  type: string
                  example: '8b7ae20a4acd23e3f1bf38671ce97103ad96d8f1c780b5e5e865e4873ae16337'
                example: ['8b7ae20a4acd23e3f1bf38671ce97103ad96d8f1c780b5e5e865e4873ae16337']
        default:
          description: Error
          content:
            application/json:
              schema:
                $ref: '#/components/schemas/ApiError'

    post:
      summary: Send a mined block
      operationId: sendMinedBlock
      tags:
        - blocks
      requestBody:
        required: true
        content:
          application/json:
            schema:
              $ref: '#/components/schemas/FullBlock'
      responses:
        '200':
          description: Block is valid
        default:
          description: Error
          content:
            application/json:
              schema:
                $ref: '#/components/schemas/ApiError'

  /blocks/at/{blockHeight}:
    get:
      summary: Get the header ids at a given height
      operationId: getFullBlockAt
      tags:
        - blocks
      parameters:
        - in: path
          name: blockHeight
          required: true
          description: Height of a wanted block
          schema:
            type: integer
            format: int32
      responses:
        '200':
          description: Array of header ids
          content:
            application/json:
              schema:
                type: array
                description: Array of header ids
                example: ['8b7ae20a4acd23e3f1bf38671ce97103ad96d8f1c780b5e5e865e4873ae16337']
                items:
                  type: string
                  example: '8b7ae20a4acd23e3f1bf38671ce97103ad96d8f1c780b5e5e865e4873ae16337'
        '404':
          description: Blocks at this height doesn't exist
          content:
            application/json:
              schema:
                $ref: '#/components/schemas/ApiError'
        default:
          description: Error
          content:
            application/json:
              schema:
                $ref: '#/components/schemas/ApiError'

  /blocks/chainSlice:
    get:
      summary: Get headers in a specified range
      operationId: getChainSlice
      tags:
        - blocks
      parameters:
        - in: query
          name: fromHeight
          required: false
          description: Min header height
          schema:
            type: integer
            format: int32
            default: 0
        - in: query
          name: toHeight
          required: false
          description: Max header height (best header height by default)
          schema:
            type: integer
            format: int32
            default: -1
      responses:
        '200':
          description: Array of headers
          content:
            application/json:
              schema:
                type: array
                description: Array of headers
                items:
                  $ref: '#/components/schemas/BlockHeader'
        default:
          description: Error
          content:
            application/json:
              schema:
                $ref: '#/components/schemas/ApiError'

  /blocks/{headerId}:
    get:
      summary: Get the full block info by a given signature
      operationId: getFullBlockById
      tags:
        - blocks
      parameters:
        # todo move out after full support aos3.0 was added to swagger-codegen
        - in: path
          name: headerId
          required: true
          description: ID of a wanted block
          schema:
            type: string
      responses:
        '200':
          description: Block object
          content:
            application/json:
              schema:
                $ref: '#/components/schemas/FullBlock'
        '404':
          description: Block with this id doesn't exist
          content:
            application/json:
              schema:
                $ref: '#/components/schemas/ApiError'
        default:
          description: Error
          content:
            application/json:
              schema:
                $ref: '#/components/schemas/ApiError'

  /blocks/{headerId}/header:
    get:
      summary: Get the block header info by a given signature
      operationId: getBlockHeaderById
      tags:
        - blocks
      parameters:
        # todo move out after full support aos3.0 was added to swagger-codegen
        - in: path
          name: headerId
          required: true
          description: ID of a wanted block header
          schema:
            type: string
      responses:
        '200':
          description: Block header object
          content:
            application/json:
              schema:
                $ref: '#/components/schemas/BlockHeader'
        '404':
          description: Block with this id doesn't exist
          content:
            application/json:
              schema:
                $ref: '#/components/schemas/ApiError'
        default:
          description: Error
          content:
            application/json:
              schema:
                $ref: '#/components/schemas/ApiError'

  /blocks/{headerId}/transactions:
    get:
      summary: Get the block transactions info by a given signature
      operationId: getBlockTransactionsById
      tags:
        - blocks
      parameters:
        # todo move out after full support aos3.0 was added to swagger-codegen
        - in: path
          name: headerId
          required: true
          description: ID of a wanted block transactions
          schema:
            type: string
      responses:
        '200':
          description: Block transaction object
          content:
            application/json:
              schema:
                $ref: '#/components/schemas/BlockTransactions'
        '404':
          description: Block with this id doesn't exist
          content:
            application/json:
              schema:
                $ref: '#/components/schemas/ApiError'
        default:
          description: Error
          content:
            application/json:
              schema:
                $ref: '#/components/schemas/ApiError'


  /blocks/lastHeaders/{count}:
    get:
      summary: Get the last headers objects
      operationId: getLastHeaders
      tags:
        - blocks
      parameters:
        # todo move out after full support aos3.0 was added to swagger-codegen
        - in: path
          name: count
          required: true
          description: count of a wanted block headers
          schema:
            type: number
      responses:
        '200':
          description: Array of block headers
          content:
            application/json:
              schema:
                type: array
                items:
                  $ref: '#/components/schemas/BlockHeader'
        default:
          description: Error
          content:
            application/json:
              schema:
                $ref: '#/components/schemas/ApiError'

  /blocks/modifier/{modifierId}:
    get:
      summary: Get the persistent modifier by its id
      operationId: getModifierById
      tags:
        - blocks
      parameters:
        - in: path
          name: modifierId
          required: true
          description: ID of a wanted modifier
          schema:
            type: string
      responses:
        '200':
          description: Persistent modifier object
        '404':
          description: Modifier with this id doesn't exist
          content:
            application/json:
              schema:
                $ref: '#/components/schemas/ApiError'
        default:
          description: Error
          content:
            application/json:
              schema:
                $ref: '#/components/schemas/ApiError'

  /info:
    get:
      summary: Get the information about the Node
      operationId: getNodeInfo
      tags:
        - info
      responses:
        '200':
          description: Node info object
          content:
            application/json:
              schema:
                $ref: '#/components/schemas/NodeInfo'
        default:
          description: Error
          content:
            application/json:
              schema:
                $ref: '#/components/schemas/ApiError'

  /transactions:
    post:
      summary: Submit an Ergo transaction to unconfirmed pool to send it over the network
      operationId: sendTransaction
      tags:
        - transactions
      requestBody:
        required: true
        content:
          application/json:
            schema:
              $ref: '#/components/schemas/ErgoTransaction'
      responses:
        '200':
          description: JSON with ID of the new transaction
          content:
            application/json:
              schema:
                $ref: '#/components/schemas/TransactionId'
        default:
          description: Error
          content:
            application/json:
              schema:
                $ref: '#/components/schemas/ApiError'

  /transactions/check:
    post:
      summary: Checks an Ergo transaction without sending it over the network. Checks that transaction is valid and
                its inputs are in the UTXO set. Returns transaction identifier if the transaction is passing the checks.
      operationId: checkTransaction
      tags:
        - transactions
      requestBody:
        required: true
        content:
          application/json:
            schema:
              $ref: '#/components/schemas/ErgoTransaction'
      responses:
        '200':
          description: JSON with ID of the new transaction
          content:
            application/json:
              schema:
                $ref: '#/components/schemas/TransactionId'
        default:
          description: Error
          content:
            application/json:
              schema:
                $ref: '#/components/schemas/ApiError'

  /transactions/unconfirmed:
    parameters:
      - in: query
        name: limit
        required: false
        description: The number of items in list to return
        schema:
          type: integer
          format: int32
          minimum: 10
          maximum: 100
          default: 50
      - in: query
        name: offset
        required: false
        description: The number of items in list to skip
        schema:
          type: integer
          format: int32
          default: 0
    get:
      summary: Get current pool of the unconfirmed transactions pool
      operationId: getUnconfirmedTransactions
      tags:
        - transactions
      responses:
        '200':
          description: Array with Ergo transactions
          content:
            application/json:
              schema:
                $ref: '#/components/schemas/Transactions'
        default:
          description: Error
          content:
            application/json:
              schema:
                $ref: '#/components/schemas/ApiError'

  /peers/all:
    get:
      summary: Get all known peers
      operationId: getAllPeers
      tags:
        - peers
      responses:
        '200':
          description: Array of peer objects
          content:
            application/json:
              schema:
                type: array
                items:
                  $ref: '#/components/schemas/Peer'
        default:
          description: Error
          content:
            application/json:
              schema:
                $ref: '#/components/schemas/ApiError'

  /peers/connected:
    get:
      summary: Get current connected peers
      operationId: getConnectedPeers
      tags:
        - peers
      responses:
        '200':
          description: Array of peer objects
          content:
            application/json:
              schema:
                type: array
                items:
                  $ref: '#/components/schemas/Peer'
        default:
          description: Error
          content:
            application/json:
              schema:
                $ref: '#/components/schemas/ApiError'

  /peers/connect:
    post:
      summary: Add address to peers list
      security:
        - ApiKeyAuth: [api_key]
      operationId: connectToPeer
      tags:
        - peers
      requestBody:
        required: true
        content:
          application/json:
            schema:
              type: string
              example: '"127.0.0.1:5673"'
      responses:
        '200':
          description: Attempt to connect to the peer
        default:
          description: Error
          content:
            application/json:
              schema:
                $ref: '#/components/schemas/ApiError'

  /peers/blacklisted:
    get:
      summary: Get blacklisted peers
      operationId: getBlacklistedPeers
      tags:
        - peers
      responses:
        '200':
          description: Array of the addresses
          content:
            application/json:
              schema:
                type: array
                items:
                  type: string
                  description: Blacklisted node address
        default:
          description: Error
          content:
            application/json:
              schema:
                $ref: '#/components/schemas/ApiError'

  /utils/seed:
    get:
      summary: Get random seed of 32 bytes
      operationId: getRandomSeed
      tags:
        - utils
      responses:
        '200':
          description: Base16-encoded 32 byte seed
          content:
            application/json:
              schema:
                type: string
                example: '"7e1e79dd4936bdc7d09f4ba9212849136b589fba4bcf4263a0961a95b65d08cb16"'
        default:
          description: Error
          content:
            application/json:
              schema:
                $ref: '#/components/schemas/ApiError'

  /utils/address/{address}:
    get:
      summary: Check address validity
      operationId: CheckAddressValidity
      tags:
        - utils
      parameters:
        - in: path
          name: address
          required: true
          description: address to check
          schema:
            $ref: '#/components/schemas/ErgoAddress'
      responses:
        '200':
          description: Address validity with validation error
          content:
            application/json:
              schema:
                $ref: '#/components/schemas/AddressValidity'
        default:
          description: Error
          content:
            application/json:
              schema:
                $ref: '#/components/schemas/ApiError'

  /utils/addressToRaw/{address}:
    get:
      summary: Convert Pay-To-Public-Key Address to raw representation (hex-encoded serialized curve point)
      operationId: AddressToRaw
      tags:
        - utils
      parameters:
        - in: path
          name: address
          required: true
          description: address to extract public key from
          schema:
            $ref: '#/components/schemas/ErgoAddress'
      responses:
        '200':
          description: hex-encoded public key (serialized secp256k1 element)
          content:
            application/json:
              schema:
                type: string
                example: '02a7955281885bf0f0ca4a48678848cad8dc5b328ce8bc1d4481d041c98e891ff3'
        default:
          description: Error
          content:
            application/json:
              schema:
                $ref: '#/components/schemas/ApiError'

  /utils/rawToAddress/{pubkeyHex}:
    get:
      summary: Generate Pay-To-Public-Key address from hex-encoded raw pubkey (secp256k1 serialized point)
      operationId: RawToAddress
      tags:
        - utils
      parameters:
        - in: path
          name: pubkeyHex
          required: true
          description: public key to get address from
          schema:
            type: string
            example: '02a7955281885bf0f0ca4a48678848cad8dc5b328ce8bc1d4481d041c98e891ff3'
      responses:
        '200':
          description: Pay-to-public-key (P2PK) address
          content:
            application/json:
              schema:
                $ref: '#/components/schemas/ErgoAddress'
        default:
          description: Error
          content:
            application/json:
              schema:
                $ref: '#/components/schemas/ApiError'

  /utils/ergoTreeToAddress/{ergoTreeHex}:
    get:
      summary: Generate Ergo address from hex-encoded ErgoTree
      operationId: ErgoTreeToAddress
      tags:
        - utils
      parameters:
        - in: path
          name: ergoTreeHex
          required: true
          description: ErgoTree to derive an address from
          schema:
            type: string
            example: '100204a00b08cd021cf943317b0fdb50f60892a46b9132b9ced337c7de79248b104b293d9f1f078eea02d192a39a8cc7a70173007301'
      responses:
        '200':
          description: Ergo address
          content:
            application/json:
              schema:
                $ref: '#/components/schemas/ErgoAddress'
        default:
          description: Error
          content:
            application/json:
              schema:
                $ref: '#/components/schemas/ApiError'

  /utils/seed/{length}:
    get:
      summary: Generate random seed of specified length in bytes
      operationId: getRandomSeedWithLength
      tags:
        - utils
      parameters:
        - in: path
          name: length
          required: true
          description: seed length in bytes
          schema:
            type: string
      responses:
        '200':
          description: Base16-encoded N byte seed
          content:
            application/json:
              schema:
                type: string
                example: '"83375fd213cfd7dfd984ce1901d62c302a1db53160b416674c8da1a393a6bbc316"'
        default:
          description: Error
          content:
            application/json:
              schema:
                $ref: '#/components/schemas/ApiError'

  /utils/hash/blake2b:
    post:
      summary: Return Blake2b hash of specified message
      operationId: hashBlake2b
      tags:
        - utils
      requestBody:
        required: true
        content:
          application/json:
            schema:
              type: string
              example: '"7yaASMijGEGTbttYHg1MrXnWB8EbzjJnFLSWvmNoHrXV"'
      responses:
        '200':
          description: Base16-encoded 32 byte hash
          content:
            application/json:
              schema:
                type: string
                example: '"6ed54addddaf10fe8fcda330bd443a57914fbce38a9fa27248b07e361cc76a41"'
        default:
          description: Error
          content:
            application/json:
              schema:
                $ref: '#/components/schemas/ApiError'

  /wallet/init:
    post:
      security:
        - ApiKeyAuth: [api_key]
      summary: Initialize new wallet with randomly generated seed
      operationId: walletInit
      tags:
        - wallet
      requestBody:
        required: true
        content:
          application/json:
            schema:
              type: object
              required:
                - pass
              properties:
                pass:
                  type: string
                  description: Password to encrypt wallet file with
                mnemonicPass:
                  type: string
                  description: Optional pass to password-protect mnemonic seed
      responses:
        '200':
          description: New wallet with randomly generated seed created successfully
          content:
            application/json:
              schema:
                type: object
                required:
                  - mnemonic
                properties:
                  mnemonic:
                    type: string
                    description: Mnemonic seed phrase
        default:
          description: Error
          content:
            application/json:
              schema:
                $ref: '#/components/schemas/ApiError'

  /wallet/restore:
    post:
      security:
        - ApiKeyAuth: [api_key]
      summary: Create new wallet from existing mnemonic seed
      operationId: walletRestore
      tags:
        - wallet
      requestBody:
        required: true
        content:
          application/json:
            schema:
              type: object
              required:
                - pass
                - mnemonic
              properties:
                pass:
                  type: string
                  description: Password to encrypt wallet file with
                mnemonic:
                  type: string
                  description: Mnemonic seed
                mnemonicPass:
                  type: string
                  description: Optional pass to password-protect mnemonic seed
      responses:
        '200':
          description: Wallet restored successfully
        default:
          description: Error
          content:
            application/json:
              schema:
                $ref: '#/components/schemas/ApiError'

  /wallet/check:
    post:
      security:
        - ApiKeyAuth: [api_key]
      summary: Check whether mnemonic phrase is corresponding to the wallet seed
      operationId: checkSeed
      tags:
        - wallet
      requestBody:
        required: true
        content:
          application/json:
            schema:
              type: object
              required:
                - mnemonic
              properties:
                mnemonic:
                  type: string
                  description: Mnemonic seed (optional)
                mnemonicPass:
                  type: string
                  description: Optional pass to password-protect mnemonic seed
      responses:
        '200':
          description: Whether passphrase match wallet
          content:
            application/json:
              schema:
                type: object
                required:
                  - matched
                properties:
                  matched:
                    type: boolean
                    description: true if passphrase matches wallet, false otherwise
        default:
          description: Error
          content:
            application/json:
              schema:
                $ref: '#/components/schemas/ApiError'

  /wallet/unlock:
    post:
      security:
        - ApiKeyAuth: [api_key]
      summary: Unlock wallet
      operationId: walletUnlock
      tags:
        - wallet
      requestBody:
        required: true
        content:
          application/json:
            schema:
              type: object
              required:
                - pass
              properties:
                pass:
                  type: string
                  description: Password to decrypt wallet file with
      responses:
        '200':
          description: Wallet unlocked successfully
        default:
          description: Error
          content:
            application/json:
              schema:
                $ref: '#/components/schemas/ApiError'

  /wallet/lock:
    get:
      security:
        - ApiKeyAuth: [api_key]
      summary: Lock wallet
      operationId: walletLock
      tags:
        - wallet
      responses:
        '200':
          description: Wallet locked successfully
        default:
          description: Error
          content:
            application/json:
              schema:
                $ref: '#/components/schemas/ApiError'

  /wallet/rescan:
    get:
      security:
        - ApiKeyAuth: [api_key]
      summary: Rescan wallet (all the available full blocks)
      operationId: walletRescan
      tags:
        - wallet
      responses:
        '200':
          description: Wallet storage recreated
        default:
          description: Error
          content:
            application/json:
              schema:
                $ref: '#/components/schemas/ApiError'

  /wallet/status:
    get:
      security:
        - ApiKeyAuth: [api_key]
      summary: Get wallet status
      operationId: getWalletStatus
      tags:
        - wallet
      responses:
        '200':
          description: Wallet status
          content:
            application/json:
              schema:
                type: object
                required:
                  - isInitialized
                  - isUnlocked
                  - changeAddress
                  - walletHeight
                properties:
                  isInitialized:
                    type: boolean
                    description: true if wallet is initialized, false otherwise
                  isUnlocked:
                    type: boolean
                    description: true if wallet is unlocked, false otherwise
                  changeAddress:
                    type: string
                    description: address to send change to. Empty when wallet is not initialized or locked.
                                 By default change address correponds to root key address, could be set via
                                 /wallet/updateChangeAddress method.
                    example: '3WzCFq7mkykKqi4Ykdk8BK814tkh6EsPmA42pQZxU2NRwSDgd6yB'
                  walletHeight:
                    type: integer
                    description: last scanned height for the wallet (and external scans)
        default:
          description: Error
          content:
            application/json:
              schema:
                $ref: '#/components/schemas/ApiError'

  /wallet/updateChangeAddress:
    post:
      security:
        - ApiKeyAuth: [api_key]
      summary: Update address to be used to send change to
      operationId: walletUpdateChangeAddress
      tags:
        - wallet
      requestBody:
        required: true
        content:
          application/json:
            schema:
              type: object
              required:
                - address
              properties:
                address:
                  type: string
                  description: Pay2PubKey address
                  example: '3WzCFq7mkykKqi4Ykdk8BK814tkh6EsPmA42pQZxU2NRwSDgd6yB'
      responses:
        '200':
          description: Change address updated successfully
        default:
          description: Error
          content:
            application/json:
              schema:
                $ref: '#/components/schemas/ApiError'

  /wallet/deriveKey:
    post:
      security:
        - ApiKeyAuth: [api_key]
      summary: Derive new key according to a provided path
      operationId: walletDeriveKey
      tags:
        - wallet
      requestBody:
        required: true
        content:
          application/json:
            schema:
              type: object
              required:
                - derivationPath
              properties:
                derivationPath:
                  type: string
                  description: Derivation path for a new secret to derive
                  example: 'm/1/2'
      responses:
        '200':
          description: Resulted address
          content:
            application/json:
              schema:
                type: object
                required:
                  - address
                properties:
                  address:
                    $ref: '#/components/schemas/ErgoAddress'
        default:
          description: Error
          content:
            application/json:
              schema:
                $ref: '#/components/schemas/ApiError'

  /wallet/deriveNextKey:
    get:
      security:
        - ApiKeyAuth: [api_key]
      summary: Derive next key
      operationId: walletDeriveNextKey
      tags:
        - wallet
      responses:
        '200':
          description: Resulted secret path and address
          content:
            application/json:
              schema:
                type: object
                required:
                  - derivationPath
                  - address
                properties:
                  derivationPath:
                    type: string
                    description: Derivation path of the resulted secret
                    example: 'm/1/2'
                  address:
                    $ref: '#/components/schemas/ErgoAddress'
        default:
          description: Error
          content:
            application/json:
              schema:
                $ref: '#/components/schemas/ApiError'

  /wallet/balances:
    get:
      security:
        - ApiKeyAuth: [api_key]
      summary: Get total amount of confirmed Ergo tokens and assets
      operationId: walletBalances
      tags:
        - wallet
      responses:
        '200':
          description: Get total amount of confirmed Ergo tokens and assets
          content:
            application/json:
              schema:
                $ref: '#/components/schemas/BalancesSnapshot'
        default:
          description: Error
          content:
            application/json:
              schema:
                $ref: '#/components/schemas/ApiError'

  /wallet/transactions:
    parameters:
      - in: query
        name: minInclusionHeight
        required: false
        description: Minimal tx inclusion height
        schema:
          type: integer
          format: int32
          minimum: 0
      - in: query
        name: maxInclusionHeight
        required: false
        description: Maximal tx inclusion height
        schema:
          type: integer
          format: int32
          minimum: 0
      - in: query
        name: minConfirmations
        required: false
        description: Minimal confirmations number
        schema:
          type: integer
          format: int32
          minimum: 0
      - in: query
        name: maxConfirmations
        required: false
        description: Maximal confirmations number
        schema:
          type: integer
          format: int32
          minimum: 0
    get:
      security:
        - ApiKeyAuth: [api_key]
      summary: Get a list of all wallet-related transactions
      operationId: walletTransactions
      tags:
        - wallet
      responses:
        '200':
          description: A list of all wallet-related transactions
          content:
            application/json:
              schema:
                type: array
                items:
                  $ref: '#/components/schemas/WalletTransaction'
        default:
          description: Error
          content:
            application/json:
              schema:
                $ref: '#/components/schemas/ApiError'

  /wallet/transactionById:
    parameters:
      - in: query
        name: id
        required: true
        description: Transaction id
        schema:
          type: string
    get:
      security:
        - ApiKeyAuth: [api_key]
      summary: Get wallet-related transaction by id
      operationId: walletGetTransaction
      tags:
        - wallet
      responses:
        '200':
          description: Wallet-related transaction
          content:
            application/json:
              schema:
                type: array
                items:
                  $ref: '#/components/schemas/WalletTransaction'
        '404':
          description: Transaction with specified id not found in wallet
          content:
            application/json:
              schema:
                $ref: '#/components/schemas/ApiError'
        default:
          description: Error
          content:
            application/json:
              schema:
                $ref: '#/components/schemas/ApiError'

  /wallet/boxes:
    parameters:
      - in: query
        name: minConfirmations
        required: false
        description: Minimal number of confirmations
        schema:
          type: integer
          format: int32
          minimum: -1
          default: 0
      - in: query
        name: minInclusionHeight
        required: false
        description: Minimal box inclusion height
        schema:
          type: integer
          format: int32
          minimum: 0
          default: 0
    get:
      security:
        - ApiKeyAuth: [api_key]
      summary: Get a list of all wallet-related boxes, both spent and unspent. Set minConfirmations to -1 to get
               mempool boxes included.
      operationId: walletBoxes
      tags:
        - wallet
      responses:
        '200':
          description: A list of all wallet-related boxes
          content:
            application/json:
              schema:
                type: array
                items:
                  $ref: '#/components/schemas/WalletBox'
        default:
          description: Error
          content:
            application/json:
              schema:
                $ref: '#/components/schemas/ApiError'

  /wallet/boxes/unspent:
    parameters:
      - in: query
        name: minConfirmations
        required: false
        description: Minimal number of confirmations
        schema:
          type: integer
          format: int32
          minimum: -1
          default: 0
      - in: query
        name: minInclusionHeight
        required: false
        description: Minimal box inclusion height
        schema:
          type: integer
          format: int32
          minimum: 0
          default: 0
    get:
      security:
        - ApiKeyAuth: [api_key]
      summary: Get a list of unspent boxes. Set minConfirmations to -1 to have mempool boxes considered.
      operationId: walletUnspentBoxes
      tags:
        - wallet
      responses:
        '200':
          description: A list of unspent boxes
          content:
            application/json:
              schema:
                type: array
                items:
                  $ref: '#/components/schemas/WalletBox'
        default:
          description: Error
          content:
            application/json:
              schema:
                $ref: '#/components/schemas/ApiError'

  /wallet/balances/withUnconfirmed:
    get:
      security:
        - ApiKeyAuth: [api_key]
      summary: Get summary amount of confirmed plus unconfirmed Ergo tokens and assets
      operationId: walletBalancesUnconfirmed
      tags:
        - wallet
      responses:
        '200':
          description: Get summary amount of confirmed plus unconfirmed Ergo tokens and assets
          content:
            application/json:
              schema:
                $ref: '#/components/schemas/BalancesSnapshot'
        default:
          description: Error
          content:
            application/json:
              schema:
                $ref: '#/components/schemas/ApiError'

  /wallet/addresses:
    get:
      security:
        - ApiKeyAuth: [api_key]
      summary: Get wallet addresses
      operationId: walletAddresses
      tags:
        - wallet
      responses:
        '200':
          description: String with encoded wallet addresses
          content:
            application/json:
              schema:
                type: array
                items:
                  $ref: '#/components/schemas/ErgoAddress'
        default:
          description: Error
          content:
            application/json:
              schema:
                $ref: '#/components/schemas/ApiError'

  /wallet/transaction/generate:
    post:
      security:
        - ApiKeyAuth: [api_key]
      summary: Generate arbitrary transaction from array of requests.
      operationId: walletTransactionGenerate
      tags:
        - wallet
      requestBody:
        description: This API method receives a sequence of requests as an input. Each request will produce an output
          of the resulting transaction (with fee output created automatically). Currently supported types of requests are
          payment and asset issuance requests. An example for a transaction with requests of both kinds is provided below.
          Please note that for the payment request "assets" and "registers" fields are not needed.
          For asset issuance request, "registers" field is not needed.

          You may specify boxes to spend by providing them in "inputsRaw". Please note you need to have strict equality between
          input and output total amounts of Ergs in this case. If you want wallet to pick up the boxes,
          leave "inputsRaw" empty.
        required: true
        content:
          application/json:
            schema:
              $ref: '#/components/schemas/RequestsHolder'
      responses:
        '200':
          description: Generated Ergo transaction
          content:
            application/json:
              schema:
                $ref: '#/components/schemas/ErgoTransaction'
        '400':
          description: Bad transaction request
          content:
            application/json:
              schema:
                $ref: '#/components/schemas/ApiError'
        default:
          description: Error
          content:
            application/json:
              schema:
                $ref: '#/components/schemas/ApiError'

  /wallet/transaction/generateUnsigned:
    post:
      security:
        - ApiKeyAuth: [api_key]
      summary: Generate arbitrary unsigned transaction from array of requests.
      operationId: walletUnsignedTransactionGenerate
      tags:
        - wallet
      requestBody:
        description: The same as /wallet/transaction/generate but generates unsigned transaction.
        required: true
        content:
          application/json:
            schema:
              $ref: '#/components/schemas/RequestsHolder'
      responses:
        '200':
          description: Generated Ergo transaction
          content:
            application/json:
              schema:
                $ref: '#/components/schemas/UnsignedErgoTransaction'
        '400':
          description: Bad transaction request
          content:
            application/json:
              schema:
                $ref: '#/components/schemas/ApiError'
        default:
          description: Error
          content:
            application/json:
              schema:
                $ref: '#/components/schemas/ApiError'


  /wallet/transaction/sign:
    post:
      security:
        - ApiKeyAuth: [api_key]
      summary: Sign arbitrary unsigned transaction with wallet secrets and also secrets provided.
      operationId: walletTransactionSign
      tags:
        - wallet
      requestBody:
        description:
          With this API method an arbitrary unsigned transaction can be signed with secrets provided or stored in the
          wallet. Both DLOG and Diffie-Hellman tuple secrets are supported.

          Please note that the unsigned transaction contains only identifiers of inputs and data inputs. If the node
          holds UTXO set, it is able to extract boxes needed. Otherwise, input (and data-input) boxes can be provided
          in "inputsRaw" and "dataInputsRaw" fields.
        required: true
        content:
          application/json:
            schema:
              $ref: '#/components/schemas/TransactionSigningRequest'
      responses:
        '200':
          description: Generated Ergo transaction
          content:
            application/json:
              schema:
                $ref: '#/components/schemas/ErgoTransaction'
        '400':
          description: Bad transaction request
          content:
            application/json:
              schema:
                $ref: '#/components/schemas/ApiError'
        default:
          description: Error
          content:
            application/json:
              schema:
                $ref: '#/components/schemas/ApiError'

  /wallet/transaction/send:
    post:
      security:
        - ApiKeyAuth: [api_key]
      summary: Generate and send arbitrary transaction
      operationId: walletTransactionGenerateAndSend
      tags:
        - wallet
      requestBody:
        description: See description of /wallet/transaction/generate
        required: true
        content:
          application/json:
            schema:
              $ref: '#/components/schemas/RequestsHolder'
      responses:
        '200':
          description: Identifier of an Ergo transaction generated
          content:
            application/json:
              schema:
                $ref: '#/components/schemas/TransactionId'
        '400':
          description: Bad transaction request
          content:
            application/json:
              schema:
                $ref: '#/components/schemas/ApiError'
        default:
          description: Error
          content:
            application/json:
              schema:
                $ref: '#/components/schemas/ApiError'

  /wallet/payment/send:
    post:
      security:
        - ApiKeyAuth: [api_key]
      summary: Generate and send payment transaction (default fee of 0.001 Erg is used)
      operationId: walletPaymentTransactionGenerateAndSend
      tags:
        - wallet
      requestBody:
        required: true
        content:
          application/json:
            schema:
              type: array
              items:
                $ref: '#/components/schemas/PaymentRequest'
      responses:
        '200':
          description: Identifier of an Ergo transaction generated
          content:
            application/json:
              schema:
                $ref: '#/components/schemas/TransactionId'
        '400':
          description: Bad payment request
          content:
            application/json:
              schema:
                $ref: '#/components/schemas/ApiError'
        default:
          description: Error
          content:
            application/json:
              schema:
                $ref: '#/components/schemas/ApiError'

  /mining/candidate:
    get:
      security:
        - ApiKeyAuth: [api_key]
      summary: Request block candidate
      operationId: miningRequestBlockCandidate
      tags:
        - mining
      responses:
        '200':
          description: External candidate
          content:
            application/json:
              schema:
                $ref: '#/components/schemas/WorkMessage'
        default:
          description: Error
          content:
            application/json:
              schema:
                $ref: '#/components/schemas/ApiError'

  /mining/candidateWithTxs:
    post:
      security:
        - ApiKeyAuth: [api_key]
      summary: Request block candidate
      operationId: miningRequestBlockCandidateWithMandatoryTransactions
      tags:
        - mining
      requestBody:
        required: true
        content:
          application/json:
            schema:
              $ref: '#/components/schemas/Transactions'
      responses:
        '200':
          description: External candidate
          content:
            application/json:
              schema:
                $ref: '#/components/schemas/WorkMessage'
        default:
          description: Error
          content:
            application/json:
              schema:
                $ref: '#/components/schemas/ApiError'

  /mining/rewardAddress:
    get:
      security:
        - ApiKeyAuth: [api_key]
      summary: Read miner reward address
      operationId: miningReadMinerRewardAddress
      tags:
        - mining
      responses:
        '200':
          description: External candidate
          content:
            application/json:
              schema:
                type: object
                required:
                  - rewardAddress
                properties:
                  rewardAddress:
                    $ref: '#/components/schemas/ErgoAddress'
        default:
          description: Error
          content:
            application/json:
              schema:
                $ref: '#/components/schemas/ApiError'

  /mining/solution:
    post:
      security:
        - ApiKeyAuth: [api_key]
      summary: Submit solution for current candidate
      operationId: miningSubmitSolution
      tags:
        - mining
      requestBody:
        required: true
        content:
          application/json:
            schema:
              $ref: '#/components/schemas/PowSolutions'
      responses:
        '200':
          description: Solution is valid
        '400':
          description: Solution is invalid
          content:
            application/json:
              schema:
                $ref: '#/components/schemas/ApiError'
        default:
          description: Error
          content:
            application/json:
              schema:
                $ref: '#/components/schemas/ApiError'

  /utxo/byId/{boxId}:
    get:
      summary: Get box contents for a box by a unique identifier.
      operationId: getBoxById
      tags:
        - utxo
      parameters:
        - in: path
          name: boxId
          required: true
          description: ID of a wanted box
          schema:
            type: string
      responses:
        '200':
          description: Box object
          content:
            application/json:
              schema:
                $ref: '#/components/schemas/ErgoTransactionOutput'
        '404':
          description: Box with this id doesn't exist
          content:
            application/json:
              schema:
                $ref: '#/components/schemas/ApiError'
        default:
          description: Error
          content:
            application/json:
              schema:
                $ref: '#/components/schemas/ApiError'

  /utxo/byIdBinary/{boxId}:
    get:
      summary: Get serialized box in Base16 encoding for a box with given unique identifier.
      operationId: getBoxByIdBinary
      tags:
        - utxo
      parameters:
        - in: path
          name: boxId
          required: true
          description: ID of a wanted box
          schema:
            type: string
      responses:
        '200':
          description: Json containing box identifier and hex-encoded box bytes
          content:
            application/json:
              schema:
                $ref: '#/components/schemas/SerializedBox'
        '404':
          description: Box with this id doesn't exist
          content:
            application/json:
              schema:
                $ref: '#/components/schemas/ApiError'
        default:
          description: Error
          content:
            application/json:
              schema:
                $ref: '#/components/schemas/ApiError'

  /utxo/genesis:
    get:
      summary: Get genesis boxes (boxes existed before the very first block)
      operationId: genesisBoxes
      tags:
        - utxo
      responses:
        '200':
          description: A list of all the genesis boxes
          content:
            application/json:
              schema:
                type: array
                items:
                  $ref: '#/components/schemas/ErgoTransactionOutput'
        '404':
          description: Box with this id doesn't exist
          content:
            application/json:
              schema:
                $ref: '#/components/schemas/ApiError'
        default:
          description: Error
          content:
            application/json:
              schema:
                $ref: '#/components/schemas/ApiError'


  /script/p2sAddress:
    post:
      security:
        - ApiKeyAuth: [api_key]
      summary: Create P2SAddress from Sigma source
      operationId: scriptP2SAddress
      tags:
        - script
      requestBody:
        required: true
        content:
          application/json:
            schema:
              $ref: '#/components/schemas/SourceHolder'
      responses:
        '200':
          description: Ergo address derived from source
          content:
            application/json:
              schema:
                $ref: '#/components/schemas/AddressHolder'
        '400':
          description: Bad source
          content:
            application/json:
              schema:
                $ref: '#/components/schemas/ApiError'
        default:
          description: Error
          content:
            application/json:
              schema:
                $ref: '#/components/schemas/ApiError'

  /script/p2shAddress:
    post:
      security:
        - ApiKeyAuth: [api_key]
      summary: Create P2SHAddress from Sigma source
      operationId: scriptP2SHAddress
      tags:
        - script
      requestBody:
        required: true
        content:
          application/json:
            schema:
              $ref: '#/components/schemas/SourceHolder'
      responses:
        '200':
          description: Ergo address derived from source
          content:
            application/json:
              schema:
                $ref: '#/components/schemas/AddressHolder'
        '400':
          description: Bad source
          content:
            application/json:
              schema:
                $ref: '#/components/schemas/ApiError'
        default:
          description: Error
          content:
            application/json:
              schema:
                $ref: '#/components/schemas/ApiError'


  /script/addressToTree/{address}:
    get:
      summary: Convert an address to hex-encoded serialized ErgoTree (script)
      operationId: addressToTree
      tags:
        - script
      parameters:
        - in: path
          name: address
          required: true
          description: address to get a script from
          schema:
            $ref: '#/components/schemas/ErgoAddress'
      responses:
        '200':
          description: Base16-encoded ErgoTree (script)
          content:
            application/json:
              schema:
                type: object
                properties:
                  tree:
                    type: string
                    description: serialized Ergo tree
                    example: '02a7955281885bf0f0ca4a48678848cad8dc5b328ce8bc1d4481d041c98e891ff3'
        default:
          description: Error
          content:
            application/json:
              schema:
                $ref: '#/components/schemas/ApiError'

  /script/addressToBytes/{address}:
    get:
      summary: Convert an address to hex-encoded Sigma byte array constant which contains script bytes
      operationId: addressToBytes
      tags:
        - script
      parameters:
        - in: path
          name: address
          required: true
          description: address to get a script from
          schema:
            $ref: '#/components/schemas/ErgoAddress'
      responses:
        '200':
          description: Base16-encoded Sigma byte array constant which contains script bytes
          content:
            application/json:
              schema:
                type: object
                properties:
                  tree:
                    type: string
                    description: Base16-encoded bytes
                    example: '0e0710010101d17300'
        default:
          description: Error
          content:
            application/json:
              schema:
                $ref: '#/components/schemas/ApiError'

  /script/executeWithContext:
    post:
      security:
        - ApiKeyAuth: [api_key]
      summary: Execute script with context
      operationId: executeWithContext
      tags:
        - script
      requestBody:
        required: true
        content:
          application/json:
            schema:
              $ref: '#/components/schemas/ExecuteScript'
      responses:
        '200':
          description: Result of reduceToCrypto
          content:
            application/json:
              schema:
                $ref: '#/components/schemas/CryptoResult'
        '400':
          description: Compiler error
          content:
            application/json:
              schema:
                $ref: '#/components/schemas/ApiError'
        default:
          description: Error
          content:
            application/json:
              schema:
                $ref: '#/components/schemas/ApiError'

  /scan/register:
    post:
      security:
        - ApiKeyAuth: [api_key]
      summary: Register a scan
      operationId: registerScan
      tags:
        - scan
      requestBody:
        required: true
        content:
          application/json:
            schema:
              $ref: '#/components/schemas/ScanRequest'
      responses:
        '200':
          description: Identifier of a scan generated
          content:
            application/json:
              schema:
                $ref: '#/components/schemas/ScanId'
        '400':
          description: Bad request
          content:
            application/json:
              schema:
                $ref: '#/components/schemas/ApiError'
        default:
          description: Error
          content:
            application/json:
              schema:
                $ref: '#/components/schemas/ApiError'

  /scan/deregister:
    post:
      security:
        - ApiKeyAuth: [api_key]
      summary: Stop tracking and deregister scan
      operationId: deregisterScan
      tags:
        - scan
      requestBody:
        required: true
        content:
          application/json:
            schema:
              $ref: '#/components/schemas/ScanId'
      responses:
        '200':
          description: Identifier of a scan removed
          content:
            application/json:
              schema:
                $ref: '#/components/schemas/ScanId'
        '400':
          description: No scan found
          content:
            application/json:
              schema:
                $ref: '#/components/schemas/ApiError'
        default:
          description: Error
          content:
            application/json:
              schema:
                $ref: '#/components/schemas/ApiError'

  /scan/listAll:
    get:
      security:
        - ApiKeyAuth: [api_key]
      summary: List all the registered scans
      operationId: listAllScans
      tags:
        - scan
      responses:
        '200':
          description: List of scans registered
          content:
            application/json:
              schema:
                type: array
                items:
                  $ref: '#/components/schemas/Scan'
        default:
          description: Error
          content:
            application/json:
              schema:
                $ref: '#/components/schemas/ApiError'

  /scan/unspentBoxes/{scanId}:
    get:
      security:
        - ApiKeyAuth: [api_key]
      summary: List boxes which are not spent.
      operationId: listUnspentScans
      tags:
        - scan
      parameters:
        - in: path
          name: scanId
          required: true
          description: identifier of a scan
          schema:
            type: integer
            format: int32
      responses:
        '200':
          description: List of unspent boxes
          content:
            application/json:
              schema:
                type: array
                items:
                  $ref: '#/components/schemas/WalletBox'
        default:
          description: Error
          content:
            application/json:
              schema:
                $ref: '#/components/schemas/ApiError'

  /scan/stopTracking:
    post:
      security:
        - ApiKeyAuth: [api_key]
      summary: Stop scan-related box tracking
      operationId: scanStopTracking
      tags:
        - scan
      requestBody:
        required: true
        content:
          application/json:
            schema:
              $ref: '#/components/schemas/ScanIdBoxId'
      responses:
        '200':
          description: The box is not tracked anymore
          content:
            application/json:
              schema:
                $ref: '#/components/schemas/ScanIdBoxId'
        default:
          description: Error
          content:
            application/json:
              schema:
                $ref: '#/components/schemas/ApiError'

  /wallet/generateCommitments:
    post:
      security:
        - ApiKeyAuth: [api_key]
      summary: Generate commitments ("a" messages) for inputs of an unsigned transaction
      operationId: generateCommitments
      tags:
        - wallet
      requestBody:
        required: true
        content:
          application/json:
            schema:
              $ref: '#/components/schemas/GenerateCommitmentsRequest'
      responses:
        '200':
          description: Transaction-related hints
          content:
            application/json:
              schema:
                $ref: '#/components/schemas/TransactionHintsBag'
        '400':
          description: Error
          content:
            application/json:
              schema:
                $ref: '#/components/schemas/ApiError'
        default:
          description: Error
          content:
            application/json:
              schema:
                $ref: '#/components/schemas/ApiError'


  /script/extractHints:
    post:
      summary: Extract hints from a transaction
      operationId: extractHints
      tags:
        - script
      requestBody:
        required: true
        content:
          application/json:
            schema:
              $ref: '#/components/schemas/HintExtractionRequest'
      responses:
        '200':
          description: Commitment along with a corrisponding secret
          content:
            application/json:
              schema:
                $ref: '#/components/schemas/DlogCommitment'
        '400':
          description: Error
          content:
            application/json:
              schema:
                $ref: '#/components/schemas/ApiError'
        default:
          description: Error
          content:
            application/json:
              schema:
                $ref: '#/components/schemas/ApiError'


  /scan/addBox:
    post:
      security:
        - ApiKeyAuth: [api_key]
      summary: Adds a box to scans, writes box to database if it is not there. You can use scan number 10 to add a box to the wallet.
      operationId: addBox
      tags:
        - scan
        - wallet
      requestBody:
        required: true
        content:
          application/json:
            schema:
              $ref: '#/components/schemas/ScanIdsBox'
      responses:
        '200':
          description: It the box is added successfully, then its id is returned
          content:
            application/json:
              schema:
                $ref: '#/components/schemas/TransactionId'
        default:
          description: Error
          content:
            application/json:
              schema:
                $ref: '#/components/schemas/ApiError'<|MERGE_RESOLUTION|>--- conflicted
+++ resolved
@@ -1,11 +1,7 @@
 openapi: "3.0.2"
 
 info:
-<<<<<<< HEAD
-  version: "3.3.2"
-=======
-  version: "3.3.5"
->>>>>>> ab882584
+  version: "3.3.6"
   title: Ergo Node API
   description: API docs for Ergo Node. Models are shared between all Ergo products
   contact:
