--- conflicted
+++ resolved
@@ -1,11 +1,7 @@
 openapi: "3.0.2"
 
 info:
-<<<<<<< HEAD
   version: "4.0.15"
-=======
-  version: "4.0.14"
->>>>>>> 246ac291
   title: Ergo Node API
   description: API docs for Ergo Node. Models are shared between all Ergo products
   contact:
