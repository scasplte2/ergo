--- conflicted
+++ resolved
@@ -464,7 +464,20 @@
       format: int32
       example: 1524143059077
 
-<<<<<<< HEAD
+    EmissionInfo:
+      description: Emssion info for height
+      type: object
+      properties:
+        minerReward:
+          type: integer
+          format: int64
+        totalCoinsIssued:
+          type: integer
+          format: int64
+        totalRemainCoins:
+          type: integer
+          format: int64
+
     BalancesSnapshot:
       description: Amount of Ergo tokens and assets
       type: object
@@ -483,21 +496,6 @@
           items:
             type: array
             example: ["7ab9da11fc216660e974842cc3b7705e62ebb9e0bf5ff78e53f9cd40abadd117", 1234567]
-=======
-    EmissionInfo:
-      description: Emssion info for height
-      type: object
-      properties:
-        minerReward:
-          type: integer
-          format: int64
-        totalCoinsIssued:
-          type: integer
-          format: int64
-        totalRemainCoins:
-          type: integer
-          format: int64
->>>>>>> 83421de5
 
 paths:
   /blocks:
