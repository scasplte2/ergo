--- conflicted
+++ resolved
@@ -88,7 +88,14 @@
         bytes:
           $ref: '#/components/schemas/HexString'
 
-<<<<<<< HEAD
+    ScriptBytes:
+      type: object
+      required:
+        - bytes
+      properties:
+        bytes:
+          $ref: '#/components/schemas/HexString'
+
     SnapshotsInfo:
       type: object
       required:
@@ -99,15 +106,6 @@
           type: array
           items:
             type: object
-=======
-    ScriptBytes:
-      type: object
-      required:
-        - bytes
-      properties:
-        bytes:
-          $ref: '#/components/schemas/HexString'
->>>>>>> 31eb7912
 
     ErgoTransactionOutput:
       type: object
