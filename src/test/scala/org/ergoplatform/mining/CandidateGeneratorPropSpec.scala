package org.ergoplatform.mining

import org.ergoplatform.ErgoScriptPredef
import org.ergoplatform.nodeView.history.ErgoHistory
import org.ergoplatform.nodeView.state.ErgoStateContext
import org.ergoplatform.settings.MonetarySettings
import org.ergoplatform.utils.{ErgoPropertyTest, RandomWrapper}
import org.ergoplatform.wallet.interpreter.ErgoInterpreter
import org.scalacheck.Gen
import sigmastate.basics.DLogProtocol.ProveDlog

import scala.concurrent.duration._

class CandidateGeneratorPropSpec extends ErgoPropertyTest {

  val delta: Int = settings.chainSettings.monetary.minerRewardDelay

  private def expectedRewardOutputScriptBytes(pk: ProveDlog): Array[Byte] =
    ErgoScriptPredef.rewardOutputScript(delta, pk).bytes

  implicit private val verifier: ErgoInterpreter = ErgoInterpreter(parameters)

  property("minersRewardAtHeight test vectors") {
    emission.minersRewardAtHeight(525000) shouldBe 67500000000L
    emission.minersRewardAtHeight(525600) shouldBe 67500000000L
    emission.minersRewardAtHeight(590400) shouldBe 67500000000L
    emission.minersRewardAtHeight(655200) shouldBe 66000000000L
    emission.minersRewardAtHeight(720000) shouldBe 63000000000L
    emission.minersRewardAtHeight(784800) shouldBe 60000000000L
    emission.minersRewardAtHeight(849600) shouldBe 57000000000L
    emission.minersRewardAtHeight(914400) shouldBe 54000000000L
    emission.minersRewardAtHeight(979200) shouldBe 51000000000L
    emission.minersRewardAtHeight(1044000) shouldBe 48000000000L
    emission.minersRewardAtHeight(1108800) shouldBe 45000000000L
    emission.minersRewardAtHeight(1173600) shouldBe 42000000000L
    emission.minersRewardAtHeight(1238400) shouldBe 39000000000L
    emission.minersRewardAtHeight(1303200) shouldBe 36000000000L
    emission.minersRewardAtHeight(1368000) shouldBe 33000000000L
    emission.minersRewardAtHeight(1432800) shouldBe 30000000000L
    emission.minersRewardAtHeight(1497600) shouldBe 27000000000L
    emission.minersRewardAtHeight(1562400) shouldBe 24000000000L
    emission.minersRewardAtHeight(1627200) shouldBe 21000000000L
    emission.minersRewardAtHeight(1692000) shouldBe 18000000000L
    emission.minersRewardAtHeight(1756800) shouldBe 15000000000L
    emission.minersRewardAtHeight(1821600) shouldBe 12000000000L
    emission.minersRewardAtHeight(1886400) shouldBe 9000000000L
    emission.minersRewardAtHeight(1951200) shouldBe 6000000000L
    emission.minersRewardAtHeight(2016000) shouldBe 3000000000L
    emission.minersRewardAtHeight(2080799) shouldBe 3000000000L
    emission.minersRewardAtHeight(2080800) shouldBe 0L
  }

  property("collect reward from emission box only") {
    val us = createUtxoState(parameters)._1
    us.emissionBoxOpt should not be None
    val expectedReward = emission.minersRewardAtHeight(us.stateContext.currentHeight)

    val incorrectTxs =
      CandidateGenerator.collectEmission(us, proveDlogGen.sample.get, emptyStateContext).toSeq
    val txs = CandidateGenerator.collectEmission(us, defaultMinerPk, emptyStateContext).toSeq

    txs.size shouldBe 1
    val emissionTx = txs.head
    emissionTx.outputs.length shouldBe 2
    emissionTx.outputs.last.value shouldBe expectedReward
    emissionTx.outputs.last.propositionBytes shouldEqual expectedRewardOutputScriptBytes(
      defaultMinerPk
    )

<<<<<<< HEAD
    us.applyModifier(validFullBlock(None, us, incorrectTxs), None) shouldBe 'failure
    us.applyModifier(validFullBlock(None, us, txs), None) shouldBe 'success
=======
    us.applyModifier(validFullBlock(None, us, incorrectTxs), None)(_ => ()) shouldBe 'failure
    us.applyModifier(validFullBlock(None, us, txs), None)(_ => ()) shouldBe 'success
>>>>>>> 866e6bf2
  }

  property("collect reward from transaction fees only") {
    val bh     = boxesHolderGen.sample.get
    val us     = createUtxoState(bh, parameters)
    val height = us.stateContext.currentHeight
    val blockTx = validTransactionFromBoxes(
      bh.boxes.take(2).values.toIndexedSeq,
      outputsProposition = feeProp
    )

    val txs =
      CandidateGenerator.collectFees(height, Seq(blockTx), defaultMinerPk, emptyStateContext).toSeq
    val incorrect = CandidateGenerator
      .collectFees(height, Seq(blockTx), proveDlogGen.sample.get, emptyStateContext)
      .toSeq
    txs.length shouldBe 1
    val feeTx = txs.head
    feeTx.outputs.length shouldBe 1
    feeTx.outputs.head.value shouldBe txs.flatMap(_.outputs).map(_.value).sum
    feeTx.outputs.head.propositionBytes shouldEqual expectedRewardOutputScriptBytes(
      defaultMinerPk
    )

<<<<<<< HEAD
    us.applyModifier(validFullBlock(None, us, blockTx +: incorrect), None) shouldBe 'failure
    us.applyModifier(validFullBlock(None, us, blockTx +: txs), None) shouldBe 'success
=======
    us.applyModifier(validFullBlock(None, us, blockTx +: incorrect), None)(_ => ()) shouldBe 'failure
    us.applyModifier(validFullBlock(None, us, blockTx +: txs), None)(_ => ()) shouldBe 'success
>>>>>>> 866e6bf2
  }

  property("filter out double spend txs") {
    val tx = validErgoTransactionGen.sample.get._2
    CandidateGenerator.doublespend(Seq(tx), tx) shouldBe true

    val inputs = validErgoTransactionGenTemplate(minAssets = 0, maxAssets = -1).sample.get._1
    val (l, r) = inputs.splitAt(50)
    val tx_1   = validTransactionFromBoxes(l)
    val tx_2   = validTransactionFromBoxes(r :+ l.last) //conflicting with tx_1
    val tx_3   = validTransactionFromBoxes(r) //conflicting with tx_2, not conflicting with tx_1

    CandidateGenerator.doublespend(Seq(tx_1), tx_2) shouldBe true
    CandidateGenerator.doublespend(Seq(tx_1), tx_3) shouldBe false
    CandidateGenerator.doublespend(Seq(tx_1, tx_2), tx_1) shouldBe true
    CandidateGenerator.doublespend(Seq(tx_1, tx_2), tx_2) shouldBe true
    CandidateGenerator.doublespend(Seq(tx_1, tx_3), tx) shouldBe false
  }

  property("should only collect valid transactions") {
    def checkCollectTxs(
      maxCost: Int,
      maxSize: Int,
      withTokens: Boolean = false
    ): Unit = {

      val bh          = boxesHolderGen.sample.get
      val rnd         = new RandomWrapper
      val us          = createUtxoState(bh, parameters)
      val inputs      = bh.boxes.values.toIndexedSeq.takeRight(100)
      val txsWithFees = inputs.map(i =>
        validTransactionFromBoxes(IndexedSeq(i), rnd, issueNew = withTokens, feeProp)
      )
      val head = txsWithFees.head

      val h = validFullBlock(None, us, bh, rnd).header
      val upcomingContext = us.stateContext.upcoming(
        h.minerPk,
        h.timestamp,
        h.nBits,
        h.votes,
        emptyVSUpdate,
        h.version
      )
      upcomingContext.currentHeight shouldBe (us.stateContext.currentHeight + 1)

      val fromSmallMempool = CandidateGenerator
        .collectTxs(
          defaultMinerPk,
          maxCost,
          maxSize,
          us,
          upcomingContext,
          Seq(head)
        )
        ._1
      fromSmallMempool.size shouldBe 2
      fromSmallMempool.contains(head) shouldBe true

      val fromBigMempool = CandidateGenerator
        .collectTxs(
          defaultMinerPk,
          maxCost,
          maxSize,
          us,
          upcomingContext,
          txsWithFees
        )
        ._1

      val newBoxes = fromBigMempool.flatMap(_.outputs)
      val costs: Seq[Int] = fromBigMempool.map { tx =>
        us.validateWithCost(tx, Some(upcomingContext), Int.MaxValue, Some(verifier)).getOrElse {
          val boxesToSpend =
            tx.inputs.map(i => newBoxes.find(b => b.id sameElements i.boxId).get)
          tx.statefulValidity(boxesToSpend, IndexedSeq(), upcomingContext).get
        }
      }

      fromBigMempool.length should be > 2
      fromBigMempool.map(_.size).sum should be < maxSize
      costs.sum should be < maxCost
      if (!withTokens) fromBigMempool.size should be < txsWithFees.size
    }

    // transactions reach computation cost block limit
    checkCollectTxs(parameters.maxBlockCost, Int.MaxValue)

    // transactions reach block size limit
    checkCollectTxs(Int.MaxValue, 4096)

    // miner collects correct transactions from mempool even if they have tokens
    checkCollectTxs(Int.MaxValue, Int.MaxValue, withTokens = true)

  }

  property("should not be able to spend recent fee boxes") {

    val delta          = 1
    val inputsNum      = 2
    val feeProposition = ErgoScriptPredef.feeProposition(delta)

    val bh     = boxesHolderGen.sample.get
    var us     = createUtxoState(bh, parameters)
    val height = ErgoHistory.EmptyHistoryHeight

    val ms = MonetarySettings(minerRewardDelay = delta)
    val st = settings.copy(chainSettings = settings.chainSettings.copy(monetary = ms))
    val sc = ErgoStateContext.empty(genesisStateDigest, st, parameters)
    val txBoxes = bh.boxes.grouped(inputsNum).map(_.values.toIndexedSeq).toSeq

    val blockTx =
      validTransactionFromBoxes(txBoxes.head, outputsProposition = feeProposition)
    val txs = CandidateGenerator
      .collectFees(height, Seq(blockTx), defaultMinerPk, sc)
      .toSeq
    val block = validFullBlock(None, us, blockTx +: txs)

<<<<<<< HEAD
    us = us.applyModifier(block, None).get
=======
    us = us.applyModifier(block, None)(_ => ()).get
>>>>>>> 866e6bf2

    val blockTx2 =
      validTransactionFromBoxes(txBoxes(1), outputsProposition = feeProposition)
    val block2 = validFullBlock(Some(block), us, IndexedSeq(blockTx2))

    val earlySpendingTx =
      validTransactionFromBoxes(txs.head.outputs, stateCtxOpt = Some(us.stateContext))

    val invalidBlock2 =
      validFullBlock(Some(block), us, IndexedSeq(earlySpendingTx, blockTx2))

<<<<<<< HEAD
    us.applyModifier(invalidBlock2, None) shouldBe 'failure

    us = us.applyModifier(block2, None).get
=======
    us.applyModifier(invalidBlock2, None)(_ => ()) shouldBe 'failure

    us = us.applyModifier(block2, None)(_ => ()).get
>>>>>>> 866e6bf2

    val earlySpendingTx2 =
      validTransactionFromBoxes(txs.head.outputs, stateCtxOpt = Some(us.stateContext))

    val blockTx3 =
      validTransactionFromBoxes(txBoxes(2), outputsProposition = feeProposition)
    val block3 = validFullBlock(Some(block2), us, IndexedSeq(earlySpendingTx2, blockTx3))

<<<<<<< HEAD
    us.applyModifier(block3, None) shouldBe 'success
=======
    us.applyModifier(block3, None)(_ => ()) shouldBe 'success
>>>>>>> 866e6bf2
  }

  property("collect reward from both emission box and fees") {
    val (us, _) = createUtxoState(parameters)
    us.emissionBoxOpt should not be None
    val expectedReward = emission.minersRewardAtHeight(us.stateContext.currentHeight)

    forAll(
      Gen.nonEmptyListOf(validErgoTransactionGenTemplate(minAssets = 0, propositionGen = feeProp))
    ) { btxs =>
      val blockTxs = btxs.map(_._2)
      val height   = ErgoHistory.EmptyHistoryHeight
      val txs = CandidateGenerator.collectRewards(
        us.emissionBoxOpt,
        height,
        blockTxs,
        defaultMinerPk,
        emptyStateContext
      )
      txs.length shouldBe 2

      val emissionTx = txs.head
      emissionTx.outputs.length shouldBe 2
      emissionTx.outputs.last.value shouldBe expectedReward
      emissionTx.outputs.last.propositionBytes shouldEqual expectedRewardOutputScriptBytes(
        defaultMinerPk
      )

      val feeTx = txs.last
      feeTx.outputs.length shouldBe 1
      feeTx.outputs.head.value shouldBe blockTxs.flatMap(_.outputs).map(_.value).sum
      feeTx.outputs.head.propositionBytes shouldEqual expectedRewardOutputScriptBytes(
        defaultMinerPk
      )
    }
  }

  property("it should calculate average block mining time from creation timestamps") {
    val timestamps1 = System.currentTimeMillis()
    val timestamps2 = timestamps1 + 100
    val timestamps3 = timestamps2 + 200
    val timestamps4 = timestamps3 + 300
    val avgMiningTime = {
      CandidateGenerator.getBlockMiningTimeAvg(
        Vector(timestamps1, timestamps2, timestamps3, timestamps4)
      )
    }
    avgMiningTime shouldBe 200.millis
  }
}<|MERGE_RESOLUTION|>--- conflicted
+++ resolved
@@ -67,13 +67,8 @@
       defaultMinerPk
     )
 
-<<<<<<< HEAD
-    us.applyModifier(validFullBlock(None, us, incorrectTxs), None) shouldBe 'failure
-    us.applyModifier(validFullBlock(None, us, txs), None) shouldBe 'success
-=======
     us.applyModifier(validFullBlock(None, us, incorrectTxs), None)(_ => ()) shouldBe 'failure
     us.applyModifier(validFullBlock(None, us, txs), None)(_ => ()) shouldBe 'success
->>>>>>> 866e6bf2
   }
 
   property("collect reward from transaction fees only") {
@@ -98,13 +93,8 @@
       defaultMinerPk
     )
 
-<<<<<<< HEAD
-    us.applyModifier(validFullBlock(None, us, blockTx +: incorrect), None) shouldBe 'failure
-    us.applyModifier(validFullBlock(None, us, blockTx +: txs), None) shouldBe 'success
-=======
     us.applyModifier(validFullBlock(None, us, blockTx +: incorrect), None)(_ => ()) shouldBe 'failure
     us.applyModifier(validFullBlock(None, us, blockTx +: txs), None)(_ => ()) shouldBe 'success
->>>>>>> 866e6bf2
   }
 
   property("filter out double spend txs") {
@@ -223,11 +213,7 @@
       .toSeq
     val block = validFullBlock(None, us, blockTx +: txs)
 
-<<<<<<< HEAD
-    us = us.applyModifier(block, None).get
-=======
     us = us.applyModifier(block, None)(_ => ()).get
->>>>>>> 866e6bf2
 
     val blockTx2 =
       validTransactionFromBoxes(txBoxes(1), outputsProposition = feeProposition)
@@ -239,15 +225,9 @@
     val invalidBlock2 =
       validFullBlock(Some(block), us, IndexedSeq(earlySpendingTx, blockTx2))
 
-<<<<<<< HEAD
-    us.applyModifier(invalidBlock2, None) shouldBe 'failure
-
-    us = us.applyModifier(block2, None).get
-=======
     us.applyModifier(invalidBlock2, None)(_ => ()) shouldBe 'failure
 
     us = us.applyModifier(block2, None)(_ => ()).get
->>>>>>> 866e6bf2
 
     val earlySpendingTx2 =
       validTransactionFromBoxes(txs.head.outputs, stateCtxOpt = Some(us.stateContext))
@@ -256,11 +236,7 @@
       validTransactionFromBoxes(txBoxes(2), outputsProposition = feeProposition)
     val block3 = validFullBlock(Some(block2), us, IndexedSeq(earlySpendingTx2, blockTx3))
 
-<<<<<<< HEAD
-    us.applyModifier(block3, None) shouldBe 'success
-=======
     us.applyModifier(block3, None)(_ => ()) shouldBe 'success
->>>>>>> 866e6bf2
   }
 
   property("collect reward from both emission box and fees") {
