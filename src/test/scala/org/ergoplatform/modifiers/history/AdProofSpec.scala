package org.ergoplatform.modifiers.history

import org.ergoplatform.ErgoBox
import org.ergoplatform.modifiers.state.{Insertion, StateChanges}
import org.ergoplatform.settings.Algos.HF
import org.ergoplatform.utils.ErgoPropertyTest
import org.scalacheck.Gen
import scorex.core.ModifierId
import scorex.crypto.authds._
import scorex.crypto.authds.avltree.batch.{BatchAVLProver, Insert}
import scorex.crypto.hash.Digest32
<<<<<<< HEAD
import scorex.testkit.TestkitHelpers
import sigmastate.Values.TrueLeaf

class AdProofSpec extends PropSpec
  with PropertyChecks
  with GeneratorDrivenPropertyChecks
  with Matchers
  with ErgoGenerators
  with TestkitHelpers
  with ChainGenerator {
=======

class AdProofSpec extends ErgoPropertyTest {
>>>>>>> 680a549e
  val KL = 32

  type Digest = ADDigest
  type Proof = SerializedAdProof

  type PrevDigest = Digest
  type NewDigest = Digest

  val emptyModifierId = ModifierId @@ Array.fill(32)(0.toByte)

  private def createEnv(howMany: Int = 10):
  (Seq[Insertion], PrevDigest, NewDigest, Proof) = {

    val prover = new BatchAVLProver[Digest32, HF](KL, None)
    val zeroBox = ErgoBox(0, TrueLeaf, Map(), Array.fill(32)(0: Byte), 0)
    prover.performOneOperation(Insert(zeroBox.id, ADValue @@ zeroBox.bytes))
    prover.generateProof()

    val prevDigest = prover.digest
    val boxes = (1 to howMany) map { i => ErgoBox(1, TrueLeaf, boxId = i.toShort) }
    boxes.foreach(box => prover.performOneOperation(Insert(box.id, ADValue @@ box.bytes)))
    val pf = prover.generateProof()

    val newDigest = prover.digest
    val operations: Seq[Insertion] = boxes.map(box => Insertion(box))
    (operations, prevDigest, newDigest, pf)
  }

  property("verify should be success in simple case") {
    forAll(Gen.choose(0, 1000)) { s =>
      whenever(s >= 0) {
        val (operations, prevDigest, newDigest, pf) = createEnv(s)
        val proof = ADProofs(emptyModifierId, pf)
        proof.verify(StateChanges(operations), prevDigest, newDigest) shouldBe 'success
      }
    }
  }

  property("verify should be failed if first operation is missed") {
    val (operations, prevDigest, newDigest, pf) = createEnv()
    val proof = ADProofs(emptyModifierId, pf)
    proof.verify(StateChanges(operations.tail), prevDigest, newDigest) shouldBe 'failure
  }

  property("verify should be failed if last operation is missed") {
    val (operations, prevDigest, newDigest, pf) = createEnv()
    val proof = ADProofs(emptyModifierId, pf)
    proof.verify(StateChanges(operations.init), prevDigest, newDigest) shouldBe 'failure
  }

  property("verify should be failed if there are more operations than expected") {
    val (operations, prevDigest, newDigest, pf) = createEnv()
    val proof = ADProofs(emptyModifierId, pf)
    val moreInsertions = operations :+
      Insertion(ErgoBox(10, TrueLeaf))
    proof.verify(StateChanges(moreInsertions), prevDigest, newDigest) shouldBe 'failure
  }

  property("verify should be failed if there are illegal operation") {
    val (operations, prevDigest, newDigest, pf) = createEnv()
    val proof = ADProofs(emptyModifierId, pf)
    val differentInsertions = operations.init :+
      Insertion(ErgoBox(10, TrueLeaf))
    proof.verify(StateChanges(differentInsertions), prevDigest, newDigest) shouldBe 'failure
  }

  property("verify should be failed if there are operations in different order") {
    val (operations, prevDigest, newDigest, pf) = createEnv()
    val proof = ADProofs(emptyModifierId, pf)
    val operationsInDifferentOrder = operations.last +: operations.init
    proof.verify(StateChanges(operationsInDifferentOrder), prevDigest, newDigest) shouldBe 'failure
  }

  //todo: what to do with that?
  ignore("verify should be failed if there are more proof bytes that needed") {
    val (operations, prevDigest, newDigest, pf) = createEnv()
    val proof = ADProofs(emptyModifierId, SerializedAdProof @@ (pf :+ 't'.toByte))
    proof.verify(StateChanges(operations), prevDigest, newDigest) shouldBe 'failure
  }

  property("verify should be failed if there are less proof bytes that needed") {
    val (operations, prevDigest, newDigest, pf) = createEnv()
    val proof = ADProofs(emptyModifierId, SerializedAdProof @@ pf.init)
    proof.verify(StateChanges(operations), prevDigest, newDigest) shouldBe 'failure
  }

  property("verify should be failed if there are different proof bytes") {
    val (operations, prevDigest, newDigest, pf) = createEnv()
    pf.update(4, 6.toByte)
    val proof = ADProofs(emptyModifierId, pf)
    proof.verify(StateChanges(operations), prevDigest, newDigest) shouldBe 'failure
  }

  property("proof is deterministic") {
    val (operations1, prevDigest1, newDigest1, pf1) = createEnv()
    val (operations2, prevDigest2, newDigest2, pf2) = createEnv()

    ADProofs.proofDigest(pf1) shouldBe ADProofs.proofDigest(pf2)
  }
}<|MERGE_RESOLUTION|>--- conflicted
+++ resolved
@@ -8,22 +8,11 @@
 import scorex.core.ModifierId
 import scorex.crypto.authds._
 import scorex.crypto.authds.avltree.batch.{BatchAVLProver, Insert}
-import scorex.crypto.hash.Digest32
-<<<<<<< HEAD
+import scorex.crypto.hash.{Blake2b256, Digest32}
 import scorex.testkit.TestkitHelpers
 import sigmastate.Values.TrueLeaf
 
-class AdProofSpec extends PropSpec
-  with PropertyChecks
-  with GeneratorDrivenPropertyChecks
-  with Matchers
-  with ErgoGenerators
-  with TestkitHelpers
-  with ChainGenerator {
-=======
-
 class AdProofSpec extends ErgoPropertyTest {
->>>>>>> 680a549e
   val KL = 32
 
   type Digest = ADDigest
