--- conflicted
+++ resolved
@@ -9,16 +9,8 @@
 import org.ergoplatform.{ErgoBox, ErgoBoxCandidate}
 import org.scalacheck.Gen
 import scalan.util.BenchmarkUtil
-import scorex.crypto.hash.Digest32
-<<<<<<< HEAD
-import sigmastate.OR
-import sigmastate.Values.ErgoTree
-import sigmastate.basics.ProveDHTuple
-import sigmastate.interpreter.CryptoConstants
-import sigmastate.interpreter.CryptoConstants.EcPointType
-=======
+import scorex.crypto.hash.{Blake2b256, Digest32}
 import scorex.util.encode.Base16
->>>>>>> 2e09941f
 
 import scala.util.Random
 
@@ -253,55 +245,39 @@
     cost shouldBe > (LaunchParameters.maxBlockCost)
   }
 
-<<<<<<< HEAD
   property("transaction with too many inputs should be rejected") {
-    val gen = validErgoTransactionGenTemplate(100, 100, 100, 150, trueLeafGen, LaunchParameters.minValuePerByte * 15000)
+
+    //we assume that verifier must finish verification of any script in less time than 3M hash calculations
+    // (for the Blake2b256 hash function over a single block input)
+    val Timeout: Long = {
+      val block = Array.fill(16)(0: Byte)
+      val hf = Blake2b256
+
+      //just in case to heat up JVM
+      (1 to 5000000).foreach(_ => hf(block))
+
+      val t0 = System.currentTimeMillis()
+      (1 to 3000000).foreach(_ => hf(block))
+      val t = System.currentTimeMillis()
+      t - t0
+    }
+
+    val gen = validErgoTransactionGenTemplate(0, 0, 1500, 2000, trueLeafGen)
 
     forAll(gen) { case (from, tx) =>
+
       tx.statelessValidity.isSuccess shouldBe true
-      val validity = tx.statefulValidity(from, emptyStateContext)(ErgoInterpreter(LaunchParameters))
+      val validity = tx.statefulValidity(from, IndexedSeq(), emptyStateContext)(ErgoInterpreter(LaunchParameters))
       validity.isSuccess shouldBe false
-
-      println("validity: " + validity)
 
       val cause = validity.failed.get.getCause
       Option(cause) shouldBe defined
       cause.getMessage should startWith("Estimated expression complexity")
 
       val verifier = ErgoInterpreter(Parameters(0, LaunchParameters.parametersTable.updated(Parameters.MaxBlockCostIncrease, Int.MaxValue)))
-      val (_, time) = BenchmarkUtil.measureTime(tx.statefulValidity(from, emptyStateContext)(verifier))
-
-      println(time)
-    }
-=======
-  ignore("too costly transaction should be rejected") {
-    /*
-        todo fix or remove
-        val groupElemGen: Gen[EcPointType] = Gen.const(CryptoConstants.dlogGroup.createRandomGenerator())
-
-        val proveDiffieHellmanTupleGen = for {
-          gv <- groupElemGen
-          hv <- groupElemGen
-          uv <- groupElemGen
-          vv <- groupElemGen
-        } yield ProveDHTuple(gv, hv, uv, vv)
-
-
-        val propositionGen = for {
-          proveList <- Gen.listOfN(50, proveDiffieHellmanTupleGen)
-        } yield OR(proveList.map(_.toSigmaProp))
-
-        val gen = validErgoTransactionGenTemplate(1, 1, 1, 1, propositionGen)
-
-        forAll(gen) { case (from, tx) =>
-          tx.statelessValidity.isSuccess shouldBe true
-          val validity = tx.statefulValidity(from, emptyStateContext)
-          validity.isSuccess shouldBe false
-          val cause = validity.failed.get.getCause
-          Option(cause) shouldBe defined
-          cause.getMessage should startWith("Estimated expression complexity")
-        }
-    */
->>>>>>> 2e09941f
+      val (_, time) = BenchmarkUtil.measureTime(tx.statefulValidity(from, IndexedSeq(), emptyStateContext)(verifier))
+
+      assert(time > Timeout)
+    }
   }
 }