--- conflicted
+++ resolved
@@ -12,14 +12,9 @@
 import scorex.crypto.authds.ADKey
 import scorex.crypto.hash.{Blake2b256, Digest32}
 import scorex.util.encode.Base16
-<<<<<<< HEAD
-import sigmastate.interpreter.{ContextExtension, ProverResult}
-import sigmastate.eval._
-=======
 import sigmastate.basics.DLogProtocol.ProveDlog
 import sigmastate.interpreter.{ContextExtension, CryptoConstants, ProverResult}
-
->>>>>>> a04b34ca
+import sigmastate.eval._
 import scala.util.Random
 
 class ErgoTransactionSpec extends ErgoPropertyTest {
@@ -71,13 +66,8 @@
         new ProverResult(Base16.decode("5aea4d78a234c35accacdf8996b0af5b51e26fee29ea5c05468f23707d31c0df39400127391cd57a70eb856710db48bb9833606e0bf90340").get, new ContextExtension(Map()))),
     )
     val outputCandidates: IndexedSeq[ErgoBoxCandidate] = IndexedSeq(
-<<<<<<< HEAD
-      new ErgoBoxCandidate(1000000000L, defaultMinerPk, height, Colls.emptyColl, Map()),
+      new ErgoBoxCandidate(1000000000L, minerPk, height, Colls.emptyColl, Map()),
       new ErgoBoxCandidate(1000000L, settings.chainSettings.monetary.feeProposition, height, Colls.emptyColl, Map())
-=======
-      new ErgoBoxCandidate(1000000000L, minerPk, height, Seq(), Map()),
-      new ErgoBoxCandidate(1000000L, settings.chainSettings.monetary.feeProposition, height, Seq(), Map())
->>>>>>> a04b34ca
     )
     val tx = ErgoTransaction(inputs: IndexedSeq[Input], outputCandidates: IndexedSeq[ErgoBoxCandidate])
 
