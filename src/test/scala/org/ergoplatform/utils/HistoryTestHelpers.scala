package org.ergoplatform.utils

import org.ergoplatform.mining.DefaultFakePowScheme
import org.ergoplatform.nodeView.history.ErgoHistory
import org.ergoplatform.nodeView.history.storage.modifierprocessors.EmptyBlockSectionProcessor
import org.ergoplatform.nodeView.state.StateType
import org.ergoplatform.settings._
import org.scalacheck.Gen
import scorex.core.settings.ScorexSettings

import scala.concurrent.duration._

trait HistoryTestHelpers extends ErgoPropertyTest {

  override lazy val smallInt: Gen[Int] = Gen.choose(0, BlocksInChain)

  val BlocksInChain = 10
  val BlocksToKeep: Int = BlocksInChain + 1

  def ensureMinimalHeight(history: ErgoHistory, height: Int = BlocksInChain): ErgoHistory = {
    val historyHeight = history.headersHeight
    if (historyHeight < height) {
      history match {
        case _: EmptyBlockSectionProcessor =>
          val chain = genHeaderChain(height - historyHeight, history)
          if (history.isEmpty) applyHeaderChain(history, chain) else applyHeaderChain(history, chain.tail)
        case _ =>
          ???
      }
    } else {
      history
    }
  }

  def generateHistory(verifyTransactions: Boolean,
                      stateType: StateType,
                      PoPoWBootstrap: Boolean,
                      blocksToKeep: Int,
                      epochLength: Int = 100000000,
                      useLastEpochs: Int = 10): ErgoHistory = {

    val networkPrefix = 0: Byte
    val blockInterval = 1.minute
    val miningDelay = 1.second
    val minimalSuffix = 2
    val nodeSettings: NodeConfigurationSettings = NodeConfigurationSettings(stateType, verifyTransactions, blocksToKeep,
      PoPoWBootstrap, minimalSuffix, mining = false, miningDelay, offlineGeneration = false, 200)
    val scorexSettings: ScorexSettings = null
    val testingSettings: TestingSettings = null
    val walletSettings: WalletSettings = null
<<<<<<< HEAD
    val chainSettings = ChainSettings(networkPrefix, blockInterval, epochLength, useLastEpochs, votingSettings,
      DefaultFakePowScheme, settings.chainSettings.monetary)
=======
    val chainSettings = ChainSettings(networkPrefix, blockInterval, epochLength, useLastEpochs, powScheme,
      settings.chainSettings.monetary)
>>>>>>> 34c2802a

    val dir = createTempDir
    val fullHistorySettings: ErgoSettings = ErgoSettings(dir.getAbsolutePath, chainSettings, testingSettings,
      nodeSettings, scorexSettings, walletSettings, CacheSettings.default)

    ErgoHistory.readOrGenerate(fullHistorySettings, timeProvider)
  }
}<|MERGE_RESOLUTION|>--- conflicted
+++ resolved
@@ -48,13 +48,8 @@
     val scorexSettings: ScorexSettings = null
     val testingSettings: TestingSettings = null
     val walletSettings: WalletSettings = null
-<<<<<<< HEAD
-    val chainSettings = ChainSettings(networkPrefix, blockInterval, epochLength, useLastEpochs, votingSettings,
-      DefaultFakePowScheme, settings.chainSettings.monetary)
-=======
-    val chainSettings = ChainSettings(networkPrefix, blockInterval, epochLength, useLastEpochs, powScheme,
+    val chainSettings = ChainSettings(networkPrefix, blockInterval, epochLength, useLastEpochs, votingSettings, powScheme,
       settings.chainSettings.monetary)
->>>>>>> 34c2802a
 
     val dir = createTempDir
     val fullHistorySettings: ErgoSettings = ErgoSettings(dir.getAbsolutePath, chainSettings, testingSettings,
