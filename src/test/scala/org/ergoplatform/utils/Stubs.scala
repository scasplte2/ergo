--- conflicted
+++ resolved
@@ -139,11 +139,7 @@
     import WalletActorStub.{walletBox10_10, walletBox20_30, walletBoxSpent21_31, walletTxs}
 
     private val prover: ErgoProvingInterpreter = defaultProver
-<<<<<<< HEAD
-    private val trackedAddresses: Seq[P2PKAddress] = prover.proveDlogs.map(pk => P2PKAddress(pk))
-=======
-    private val trackedAddresses: Seq[P2PKAddress] = prover.hdPubKeys.map(P2PKAddress.apply)
->>>>>>> f4914bd6
+    private val trackedAddresses: Seq[P2PKAddress] = prover.hdPubKeys.map(epk => P2PKAddress(epk.key))
 
     def receive: Receive = {
 
