--- conflicted
+++ resolved
@@ -12,11 +12,8 @@
 import org.ergoplatform.nodeView.wallet.persistence.WalletDigest
 import org.ergoplatform.settings.Constants
 import org.ergoplatform.utils.fixtures.WalletFixture
-<<<<<<< HEAD
+import org.ergoplatform.wallet.TokensMap
 import scorex.crypto.authds.ADKey
-=======
-import org.ergoplatform.wallet.TokensMap
->>>>>>> 9744490b
 import scorex.crypto.hash.{Blake2b256, Digest32}
 import scorex.util.bytesToId
 import sigmastate.Values.ErgoTree
@@ -63,23 +60,11 @@
   def boxesAvailable(tx: ErgoTransaction, pk: ProveDlog): Seq[ErgoBox] =
     tx.outputs.filter(_.propositionBytes.containsSlice(org.ergoplatform.mining.groupElemToBytes(pk.value)))
 
-<<<<<<< HEAD
-  def assetAmount(boxes: Seq[ErgoBoxCandidate]): Map[ModifierId, Long] =
-=======
-  def assetAmount(boxes: Seq[ErgoBoxCandidate]): TokensMap = {
->>>>>>> 9744490b
+  def assetAmount(boxes: Seq[ErgoBoxCandidate]): TokensMap =
     assetsByTokenId(boxes).map { case (tokenId, sum) => (bytesToId(tokenId), sum) }
 
-<<<<<<< HEAD
-  def toAssetMap(assetSeq: Seq[(TokenId, Long)]): Map[ModifierId, Long] =
+  def toAssetMap(assetSeq: Seq[(TokenId, Long)]): TokensMap =
     assetSeq.map { case (tokenId, sum) => (bytesToId(tokenId), sum) }.toMap
-=======
-  def toAssetMap(assetSeq: Seq[(TokenId, Long)]): TokensMap = {
-    assetSeq
-      .map { case (tokenId, sum) => (bytesToId(tokenId), sum) }
-      .toMap
-  }
->>>>>>> 9744490b
 
   def assetsByTokenId(boxes: Seq[ErgoBoxCandidate]): Map[TokenId, Long] = {
     boxes
