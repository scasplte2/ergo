--- conflicted
+++ resolved
@@ -40,11 +40,7 @@
     (1 to howMany).foldLeft((Seq[ErgoFullBlock](), genesisState, None: Option[ErgoFullBlock])) { case ((chain, wus, parentOpt), h) =>
       val time = System.currentTimeMillis() - (howMany - h) * (BlockInterval.toMillis * 20)
       val block = validFullBlock(parentOpt, wus, time)
-<<<<<<< HEAD
-      val newState = wus.applyModifier(block, None).get
-=======
       val newState = wus.applyModifier(block)(mod => nodeViewHolderRef ! mod).get
->>>>>>> 866e6bf2
       (chain :+ block, newState, Some(block))
     }._1
   }
