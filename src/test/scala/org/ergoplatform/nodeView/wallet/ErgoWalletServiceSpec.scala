--- conflicted
+++ resolved
@@ -8,11 +8,8 @@
 import org.ergoplatform.nodeView.wallet.WalletScanLogic.ScanResults
 import org.ergoplatform.nodeView.wallet.persistence.{OffChainRegistry, WalletRegistry, WalletStorage}
 import org.ergoplatform.nodeView.wallet.requests.{AssetIssueRequest, PaymentRequest}
-<<<<<<< HEAD
+import org.ergoplatform.nodeView.wallet.scanning.{EqualsScanningPredicate, ScanRequest, ScanWalletInteraction}
 import org.ergoplatform.settings.ErgoSettings
-=======
-import org.ergoplatform.nodeView.wallet.scanning.{EqualsScanningPredicate, ScanRequest, ScanWalletInteraction}
->>>>>>> 61616849
 import org.ergoplatform.utils.fixtures.WalletFixture
 import org.ergoplatform.utils.generators.ErgoTransactionGenerators
 import org.ergoplatform.utils.{ErgoPropertyTest, MempoolTestHelpers, WalletTestOps}
@@ -33,8 +30,14 @@
 
 import scala.util.Random
 
-class ErgoWalletServiceSpec extends ErgoPropertyTest
-  with MempoolTestHelpers with WalletTestOps with ErgoWalletSupport with ErgoTransactionGenerators with DBSpec with BeforeAndAfterAll {
+class ErgoWalletServiceSpec
+  extends ErgoPropertyTest
+    with MempoolTestHelpers
+    with WalletTestOps
+    with ErgoWalletSupport
+    with ErgoTransactionGenerators
+    with DBSpec
+    with BeforeAndAfterAll {
 
   override val ergoSettings: ErgoSettings = settings
 
@@ -163,9 +166,9 @@
           }
 
           val paymentRequest = PaymentRequest(pks.head, 50000, Seq.empty, Map.empty)
-          val boxSelector = new ReplaceCompactCollectBoxSelector(settings.walletSettings.maxInputs, settings.walletSettings.optimalInputs)
-
-          val walletService = new ErgoWalletServiceImpl
+          val boxSelector = new ReplaceCompactCollectBoxSelector(settings.walletSettings.maxInputs, settings.walletSettings.optimalInputs, None)
+
+          val walletService = new ErgoWalletServiceImpl(ergoSettings)
           val unconfirmedTx =
             walletService.generateTransaction(
               initialState(store, versionedStore),
