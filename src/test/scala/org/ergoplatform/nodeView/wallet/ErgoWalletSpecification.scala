--- conflicted
+++ resolved
@@ -95,7 +95,7 @@
       import fixture._
       val block = applyNextBlock
       wallet.scanPersistent(block)
-      blocking(Thread.sleep(countOutputs(block) * scanningInterval + 300))
+      blocking(Thread.sleep(countOutputs(block) * scanningInterval + 500))
       val confirmedBalance = getConfirmedBalances.balance
       val sumBalance = sumOutputs(block)
       log.info(s"Confirmed balance $confirmedBalance")
@@ -114,12 +114,7 @@
 
       val block = applyNextBlock
       wallet.scanPersistent(block)
-<<<<<<< HEAD
-      blocking(Thread.sleep(100000))
-
-=======
-      blocking(Thread.sleep(countOutputs(block) * scanningInterval + 300))
->>>>>>> 9947b885
+      blocking(Thread.sleep(countOutputs(block) * scanningInterval + 500))
       val historyHeight = getHistoryHeight
       val confirmedBalance = getConfirmedBalances.balance
       wallet.rollback(initialState.version)
@@ -133,14 +128,9 @@
       log.info(s"Sum balance: $sumBalance")
       log.info(s"Balance after rollback: $balanceAfterRollback")
 
-<<<<<<< HEAD
-      confirmedBalance should be > initialBalance
-      balanceAfterRollback shouldBe initialBalance
-=======
       confirmedBalance should be > 0L
       confirmedBalance shouldBe sumBalance
-//      balanceAfterRollback shouldBe 0L
->>>>>>> 9947b885
+      balanceAfterRollback shouldBe 0L
     }
   }
 }
@@ -222,7 +212,7 @@
   def makeNextBlock(txs: Seq[ErgoTransaction]): ErgoFullBlock = {
     val (state, parent) = dataFromCurrentView(v => (v.state, v.history.bestHeaderOpt))
     val (adProofs, stateDigest) = state.proofsForTransactions(txs).success.value
-    val time = System.currentTimeMillis()
+    val time = timeProvider.time()
     val extHash: Digest32 = Algos.hash(state.rootHash)
     DefaultFakePowScheme.proveBlock(parent, Constants.InitialNBits, stateDigest, adProofs, txs, time, extHash).value
   }
