--- conflicted
+++ resolved
@@ -1,7 +1,7 @@
 package org.ergoplatform.nodeView.wallet.persistence
 
-import com.google.common.primitives.{Shorts, Ints}
-import org.ergoplatform.wallet.Constants.{ScanId, PaymentsScanId}
+import com.google.common.primitives.{Ints, Shorts}
+import org.ergoplatform.wallet.Constants.{PaymentsScanId, ScanId}
 import org.ergoplatform.db.DBSpec
 import org.ergoplatform.nodeView.wallet.IdUtils.EncodedBoxId
 import org.ergoplatform.utils.generators.WalletGenerators
@@ -29,11 +29,7 @@
   it should "read unspent wallet boxes" in {
     forAll(trackedBoxGen) { box =>
       withHybridStore(10) { store =>
-<<<<<<< HEAD
-        val unspentBox = box.copy(spendingHeightOpt = None, spendingTxIdOpt = None, applications = walletBoxStatus)
-=======
         val unspentBox = box.copy(spendingHeightOpt = None, spendingTxIdOpt = None, scans = walletBoxStatus)
->>>>>>> 4f78f691
         WalletRegistry.putBox(emptyBag, unspentBox).transact(store)
 
         val registry = new WalletRegistry(store)(settings.walletSettings)
@@ -46,11 +42,7 @@
     forAll(trackedBoxGen) { box =>
       forAll(modifierIdGen) { txId =>
         withHybridStore(10) { store =>
-<<<<<<< HEAD
-          val uncertainBox = box.copy(spendingHeightOpt = Some(10000), spendingTxIdOpt = Some(txId), applications = walletBoxStatus)
-=======
           val uncertainBox = box.copy(spendingHeightOpt = Some(10000), spendingTxIdOpt = Some(txId), scans = walletBoxStatus)
->>>>>>> 4f78f691
           WalletRegistry.putBox(emptyBag, uncertainBox).transact(store)
           val registry = new WalletRegistry(store)(settings.walletSettings)
           registry.walletSpentBoxes() shouldBe Seq(uncertainBox)
@@ -76,11 +68,7 @@
     forAll(Gen.nonEmptyListOf(trackedBoxGen), modifierIdGen) { (boxes, txId) =>
       withHybridStore(10) { store =>
         val unspentBoxes = boxes.map(
-<<<<<<< HEAD
-          _.copy(spendingHeightOpt = None, spendingTxIdOpt = None, applications = walletBoxStatus))
-=======
           _.copy(spendingHeightOpt = None, spendingTxIdOpt = None, scans = walletBoxStatus))
->>>>>>> 4f78f691
         val transitedBoxes = unspentBoxes.map(
           _.copy(spendingHeightOpt = Some(spendingHeight), spendingTxIdOpt = Some(txId)))
 
@@ -97,11 +85,7 @@
       withHybridStore(10) { store =>
         val registry = new WalletRegistry(store)(settings.walletSettings)
         val blockId = modifierIdGen.sample.get
-<<<<<<< HEAD
-        val unspentBoxes = boxes.map(bx => bx.copy(spendingHeightOpt = None, spendingTxIdOpt = None, applications = walletBoxStatus))
-=======
         val unspentBoxes = boxes.map(bx => bx.copy(spendingHeightOpt = None, spendingTxIdOpt = None, scans = walletBoxStatus))
->>>>>>> 4f78f691
         registry.updateOnBlock(unspentBoxes, Seq.empty, Seq.empty)(blockId, 100)
         registry.walletUnspentBoxes().toList should contain theSameElementsAs unspentBoxes
       }
@@ -114,11 +98,7 @@
       val registry = new WalletRegistry(store)(settings.walletSettings.copy(keepSpentBoxes = keepSpent))
       val blockId = modifierIdGen.sample.get
       val outs = boxes.map { bx =>
-<<<<<<< HEAD
-        bx.copy(spendingHeightOpt = None, spendingTxIdOpt = None, applications = walletBoxStatus)
-=======
         bx.copy(spendingHeightOpt = None, spendingTxIdOpt = None, scans = walletBoxStatus)
->>>>>>> 4f78f691
       }
       val inputs = outs.map(tb => (fakeTxId, EncodedBoxId @@ tb.boxId, tb))
       registry.updateOnBlock(outs, inputs, Seq.empty)(blockId, 100)
@@ -169,11 +149,7 @@
         WalletRegistry.putBoxes(emptyBag, tbs).transact(store)
         reg.getBoxes(tbs.map(_.box.id)) should contain theSameElementsAs tbs.map(Some.apply)
         val updateFn = (tb: TrackedBox) => tb.copy(spendingHeightOpt = Some(0),
-<<<<<<< HEAD
-          applications = Set(PaymentsAppId, ApplicationId @@ 2.toShort))
-=======
           scans = Set(PaymentsScanId, ScanId @@ 2.toShort))
->>>>>>> 4f78f691
         val updatedBoxes = tbs.map(updateFn)
         reg.getBoxes(tbs.map(_.box.id)) should contain theSameElementsAs updatedBoxes.map(Some.apply)
         WalletRegistry.removeBoxes(emptyBag, tbs).transact(store)
@@ -221,17 +197,16 @@
     }
   }
 
-<<<<<<< HEAD
   it should "remove application from a box correctly" in {
-    val appId: ApplicationId = ApplicationId @@ 20.toShort
+    val appId: ScanId = ScanId @@ 20.toShort
 
     forAll(trackedBoxGen) { tb0 =>
-      val tb = tb0.copy(applications = Set(appId))
+      val tb = tb0.copy(scans = Set(appId))
       withHybridStore(10) { store =>
         val reg = new WalletRegistry(store)(ws)
         WalletRegistry.putBox(emptyBag, tb).transact(store)
         reg.getBox(tb.box.id).isDefined shouldBe true
-        reg.removeApp(tb.box.id, appId).isSuccess shouldBe true
+        reg.removeScan(tb.box.id, appId).isSuccess shouldBe true
         reg.getBox(tb.box.id).isDefined shouldBe false
       }
     }
@@ -239,17 +214,17 @@
   }
 
   it should "remove application and then rollback - one app" in {
-    val appId: ApplicationId = ApplicationId @@ 20.toShort
+    val scanId: ScanId = ScanId @@ 20.toShort
 
     forAll(trackedBoxGen) { tb0 =>
-      val tb = tb0.copy(applications = Set(appId))
+      val tb = tb0.copy(scans = Set(scanId))
       withHybridStore(10) { store =>
         val reg = new WalletRegistry(store)(ws)
         val version = scorex.utils.Random.randomBytes()
 
         WalletRegistry.putBox(emptyBag, tb).transact(store, version)
         reg.getBox(tb.box.id).isDefined shouldBe true
-        reg.removeApp(tb.box.id, appId).isSuccess shouldBe true
+        reg.removeScan(tb.box.id, scanId).isSuccess shouldBe true
         reg.getBox(tb.box.id).isDefined shouldBe false
         reg.rollback(VersionTag @@ Base16.encode(version)).isSuccess shouldBe true
         reg.getBox(tb.box.id).isDefined shouldBe false
@@ -258,23 +233,25 @@
   }
 
   it should "remove application and then rollback - multiple apps" in {
-    val appId: ApplicationId = ApplicationId @@ 20.toShort
+    val scanId: ScanId = ScanId @@ 20.toShort
 
     forAll(trackedBoxGen) { tb0 =>
-      val tb = tb0.copy(applications = Set(PaymentsAppId, appId))
+      val tb = tb0.copy(scans = Set(PaymentsScanId, scanId))
       withHybridStore(10) { store =>
         val reg = new WalletRegistry(store)(ws)
         val version = scorex.utils.Random.randomBytes()
 
         WalletRegistry.putBox(emptyBag, tb).transact(store, version)
-        reg.getBox(tb.box.id).get.applications.size shouldBe 2
-        reg.removeApp(tb.box.id, appId).isSuccess shouldBe true
-        reg.getBox(tb.box.id).get.applications.size shouldBe 1
+        reg.getBox(tb.box.id).get.scans.size shouldBe 2
+        reg.removeScan(tb.box.id, scanId).isSuccess shouldBe true
+        reg.getBox(tb.box.id).get.scans.size shouldBe 1
         reg.rollback(VersionTag @@ Base16.encode(version)).isSuccess shouldBe true
-        reg.getBox(tb.box.id).get.applications.size shouldBe 1
-        reg.getBox(tb.box.id).get.applications shouldBe Set(PaymentsAppId)
-      }
-=======
+        reg.getBox(tb.box.id).get.scans.size shouldBe 1
+        reg.getBox(tb.box.id).get.scans shouldBe Set(PaymentsScanId)
+      }
+    }
+  }
+
   it should "compose keys correctly" in {
     val box = trackedBoxGen.sample.get
 
@@ -291,7 +268,6 @@
 
       val key4 = (prefix +: Shorts.toByteArray(scanId)) ++ Ints.toByteArray(height) ++ id
       WalletRegistry.composeKeyWithHeightAndId(prefix, ScanId @@ scanId, height, id) shouldBe key4
->>>>>>> 4f78f691
     }
   }
 
