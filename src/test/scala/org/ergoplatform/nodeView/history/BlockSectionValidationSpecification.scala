--- conflicted
+++ resolved
@@ -1,10 +1,6 @@
 package org.ergoplatform.nodeView.history
 
-<<<<<<< HEAD
-import org.ergoplatform.modifiers.{BlockSection, ErgoFullBlock}
-=======
 import org.ergoplatform.modifiers.{BlockSection, NonHeaderBlockSection}
->>>>>>> a4072cc8
 import org.ergoplatform.modifiers.history._
 import org.ergoplatform.modifiers.history.extension.Extension
 import org.ergoplatform.modifiers.history.header.Header
@@ -61,7 +57,7 @@
     commonChecks(history, block.extension, block.header)
   }
 
-  private def init(version: Header.Version = Header.InitialVersion): (ErgoHistory, ErgoFullBlock) = {
+  private def init(version: Header.Version = Header.InitialVersion) = {
     var history = genHistory()
     val chain = genChain(2, history, version)
     history = applyBlock(history, chain.head)
