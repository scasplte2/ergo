package org.ergoplatform.nodeView.history

import org.ergoplatform.mining.difficulty.RequiredDifficulty
import org.ergoplatform.modifiers.history.popow.NipopowAlgos
import org.ergoplatform.modifiers.history.{Extension, Header, HeaderChain}
import org.ergoplatform.modifiers.state.UTXOSnapshotChunk
import org.ergoplatform.nodeView.state.StateType
import org.ergoplatform.settings.Algos
import org.ergoplatform.utils.HistoryTestHelpers
import scorex.core.consensus.History._
import scorex.crypto.hash.Digest32

import scala.util.Random

class NonVerifyADHistorySpecification extends HistoryTestHelpers {

  private def genHistory() =
    generateHistory(verifyTransactions = false, StateType.Digest, PoPoWBootstrap = false, blocksToKeep = 0, epochLength = 1000)
      .ensuring(_.bestFullBlockOpt.isEmpty)

  private lazy val popowHistory = ensureMinimalHeight(genHistory(), 100)

  ignore("Should apply UTXOSnapshotChunks") {
    forAll(randomUTXOSnapshotChunkGen) { snapshot: UTXOSnapshotChunk =>
      popowHistory.applicable(snapshot) shouldBe true
      val processInfo = popowHistory.append(snapshot).get._2
      processInfo.toApply shouldEqual Some(snapshot)
      popowHistory.applicable(snapshot) shouldBe false
    }
  }

  property("Should calculate difficulty correctly") {
    val epochLength = 3
    val useLastEpochs = 3

    val initDiff = BigInt(2)
    val initDiffBits = RequiredDifficulty.encodeCompactBits(initDiff)

    var history = generateHistory(
      verifyTransactions = false,
      StateType.Digest,
      PoPoWBootstrap = false,
      blocksToKeep = 0,
      epochLength = epochLength,
      useLastEpochs = useLastEpochs,
      initialDiffOpt = Some(initDiff)
    )
    val blocksBeforeRecalculate = epochLength + 1

    history = applyHeaderChain(history,
      genHeaderChain(blocksBeforeRecalculate, history, diffBitsOpt = Some(initDiffBits), useRealTs = true))

    val bestHeaderOpt = history.bestHeaderOpt

    history.requiredDifficultyAfter(bestHeaderOpt.get) shouldBe initDiff
  }

  property("lastHeaders() should return correct number of blocks") {
    forAll(smallInt) { m =>
      val lastHeaders = popowHistory.lastHeaders(m)
      if (m > 0) {
        lastHeaders.last shouldBe popowHistory.bestHeaderOpt.get
      }
      lastHeaders.length shouldBe m
    }
  }

  property("History.isInBestChain") {
    var history = genHistory()
    val common = genHeaderChain(BlocksInChain, history, diffBitsOpt = None, useRealTs = false)
    history = applyHeaderChain(history, common)

    val fork1 = genHeaderChain(BlocksInChain, history, diffBitsOpt = None, useRealTs = false)
    val fork2 = genHeaderChain(BlocksInChain + 1, history, diffBitsOpt = None, useRealTs = false)

    history = applyHeaderChain(history, fork1.tail)
    history.bestHeaderOpt.get shouldBe fork1.last
    fork1.headers.foreach(h => history.isInBestChain(h.id) shouldBe true)

    history = applyHeaderChain(history, fork2.tail)
    history.bestHeaderOpt.get shouldBe fork2.last
    fork2.headers.foreach(h => history.isInBestChain(h.id) shouldBe true)
    fork1.tail.headers.foreach(h => history.isInBestChain(h.id) shouldBe false)
  }

  property("Compare headers chain") {
    var history = genHistory()

    def getInfo(c: HeaderChain): ErgoSyncInfo = ErgoSyncInfoV1(c.headers.map(_.id))

    val common = genHeaderChain(BlocksInChain, history, diffBitsOpt = None, useRealTs = false)
    history = applyHeaderChain(history, common)

    val fork1 = genHeaderChain(BlocksInChain, history, diffBitsOpt = None, useRealTs = false)
    val fork2 = genHeaderChain(BlocksInChain + 1, history, diffBitsOpt = None, useRealTs = false)

    history = applyHeaderChain(history, fork1.tail)
    history.bestHeaderOpt.get shouldBe fork1.last

    history.compare(getInfo(fork2)) shouldBe Fork
    history.compare(getInfo(fork1)) shouldBe Equal
    history.compare(getInfo(fork1.take(BlocksInChain - 1))) shouldBe Fork
    history.compare(getInfo(fork2.take(BlocksInChain - 1))) shouldBe Fork
    history.compare(getInfo(fork2.tail)) shouldBe Older
  }

  property("continuationIds() on forks") {
    var history1 = genHistory()
    var history2 = genHistory()
    val inChain = genHeaderChain(2, history1, diffBitsOpt = None, useRealTs = false)


    //put genesis
    history1 = applyHeaderChain(history1, inChain)
    history2 = applyHeaderChain(history2, inChain)
    val fork1 = genHeaderChain(BlocksInChain, history1, diffBitsOpt = None, useRealTs = false).tail
    val fork2 = genHeaderChain(BlocksInChain, history1, diffBitsOpt = None, useRealTs = false).tail

    //apply 2 different forks
    history1 = applyHeaderChain(history1, fork1)
    history2 = applyHeaderChain(history2, fork1.take(BlocksInChain / 3))
    history2 = applyHeaderChain(history2, fork2.take(BlocksInChain / 2))
    history2.bestHeaderOpt.get shouldBe fork2.take(BlocksInChain / 2).last
    history1.bestHeaderOpt.get shouldBe fork1.last

    val si = history2.syncInfo
    val continuation = history1.continuationIds(si, BlocksInChain * 100)

    fork1.headers.foreach(h => continuation.exists(_._2 == h.id) shouldBe true)

  }

  property("continuationIds() for empty ErgoSyncInfo should contain ids of all headers") {
    var history = genHistory()
    val chain = genHeaderChain(BlocksInChain, history, diffBitsOpt = None, useRealTs = false)
    history = applyHeaderChain(history, chain)

    val smallerLimit = 2
    val ci0 = history.continuationIds(ErgoSyncInfoV1(Seq()), smallerLimit)
    ci0.length shouldBe smallerLimit

    chain.headers.take(smallerLimit).map(_.encodedId) shouldEqual ci0.map(c => Algos.encode(c._2))

    val biggerLimit = BlocksInChain + 2
    val ci1 = history.continuationIds(ErgoSyncInfoV1(Seq()), biggerLimit)
    chain.headers.map(_.id) should contain theSameElementsAs ci1.map(_._2)

    val ci = history.continuationIds(ErgoSyncInfoV1(Seq()), BlocksInChain)
    ci.foreach(c => c._1 shouldBe Header.modifierTypeId)
    chain.headers.map(_.id) should contain theSameElementsAs ci.map(_._2)
  }

  property("continuationIds() for less developed chain should contain ids of next headers in our chain") {
    var history = genHistory()

    history = ensureMinimalHeight(history, BlocksInChain + 1)
    val chain = history.lastHeaders(BlocksInChain)

    forAll(smallPositiveInt) { forkLength: Int =>
      whenever(forkLength > 1 && chain.size > forkLength) {
<<<<<<< HEAD
        val si = ErgoSyncInfoV1(Seq(chain.headers(chain.size - forkLength - 1).id))
        val continuation = history.continuationIds(si, forkLength)
=======
        val si = ErgoSyncInfo(Seq(chain.headers(chain.size - forkLength - 1).id))
        val continuation = history.continuationIds(si, forkLength + 1)
>>>>>>> b8e92501
        continuation.length shouldBe forkLength + 1
        continuation.last._2 shouldEqual chain.last.id
        continuation.head._2 shouldEqual chain.headers(chain.size - forkLength - 1).id
      }
    }
  }

  property("continuationHeaderChains()") {
    var history = genHistory()
    //put 2 blocks
    val inChain = genHeaderChain(2, history, diffBitsOpt = None, useRealTs = false)
    history = applyHeaderChain(history, inChain)
    //apply 2 different forks
    val fork1 = genHeaderChain(2, history, diffBitsOpt = None, useRealTs = false).tail
    val fork2 = genHeaderChain(3, history, diffBitsOpt = None, useRealTs = false).tail
    history = applyHeaderChain(history, fork1)
    history = applyHeaderChain(history, fork2)
    //get continuationHeaderChains
    val continuations = history.continuationHeaderChains(inChain.last, _ => true)
    continuations.length shouldBe 2
    continuations.flatMap(_.tail).map(_.encodedId).toSet should contain theSameElementsAs
      (fork1.headers ++ fork2.headers).map(_.encodedId).toSet
  }

  property("chainToHeader()") {
    var history = genHistory()
    //put 2 blocks
    val inChain = genHeaderChain(2, history, diffBitsOpt = None, useRealTs = false)
    history = applyHeaderChain(history, inChain)
    //apply 2 different forks
    val fork1 = genHeaderChain(2, history, diffBitsOpt = None, useRealTs = false).tail
    val fork2 = genHeaderChain(3, history, diffBitsOpt = None, useRealTs = false).tail
    history = applyHeaderChain(history, fork1)
    history = applyHeaderChain(history, fork2)

    val fork1Chain = history.chainToHeader(None, fork1.last)
    fork1Chain._1 shouldBe None
    fork1Chain._2 shouldEqual HeaderChain(inChain.headers ++ fork1.headers)

    val from1to2Chain = history.chainToHeader(Some(fork1.last), fork2.last)
    from1to2Chain._1.get shouldEqual inChain.last.id
    from1to2Chain._2.headers.map(_.height) shouldEqual fork2.headers.map(_.height)
    from1to2Chain._2.headers shouldEqual fork2.headers

  }

  property("commonBlockThenSuffixes()") {
    var history = genHistory()

    history = ensureMinimalHeight(history, BlocksInChain + 1)

    val forkDepth = BlocksInChain / 2
    forAll(smallInt, digest32Gen) { (forkLength: Int, extensionHash: Digest32) =>
      whenever(forkLength > forkDepth) {

        val fork1 = genHeaderChain(forkLength, history, diffBitsOpt = None, useRealTs = false).tail
        val common = fork1.headers(forkDepth)
        val commonInterlinks = history.typedModifierById[Extension](common.extensionId)
          .map(ext => NipopowAlgos.unpackInterlinks(ext.fields).get)
          .getOrElse(Seq.empty)
        val fork2 = fork1.take(forkDepth) ++ genHeaderChain(forkLength + 1, Option(common), commonInterlinks,
          defaultDifficultyControl, extensionHash, diffBitsOpt = None, useRealTs = false)
        val fork1SuffixIds = fork1.headers.drop(forkDepth + 1).map(_.encodedId)
        val fork2SuffixIds = fork2.headers.drop(forkDepth + 1).map(_.encodedId)
        (fork1SuffixIds intersect fork2SuffixIds) shouldBe empty

        history = applyHeaderChain(history, fork1)
        history.bestHeaderOpt.get shouldBe fork1.last

        val (our, their) = history.commonBlockThenSuffixes(fork2, history.bestHeaderOpt.get, 1000)
        our.head shouldBe their.head
        our.head shouldBe common
        our.last shouldBe fork1.last
        their.last shouldBe fork2.last
      }
    }
  }

  property("Append headers to best chain in history") {
    var history = genHistory()

    val chain = genHeaderChain(BlocksInChain, history, diffBitsOpt = None, useRealTs = false)

    chain.headers.foreach { header =>
      val inHeight = history.heightOf(header.parentId).getOrElse(ErgoHistory.EmptyHistoryHeight)

      history.contains(header) shouldBe false
      history.applicable(header) shouldBe true

      history = history.append(header).get._1

      history.contains(header) shouldBe true
      history.applicable(header) shouldBe false
      history.bestHeaderOpt.get shouldBe header
      history.openSurfaceIds() shouldEqual Seq(header.id)
      history.heightOf(header.id).get shouldBe (inHeight + 1)
    }
  }

  property("bestHeadersAfter returns correct number of headers") {
    val chainLength = 50

    var history = genHistory()
    val chain = genHeaderChain(chainLength, history, diffBitsOpt = None, useRealTs = false)

    history = applyHeaderChain(history, chain)

    val suffixLength = Random.nextInt(chainLength - 1) + 1
    val hdr = chain.headers.takeRight(suffixLength).head
    val count = Random.nextInt(suffixLength)
    history.bestHeadersAfter(hdr, count).length shouldBe count

    history.bestHeadersAfter(chain.last, 0).length shouldBe 0
    history.bestHeadersAfter(chain.last, 1).length shouldBe 0
    history.bestHeadersAfter(chain.last, Int.MaxValue).length shouldBe 0
  }

}<|MERGE_RESOLUTION|>--- conflicted
+++ resolved
@@ -158,13 +158,8 @@
 
     forAll(smallPositiveInt) { forkLength: Int =>
       whenever(forkLength > 1 && chain.size > forkLength) {
-<<<<<<< HEAD
         val si = ErgoSyncInfoV1(Seq(chain.headers(chain.size - forkLength - 1).id))
-        val continuation = history.continuationIds(si, forkLength)
-=======
-        val si = ErgoSyncInfo(Seq(chain.headers(chain.size - forkLength - 1).id))
         val continuation = history.continuationIds(si, forkLength + 1)
->>>>>>> b8e92501
         continuation.length shouldBe forkLength + 1
         continuation.last._2 shouldEqual chain.last.id
         continuation.head._2 shouldEqual chain.headers(chain.size - forkLength - 1).id
