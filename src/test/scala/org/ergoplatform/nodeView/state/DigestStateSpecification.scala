--- conflicted
+++ resolved
@@ -22,11 +22,7 @@
       val fb = validFullBlock(parentOpt = None, us, bh)
       val dir2 = createTempDir
       val ds = DigestState.create(Some(us.version), Some(us.rootHash), dir2, stateConstants)
-<<<<<<< HEAD
-      ds.applyModifier(fb, None) shouldBe 'success
-=======
       ds.applyModifier(fb, None)(_ => ()) shouldBe 'success
->>>>>>> 866e6bf2
       ds.close()
 
       val state = DigestState.create(None, None, dir2, stateConstants)
@@ -44,13 +40,8 @@
       val blBh = validFullBlockWithBoxHolder(parentOpt, us, bh, new RandomWrapper(Some(seed)))
       val block = blBh._1
       bh = blBh._2
-<<<<<<< HEAD
-      ds = ds.applyModifier(block, None).get
-      us = us.applyModifier(block, None).get
-=======
       ds = ds.applyModifier(block, None)(_ => ()).get
       us = us.applyModifier(block, None)(_ => ()).get
->>>>>>> 866e6bf2
       parentOpt = Some(block)
     }
   }
@@ -70,25 +61,15 @@
       val block = validFullBlock(parentOpt = None, us, bh)
       block.blockTransactions.transactions.exists(_.dataInputs.nonEmpty) shouldBe true
 
-<<<<<<< HEAD
-      val ds = createDigestState(us.version, us.rootHash)
-      ds.applyModifier(block, None) shouldBe 'success
-=======
       val ds = createDigestState(us.version, us.rootHash, parameters)
       ds.applyModifier(block, None)(_ => ()) shouldBe 'success
->>>>>>> 866e6bf2
     }
   }
 
   property("applyModifier() - invalid block") {
     forAll(invalidErgoFullBlockGen) { b =>
-<<<<<<< HEAD
-      val state = createDigestState(emptyVersion, emptyAdDigest)
-      state.applyModifier(b, None).isFailure shouldBe true
-=======
       val state = createDigestState(emptyVersion, emptyAdDigest, parameters)
       state.applyModifier(b, None)(_ => ()).isFailure shouldBe true
->>>>>>> 866e6bf2
     }
   }
 
@@ -103,11 +84,7 @@
 
       ds.rollbackVersions.size shouldEqual 1
 
-<<<<<<< HEAD
-      val ds2 = ds.applyModifier(block, None).get
-=======
       val ds2 = ds.applyModifier(block, None)(_ => ()).get
->>>>>>> 866e6bf2
 
       ds2.rollbackVersions.size shouldEqual 2
 
@@ -120,11 +97,7 @@
 
       ds3.stateContext.lastHeaders.size shouldEqual 0
 
-<<<<<<< HEAD
-      ds3.applyModifier(block, None).get.rootHash shouldBe ds2.rootHash
-=======
       ds3.applyModifier(block, None)(_ => ()).get.rootHash shouldBe ds2.rootHash
->>>>>>> 866e6bf2
     }
   }
 
