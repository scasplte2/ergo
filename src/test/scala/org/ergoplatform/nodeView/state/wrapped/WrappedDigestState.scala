package org.ergoplatform.nodeView.state.wrapped

import org.ergoplatform.ErgoLikeContext.Height
<<<<<<< HEAD
import org.ergoplatform.modifiers.BlockSection
=======
import org.ergoplatform.modifiers.ErgoPersistentModifier
import org.ergoplatform.nodeView.ErgoNodeViewHolder.ReceivableMessages.LocallyGeneratedModifier
>>>>>>> 866e6bf2
import org.ergoplatform.nodeView.state.DigestState
import org.ergoplatform.settings.ErgoSettings
import scorex.core.VersionTag

import scala.util.Try

class WrappedDigestState(val digestState: DigestState,
                         val wrappedUtxoState: WrappedUtxoState,
                         val settings: ErgoSettings)
  extends DigestState(digestState.version, digestState.rootHash, digestState.store, settings) {

<<<<<<< HEAD
  override def applyModifier(mod: BlockSection, estimatedTip: Option[Height]): Try[WrappedDigestState] = {
    wrapped(super.applyModifier(mod, estimatedTip), wrappedUtxoState.applyModifier(mod, estimatedTip))
=======
  override def applyModifier(mod: ErgoPersistentModifier, estimatedTip: Option[Height])
                            (generate: LocallyGeneratedModifier => Unit): Try[WrappedDigestState] = {
    wrapped(super.applyModifier(mod, estimatedTip)(_ => ()), wrappedUtxoState.applyModifier(mod, estimatedTip)(_ => ()))
>>>>>>> 866e6bf2
  }

  override def rollbackTo(version: VersionTag): Try[WrappedDigestState] = {
    wrapped(super.rollbackTo(version), wrappedUtxoState.rollbackTo(version))
  }

  private def wrapped(digestT: Try[DigestState], utxoT: Try[WrappedUtxoState]): Try[WrappedDigestState] =
    digestT.flatMap(digest => utxoT.map(utxo => new WrappedDigestState(digest, utxo, settings)))
}<|MERGE_RESOLUTION|>--- conflicted
+++ resolved
@@ -1,12 +1,8 @@
 package org.ergoplatform.nodeView.state.wrapped
 
+import org.ergoplatform.nodeView.ErgoNodeViewHolder.ReceivableMessages.LocallyGeneratedModifier
 import org.ergoplatform.ErgoLikeContext.Height
-<<<<<<< HEAD
 import org.ergoplatform.modifiers.BlockSection
-=======
-import org.ergoplatform.modifiers.ErgoPersistentModifier
-import org.ergoplatform.nodeView.ErgoNodeViewHolder.ReceivableMessages.LocallyGeneratedModifier
->>>>>>> 866e6bf2
 import org.ergoplatform.nodeView.state.DigestState
 import org.ergoplatform.settings.ErgoSettings
 import scorex.core.VersionTag
@@ -18,14 +14,9 @@
                          val settings: ErgoSettings)
   extends DigestState(digestState.version, digestState.rootHash, digestState.store, settings) {
 
-<<<<<<< HEAD
-  override def applyModifier(mod: BlockSection, estimatedTip: Option[Height]): Try[WrappedDigestState] = {
-    wrapped(super.applyModifier(mod, estimatedTip), wrappedUtxoState.applyModifier(mod, estimatedTip))
-=======
-  override def applyModifier(mod: ErgoPersistentModifier, estimatedTip: Option[Height])
+  override def applyModifier(mod: BlockSection, estimatedTip: Option[Height])
                             (generate: LocallyGeneratedModifier => Unit): Try[WrappedDigestState] = {
     wrapped(super.applyModifier(mod, estimatedTip)(_ => ()), wrappedUtxoState.applyModifier(mod, estimatedTip)(_ => ()))
->>>>>>> 866e6bf2
   }
 
   override def rollbackTo(version: VersionTag): Try[WrappedDigestState] = {
