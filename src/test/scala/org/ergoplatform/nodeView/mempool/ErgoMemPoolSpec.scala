package org.ergoplatform.nodeView.mempool

import org.ergoplatform.{ErgoBoxCandidate, Input}
import org.ergoplatform.modifiers.mempool.ErgoTransaction
import org.ergoplatform.nodeView.mempool.ErgoMemPool.ProcessingOutcome
import org.ergoplatform.nodeView.state.wrapped.WrappedUtxoState
import org.ergoplatform.utils.ErgoTestHelpers
import org.ergoplatform.utils.generators.ErgoGenerators
import org.scalatest.flatspec.AnyFlatSpec
import org.scalatestplus.scalacheck.ScalaCheckPropertyChecks
import sigmastate.Values.ByteArrayConstant
import sigmastate.interpreter.{ContextExtension, ProverResult}

class ErgoMemPoolSpec extends AnyFlatSpec
  with ErgoGenerators
  with ErgoTestHelpers
  with ScalaCheckPropertyChecks {

  it should "accept valid transaction" in {
<<<<<<< HEAD
    val (us, bh) = createUtxoState()
    val genesis = validFullBlock(None, us, bh, Random)
    val wus = WrappedUtxoState(us, bh, stateConstants).applyModifier(genesis, None).get
    val txs = validTransactionsFromUtxoState(wus, Random)
=======
    val (us, bh) = createUtxoState(parameters)
    val genesis = validFullBlock(None, us, bh)
    val wus = WrappedUtxoState(us, bh, stateConstants, parameters).applyModifier(genesis)(_ => ()).get
    val txs = validTransactionsFromUtxoState(wus)
>>>>>>> 866e6bf2
    val pool0 = ErgoMemPool.empty(settings)
    val poolAfter = txs.foldLeft(pool0) { case (pool, tx) =>
      val (p, outcome) = pool.process(tx, us)
      if (outcome != ProcessingOutcome.Accepted) {
        throw new Exception("Transaction not accepted")
      }
      p
    }
    poolAfter.spentInputs.size shouldBe txs.flatMap(_.inputs).size

    // light mode
    val poolLight = ErgoMemPool.empty(lightModeSettings)
    txs.foreach { tx =>
      poolLight.process(tx, us)._2 shouldBe ProcessingOutcome.Accepted
    }
  }

  it should "decline already contained transaction" in {
<<<<<<< HEAD
    val (us, bh) = createUtxoState()
    val genesis = validFullBlock(None, us, bh, Random)
    val wus = WrappedUtxoState(us, bh, stateConstants).applyModifier(genesis, None).get
    val txs = validTransactionsFromUtxoState(wus, Random)
=======
    val (us, bh) = createUtxoState(parameters)
    val genesis = validFullBlock(None, us, bh)
    val wus = WrappedUtxoState(us, bh, stateConstants, parameters).applyModifier(genesis)(_ => ()).get
    val txs = validTransactionsFromUtxoState(wus)
>>>>>>> 866e6bf2
    var pool = ErgoMemPool.empty(settings)
    txs.foreach { tx =>
      pool = pool.putWithoutCheck(Seq(tx))
    }
    txs.foreach { tx =>
      pool.process(tx, us)._2.isInstanceOf[ProcessingOutcome.Declined] shouldBe true
    }
  }

  it should "reject double-spending transaction if it is paying no more than one already sitting in the pool" in {
    forAll(smallPositiveInt, smallPositiveInt) { case (n1, n2) =>
      whenever(n1 != n2) {
<<<<<<< HEAD
        val (us, bh) = createUtxoState()
        val genesis = validFullBlock(None, us, bh, Random)
        val wus = WrappedUtxoState(us, bh, stateConstants).applyModifier(genesis, None).get
=======
        val (us, bh) = createUtxoState(extendedParameters)
        val genesis = validFullBlock(None, us, bh)
        val wus = WrappedUtxoState(us, bh, stateConstants, extendedParameters).applyModifier(genesis)(_ => ()).get
>>>>>>> 866e6bf2

        val feeProp = settings.chainSettings.monetary.feeProposition
        val inputBox = wus.takeBoxes(1).head
        val feeOut = new ErgoBoxCandidate(inputBox.value, feeProp, creationHeight = 0)

        def rndContext(n: Int): ContextExtension = ContextExtension(Map(
          (1: Byte) -> ByteArrayConstant(Array.fill(1 + n)(0: Byte)))
        )

        val tx1Like = ErgoTransaction(
          IndexedSeq(new Input(inputBox.id, new ProverResult(Array.emptyByteArray, rndContext(n1)))),
          IndexedSeq(feeOut)
        )

        val tx2Like = ErgoTransaction(
          IndexedSeq(new Input(inputBox.id, new ProverResult(Array.emptyByteArray, rndContext(n2)))),
          IndexedSeq(feeOut)
        )

        val tx1 = ErgoTransaction(tx1Like.inputs, tx1Like.outputCandidates)
        val tx2 = ErgoTransaction(tx2Like.inputs, tx2Like.outputCandidates)

        val pool0 = ErgoMemPool.empty(settings)
        val (pool, tx1Outcome) = pool0.process(tx1, us)

        tx1Outcome shouldBe ProcessingOutcome.Accepted

        // tx1 and tx2 are spending the same input, and paying the same fee.
        // So if tx2 is about a bigger or equal size, it should be rejected as it is paying less for a byte.
        // Otherwise, tx2 is paying more for a byte and then it is replacing tx1.
        if (tx2.size >= tx1.size) {
          pool.process(tx2, us)._2.isInstanceOf[ProcessingOutcome.DoubleSpendingLoser] shouldBe true
        } else {
          val (updPool, outcome) = pool.process(tx2, us)
          outcome shouldBe ProcessingOutcome.Accepted
          updPool.size shouldBe 1
          updPool.take(1).head.id shouldBe tx2.id
        }
      }
    }
  }

  it should "decline transactions invalidated earlier" in {
    val us = createUtxoState(parameters)._1
    var pool = ErgoMemPool.empty(settings)
    forAll(invalidBlockTransactionsGen) { blockTransactions =>
      blockTransactions.txs.foreach(tx => pool = pool.process(tx, us)._1)
      blockTransactions.txs.foreach(tx =>
        pool.process(tx, us)._2.isInstanceOf[ProcessingOutcome.Declined] shouldBe true)
    }
  }

  it should "decline transactions not meeting min fee" in {
<<<<<<< HEAD
    val (us, bh) = createUtxoState()
    val genesis = validFullBlock(None, us, bh, Random)
    val wus = WrappedUtxoState(us, bh, stateConstants).applyModifier(genesis, None).get
    val txs = validTransactionsFromUtxoState(wus, Random)
=======
    val (us, bh) = createUtxoState(parameters)
    val genesis = validFullBlock(None, us, bh)
    val wus = WrappedUtxoState(us, bh, stateConstants, parameters).applyModifier(genesis)(_ => ()).get
    val txs = validTransactionsFromUtxoState(wus)
>>>>>>> 866e6bf2

    val maxSettings = settings.copy(nodeSettings = settings.nodeSettings.copy(minimalFeeAmount = Long.MaxValue))
    val pool = ErgoMemPool.empty(maxSettings)
    txs.foreach { tx =>
      val (_, outcome) = pool.process(tx, us)
      outcome.isInstanceOf[ProcessingOutcome.Declined] shouldBe true
      outcome.asInstanceOf[ProcessingOutcome.Declined]
        .e.getMessage.contains("Min fee not met") shouldBe true
    }

    val minSettings = settings.copy(nodeSettings = settings.nodeSettings.copy(minimalFeeAmount = 0))
    val pool2 = ErgoMemPool.empty(minSettings)
    txs.foreach { tx =>
      val (_, outcome) = pool2.process(tx, us)
      outcome shouldBe ProcessingOutcome.Accepted
    }
  }

  it should "invalidate or reject invalid transaction" in {
    val us = createUtxoState(parameters)._1
    val pool = ErgoMemPool.empty(settings)
    forAll(invalidBlockTransactionsGen) { blockTransactions =>
      blockTransactions.txs.forall{tx =>
        val valRes = pool.process(tx, us)._2
        valRes.isInstanceOf[ProcessingOutcome.Invalidated] ||
          valRes.isInstanceOf[ProcessingOutcome.Declined]} shouldBe true
    }
  }

  it should "accept only unique transactions" in {
    val pool = ErgoMemPool.empty(settings)
    val tx = invalidErgoTransactionGen.sample.get
    pool.putWithoutCheck(Seq(tx, tx, tx)).size shouldBe 1
  }

  it should "drop less prioritized transaction in case of pool overflow" in {
    val limitedPoolSettings = settings.copy(nodeSettings = settings.nodeSettings.copy(mempoolCapacity = 4))
    var pool = ErgoMemPool.empty(limitedPoolSettings)
    val masterTx = invalidErgoTransactionGen.sample.get
    val proposition = settings.chainSettings.monetary.feeProposition
    val txsWithAscendingPriority = (0 to 4).foldLeft(Seq.empty[ErgoTransaction]) { case (acc, idx) =>
      val c = masterTx.outputCandidates.head
      acc :+ masterTx.copy(outputCandidates = IndexedSeq(
        new ErgoBoxCandidate(idx * 10000 + 1, proposition, c.creationHeight, c.additionalTokens, c.additionalRegisters)))
    }
    val lessPrioritizedTxs = txsWithAscendingPriority.init
    val mostPrioritizedTx = txsWithAscendingPriority.last
    pool = pool.putWithoutCheck(lessPrioritizedTxs)

    pool.size shouldBe 4
    pool.getAll should contain only (lessPrioritizedTxs: _*)
    pool = pool.putWithoutCheck(Seq(mostPrioritizedTx))
    pool.size shouldBe 4
    pool.getAll should contain only (mostPrioritizedTx +: lessPrioritizedTxs.tail: _*)
  }

  it should "Accept output of pooled transactions" in {
<<<<<<< HEAD
    val (us, bh) = createUtxoState()
    val genesis = validFullBlock(None, us, bh, Random)
    val wus = WrappedUtxoState(us, bh, stateConstants).applyModifier(genesis, None).get
    val txs = validTransactionsFromUtxoState(wus, Random)
=======
    val (us, bh) = createUtxoState(parameters)
    val genesis = validFullBlock(None, us, bh)
    val wus = WrappedUtxoState(us, bh, stateConstants, parameters).applyModifier(genesis)(_ => ()).get
    val txs = validTransactionsFromUtxoState(wus)
>>>>>>> 866e6bf2
    var pool = ErgoMemPool.empty(settings)
    txs.foreach { tx =>
      pool = pool.putWithoutCheck(Seq(tx))
    }
    txs.foreach { tx =>
      val spendingBox = tx.outputs.head
      val (newPool, outcome) = pool.process(tx.copy(inputs = IndexedSeq(new Input(spendingBox.id, emptyProverResult)),
        outputCandidates = IndexedSeq(spendingBox)), us)
      outcome shouldBe ProcessingOutcome.Accepted
      pool = newPool
    }
  }

  it should "consider families for replacement policy" in {
<<<<<<< HEAD
    val (us, bh) = createUtxoState()
    val genesis = validFullBlock(None, us, bh, Random)
    val wus = WrappedUtxoState(us, bh, stateConstants).applyModifier(genesis, None).get
    var txs = validTransactionsFromUtxoState(wus, Random)
=======
    val (us, bh) = createUtxoState(parameters)
    val genesis = validFullBlock(None, us, bh)
    val wus = WrappedUtxoState(us, bh, stateConstants, parameters).applyModifier(genesis)(_ => ()).get
    var txs = validTransactionsFromUtxoState(wus)
>>>>>>> 866e6bf2
    val family_depth = 10
    val limitedPoolSettings = settings.copy(nodeSettings = settings.nodeSettings.copy(mempoolCapacity = (family_depth + 1) * txs.size))
    var pool = ErgoMemPool.empty(limitedPoolSettings)
    txs.foreach { tx =>
      pool = pool.putWithoutCheck(Seq(tx))
    }
    for (_ <- 1 to family_depth) {
      txs = txs.map(tx => {
        val spendingBox = tx.outputs.head
        val newTx = tx.copy(inputs = IndexedSeq(new Input(spendingBox.id, emptyProverResult)),
          outputCandidates = IndexedSeq(spendingBox))
        val (newPool, outcome) = pool.process(newTx, us)
        outcome shouldBe ProcessingOutcome.Accepted
        pool = newPool
        newTx
      })
    }
    pool.size shouldBe (family_depth + 1) * txs.size
    txs.foreach { tx =>
      val sb = tx.outputs.head
      pool.process(tx.copy(inputs = IndexedSeq(new Input(sb.id, emptyProverResult)),
        outputCandidates = IndexedSeq(new ErgoBoxCandidate(sb.value+1, sb.ergoTree, sb.creationHeight, sb.additionalTokens, sb.additionalRegisters))), us)._2.isInstanceOf[ProcessingOutcome.Declined] shouldBe true
    }
  }

  it should "correctly remove transaction from pool and rebuild families" in {
<<<<<<< HEAD
    val (us, bh) = createUtxoState()
    val genesis = validFullBlock(None, us, bh, Random)
    val wus = WrappedUtxoState(us, bh, stateConstants).applyModifier(genesis, None).get
    var txs = validTransactionsFromUtxoState(wus, Random)
=======
    val (us, bh) = createUtxoState(parameters)
    val genesis = validFullBlock(None, us, bh)
    val wus = WrappedUtxoState(us, bh, stateConstants, parameters).applyModifier(genesis)(_ => ()).get
    var txs = validTransactionsFromUtxoState(wus)
>>>>>>> 866e6bf2
    var allTxs = txs
    val family_depth = 10
    val limitedPoolSettings = settings.copy(nodeSettings = settings.nodeSettings.copy(mempoolCapacity = (family_depth + 1) * txs.size))
    var pool = ErgoMemPool.empty(limitedPoolSettings)
    txs.foreach { tx =>
      pool = pool.putWithoutCheck(Seq(tx))
    }
    for (_ <- 1 to family_depth) {
      txs = txs.map(tx => {
        val spendingBox = tx.outputs.head
        val newTx = tx.copy(inputs = IndexedSeq(new Input(spendingBox.id, emptyProverResult)),
          outputCandidates = IndexedSeq(spendingBox))
        val (newPool, outcome) = pool.process(newTx, us)
        outcome shouldBe ProcessingOutcome.Accepted
        pool = newPool
        allTxs = allTxs :+ newTx
        newTx
      })
    }
    pool.size shouldBe (family_depth + 1) * txs.size
    allTxs.foreach { tx =>
      pool = pool.remove(tx)
    }
    pool.size shouldBe 0
  }

  it should "return results take / getAll / getAllPrioritized sorted by priority" in {
    val feeProp = settings.chainSettings.monetary.feeProposition

<<<<<<< HEAD
    val (us, bh) = createUtxoState()
    val genesis = validFullBlock(None, us, bh, Random)
    val wus = WrappedUtxoState(us, bh, stateConstants).applyModifier(genesis, None).get
    var txs = validTransactionsFromUtxoState(wus, Random)
=======
    val (us, bh) = createUtxoState(parameters)
    val genesis = validFullBlock(None, us, bh)
    val wus = WrappedUtxoState(us, bh, stateConstants, parameters).applyModifier(genesis)(_ => ()).get
    var txs = validTransactionsFromUtxoState(wus)
>>>>>>> 866e6bf2
    val family_depth = 10
    val limitedPoolSettings = settings.copy(nodeSettings = settings.nodeSettings.copy(mempoolCapacity = (family_depth + 1) * txs.size))
    var pool = ErgoMemPool.empty(limitedPoolSettings)
    txs.foreach { tx =>
      pool = pool.putWithoutCheck(Seq(tx))
    }
    for (_ <- 1 to family_depth) {
      txs = txs.map(tx => {
        val spendingBox = tx.outputs.head

        val sc = spendingBox.toCandidate
        val out0 = new ErgoBoxCandidate(sc.value - 55000, sc.ergoTree, sc.creationHeight)
        val out1 = new ErgoBoxCandidate(55000, feeProp, sc.creationHeight)

        val newTx = tx.copy(inputs = IndexedSeq(new Input(spendingBox.id, emptyProverResult)),
          outputCandidates = IndexedSeq(out0, out1))
        val (newPool, outcome) = pool.process(newTx, us)
        outcome shouldBe ProcessingOutcome.Accepted
        pool = newPool
        newTx
      })
    }

    val weights = pool.weightedTransactionIds(11)
    val ids = weights.map(_.id)

    pool.take(11).toSeq.map(_.id) shouldBe ids
    pool.getAll.map(_.id) shouldBe ids
    pool.getAllPrioritized.map(_.id) shouldBe ids

    val conformingTxs = pool.take(3).toSeq
    val stateWithTxs = wus.withTransactions(conformingTxs)

    conformingTxs.flatMap(_.inputs).map(_.boxId).forall(bIb => stateWithTxs.boxById(bIb).isDefined) shouldBe true
  }

  it should "add removed transaction to mempool statistics" in {
<<<<<<< HEAD
    val (us, bh) = createUtxoState()
    val genesis = validFullBlock(None, us, bh, Random)
    val wus = WrappedUtxoState(us, bh, stateConstants).applyModifier(genesis, None).get
    var txs = validTransactionsFromUtxoState(wus, Random)
=======
    val (us, bh) = createUtxoState(parameters)
    val genesis = validFullBlock(None, us, bh)
    val wus = WrappedUtxoState(us, bh, stateConstants, parameters).applyModifier(genesis)(_ => ()).get
    var txs = validTransactionsFromUtxoState(wus)
>>>>>>> 866e6bf2
    var allTxs = txs
    val family_depth = 10
    val limitedPoolSettings = settings.copy(nodeSettings = settings.nodeSettings.copy(mempoolCapacity = (family_depth + 1) * txs.size))
    var pool = ErgoMemPool.empty(limitedPoolSettings)
    txs.foreach { tx =>
      pool = pool.putWithoutCheck(Seq(tx))
    }
    for (_ <- 1 to family_depth) {
      txs = txs.map(tx => {
        val spendingBox = tx.outputs.head
        val newTx = tx.copy(inputs = IndexedSeq(new Input(spendingBox.id, emptyProverResult)),
          outputCandidates = IndexedSeq(spendingBox))
        val (newPool, outcome) = pool.process(newTx, us)
        outcome shouldBe ProcessingOutcome.Accepted
        pool = newPool
        allTxs = allTxs :+ newTx
        newTx
      })
    }
    pool.size shouldBe (family_depth + 1) * txs.size
    pool.stats.histogram shouldBe MemPoolStatistics(System.currentTimeMillis(),0,System.currentTimeMillis()).histogram
    pool.stats.takenTxns shouldBe MemPoolStatistics(System.currentTimeMillis(),0,System.currentTimeMillis()).takenTxns
    pool.stats.snapTakenTxns shouldBe MemPoolStatistics(System.currentTimeMillis(),0,System.currentTimeMillis()).snapTakenTxns

    allTxs.foreach { tx =>
      pool = pool.remove(tx)
    }
    pool.size shouldBe 0
    pool.stats.takenTxns shouldBe (family_depth + 1) * txs.size
  }
}

<|MERGE_RESOLUTION|>--- conflicted
+++ resolved
@@ -17,17 +17,10 @@
   with ScalaCheckPropertyChecks {
 
   it should "accept valid transaction" in {
-<<<<<<< HEAD
-    val (us, bh) = createUtxoState()
-    val genesis = validFullBlock(None, us, bh, Random)
-    val wus = WrappedUtxoState(us, bh, stateConstants).applyModifier(genesis, None).get
-    val txs = validTransactionsFromUtxoState(wus, Random)
-=======
     val (us, bh) = createUtxoState(parameters)
     val genesis = validFullBlock(None, us, bh)
     val wus = WrappedUtxoState(us, bh, stateConstants, parameters).applyModifier(genesis)(_ => ()).get
     val txs = validTransactionsFromUtxoState(wus)
->>>>>>> 866e6bf2
     val pool0 = ErgoMemPool.empty(settings)
     val poolAfter = txs.foldLeft(pool0) { case (pool, tx) =>
       val (p, outcome) = pool.process(tx, us)
@@ -46,17 +39,10 @@
   }
 
   it should "decline already contained transaction" in {
-<<<<<<< HEAD
-    val (us, bh) = createUtxoState()
-    val genesis = validFullBlock(None, us, bh, Random)
-    val wus = WrappedUtxoState(us, bh, stateConstants).applyModifier(genesis, None).get
-    val txs = validTransactionsFromUtxoState(wus, Random)
-=======
     val (us, bh) = createUtxoState(parameters)
     val genesis = validFullBlock(None, us, bh)
     val wus = WrappedUtxoState(us, bh, stateConstants, parameters).applyModifier(genesis)(_ => ()).get
     val txs = validTransactionsFromUtxoState(wus)
->>>>>>> 866e6bf2
     var pool = ErgoMemPool.empty(settings)
     txs.foreach { tx =>
       pool = pool.putWithoutCheck(Seq(tx))
@@ -69,15 +55,9 @@
   it should "reject double-spending transaction if it is paying no more than one already sitting in the pool" in {
     forAll(smallPositiveInt, smallPositiveInt) { case (n1, n2) =>
       whenever(n1 != n2) {
-<<<<<<< HEAD
-        val (us, bh) = createUtxoState()
-        val genesis = validFullBlock(None, us, bh, Random)
-        val wus = WrappedUtxoState(us, bh, stateConstants).applyModifier(genesis, None).get
-=======
         val (us, bh) = createUtxoState(extendedParameters)
         val genesis = validFullBlock(None, us, bh)
         val wus = WrappedUtxoState(us, bh, stateConstants, extendedParameters).applyModifier(genesis)(_ => ()).get
->>>>>>> 866e6bf2
 
         val feeProp = settings.chainSettings.monetary.feeProposition
         val inputBox = wus.takeBoxes(1).head
@@ -131,17 +111,10 @@
   }
 
   it should "decline transactions not meeting min fee" in {
-<<<<<<< HEAD
-    val (us, bh) = createUtxoState()
-    val genesis = validFullBlock(None, us, bh, Random)
-    val wus = WrappedUtxoState(us, bh, stateConstants).applyModifier(genesis, None).get
-    val txs = validTransactionsFromUtxoState(wus, Random)
-=======
     val (us, bh) = createUtxoState(parameters)
     val genesis = validFullBlock(None, us, bh)
     val wus = WrappedUtxoState(us, bh, stateConstants, parameters).applyModifier(genesis)(_ => ()).get
     val txs = validTransactionsFromUtxoState(wus)
->>>>>>> 866e6bf2
 
     val maxSettings = settings.copy(nodeSettings = settings.nodeSettings.copy(minimalFeeAmount = Long.MaxValue))
     val pool = ErgoMemPool.empty(maxSettings)
@@ -199,17 +172,10 @@
   }
 
   it should "Accept output of pooled transactions" in {
-<<<<<<< HEAD
-    val (us, bh) = createUtxoState()
-    val genesis = validFullBlock(None, us, bh, Random)
-    val wus = WrappedUtxoState(us, bh, stateConstants).applyModifier(genesis, None).get
-    val txs = validTransactionsFromUtxoState(wus, Random)
-=======
     val (us, bh) = createUtxoState(parameters)
     val genesis = validFullBlock(None, us, bh)
     val wus = WrappedUtxoState(us, bh, stateConstants, parameters).applyModifier(genesis)(_ => ()).get
     val txs = validTransactionsFromUtxoState(wus)
->>>>>>> 866e6bf2
     var pool = ErgoMemPool.empty(settings)
     txs.foreach { tx =>
       pool = pool.putWithoutCheck(Seq(tx))
@@ -224,17 +190,10 @@
   }
 
   it should "consider families for replacement policy" in {
-<<<<<<< HEAD
-    val (us, bh) = createUtxoState()
-    val genesis = validFullBlock(None, us, bh, Random)
-    val wus = WrappedUtxoState(us, bh, stateConstants).applyModifier(genesis, None).get
-    var txs = validTransactionsFromUtxoState(wus, Random)
-=======
     val (us, bh) = createUtxoState(parameters)
     val genesis = validFullBlock(None, us, bh)
     val wus = WrappedUtxoState(us, bh, stateConstants, parameters).applyModifier(genesis)(_ => ()).get
     var txs = validTransactionsFromUtxoState(wus)
->>>>>>> 866e6bf2
     val family_depth = 10
     val limitedPoolSettings = settings.copy(nodeSettings = settings.nodeSettings.copy(mempoolCapacity = (family_depth + 1) * txs.size))
     var pool = ErgoMemPool.empty(limitedPoolSettings)
@@ -261,17 +220,10 @@
   }
 
   it should "correctly remove transaction from pool and rebuild families" in {
-<<<<<<< HEAD
-    val (us, bh) = createUtxoState()
-    val genesis = validFullBlock(None, us, bh, Random)
-    val wus = WrappedUtxoState(us, bh, stateConstants).applyModifier(genesis, None).get
-    var txs = validTransactionsFromUtxoState(wus, Random)
-=======
     val (us, bh) = createUtxoState(parameters)
     val genesis = validFullBlock(None, us, bh)
     val wus = WrappedUtxoState(us, bh, stateConstants, parameters).applyModifier(genesis)(_ => ()).get
     var txs = validTransactionsFromUtxoState(wus)
->>>>>>> 866e6bf2
     var allTxs = txs
     val family_depth = 10
     val limitedPoolSettings = settings.copy(nodeSettings = settings.nodeSettings.copy(mempoolCapacity = (family_depth + 1) * txs.size))
@@ -301,17 +253,10 @@
   it should "return results take / getAll / getAllPrioritized sorted by priority" in {
     val feeProp = settings.chainSettings.monetary.feeProposition
 
-<<<<<<< HEAD
-    val (us, bh) = createUtxoState()
-    val genesis = validFullBlock(None, us, bh, Random)
-    val wus = WrappedUtxoState(us, bh, stateConstants).applyModifier(genesis, None).get
-    var txs = validTransactionsFromUtxoState(wus, Random)
-=======
     val (us, bh) = createUtxoState(parameters)
     val genesis = validFullBlock(None, us, bh)
     val wus = WrappedUtxoState(us, bh, stateConstants, parameters).applyModifier(genesis)(_ => ()).get
     var txs = validTransactionsFromUtxoState(wus)
->>>>>>> 866e6bf2
     val family_depth = 10
     val limitedPoolSettings = settings.copy(nodeSettings = settings.nodeSettings.copy(mempoolCapacity = (family_depth + 1) * txs.size))
     var pool = ErgoMemPool.empty(limitedPoolSettings)
@@ -349,17 +294,10 @@
   }
 
   it should "add removed transaction to mempool statistics" in {
-<<<<<<< HEAD
-    val (us, bh) = createUtxoState()
-    val genesis = validFullBlock(None, us, bh, Random)
-    val wus = WrappedUtxoState(us, bh, stateConstants).applyModifier(genesis, None).get
-    var txs = validTransactionsFromUtxoState(wus, Random)
-=======
     val (us, bh) = createUtxoState(parameters)
     val genesis = validFullBlock(None, us, bh)
     val wus = WrappedUtxoState(us, bh, stateConstants, parameters).applyModifier(genesis)(_ => ()).get
     var txs = validTransactionsFromUtxoState(wus)
->>>>>>> 866e6bf2
     var allTxs = txs
     val family_depth = 10
     val limitedPoolSettings = settings.copy(nodeSettings = settings.nodeSettings.copy(mempoolCapacity = (family_depth + 1) * txs.size))
