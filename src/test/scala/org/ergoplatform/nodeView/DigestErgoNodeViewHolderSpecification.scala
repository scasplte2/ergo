package org.ergoplatform.nodeView

<<<<<<< HEAD
import org.ergoplatform.settings.ErgoSettings
import org.ergoplatform.utils.ErgoGenerators
import org.scalatest.prop.{GeneratorDrivenPropertyChecks, PropertyChecks}
import org.scalatest.{Matchers, PropSpec}
=======
import java.io.File

import akka.actor.{ActorSystem, Props}
import akka.testkit.{ImplicitSender, TestKit}
import io.circe
import org.ergoplatform.modifiers.history.Header
import org.ergoplatform.nodeView.history.ErgoHistory
import org.ergoplatform.nodeView.mempool.ErgoMemPool
import org.ergoplatform.nodeView.state.{DigestState, ErgoState}
import org.ergoplatform.nodeView.wallet.ErgoWallet
import org.ergoplatform.settings.ErgoSettings
import org.ergoplatform.utils.ErgoGenerators
import org.scalatest.{BeforeAndAfterAll, Matchers, PropSpecLike}
import org.scalatest.prop.{GeneratorDrivenPropertyChecks, PropertyChecks}
import scorex.core.NodeViewHolder.GetDataFromCurrentView
>>>>>>> 6f69f84f
import scorex.testkit.TestkitHelpers

import scala.reflect.io.Path
import scala.util.Random

class DigestErgoNodeViewHolderSpecification extends
  TestKit(ActorSystem("DigestErgoNodeViewHolderSpec"))
  with ImplicitSender
  with PropSpecLike
  with PropertyChecks
  with GeneratorDrivenPropertyChecks
  with Matchers
  with ErgoGenerators
  with TestkitHelpers
  with BeforeAndAfterAll {

<<<<<<< HEAD
  lazy val settings: ErgoSettings = ErgoSettings.read(None)
=======
  lazy val settings: ErgoSettings = new ErgoSettings {
    override lazy val dataDir: String = s"/tmp/ergo/${Random.nextInt}"
    override def settingsJSON: Map[String, circe.Json] = Map()
  }
>>>>>>> 6f69f84f

  override def beforeAll {
    new File(settings.dataDir).mkdirs()
  }

  override def afterAll {
    Path(new File(settings.dataDir)).deleteRecursively()
    TestKit.shutdownActorSystem(system)
  }

  property("genesis - state digest") {
    val digestHolder = system.actorOf(Props(classOf[DigestErgoNodeViewHolder], settings))

    digestHolder ! GetDataFromCurrentView[ErgoHistory, DigestState, ErgoWallet, ErgoMemPool, Boolean] { v =>
      v.state.rootHash.sameElements(ErgoState.afterGenesisStateDigest)
    }
    expectMsg(true)
  }

  /*
  //todo: fix
  property("genesis - history") {
    val digestHolder = system.actorOf(Props(classOf[DigestErgoNodeViewHolder], settings))

    digestHolder ! GetDataFromCurrentView[ErgoHistory, DigestState, ErgoWallet, ErgoMemPool, Header] { v =>
      v.history.bestHeader
    }
    expectNoMsg()
  } */
}<|MERGE_RESOLUTION|>--- conflicted
+++ resolved
@@ -1,11 +1,9 @@
 package org.ergoplatform.nodeView
 
-<<<<<<< HEAD
 import org.ergoplatform.settings.ErgoSettings
 import org.ergoplatform.utils.ErgoGenerators
 import org.scalatest.prop.{GeneratorDrivenPropertyChecks, PropertyChecks}
 import org.scalatest.{Matchers, PropSpec}
-=======
 import java.io.File
 
 import akka.actor.{ActorSystem, Props}
@@ -21,7 +19,6 @@
 import org.scalatest.{BeforeAndAfterAll, Matchers, PropSpecLike}
 import org.scalatest.prop.{GeneratorDrivenPropertyChecks, PropertyChecks}
 import scorex.core.NodeViewHolder.GetDataFromCurrentView
->>>>>>> 6f69f84f
 import scorex.testkit.TestkitHelpers
 
 import scala.reflect.io.Path
@@ -38,14 +35,7 @@
   with TestkitHelpers
   with BeforeAndAfterAll {
 
-<<<<<<< HEAD
   lazy val settings: ErgoSettings = ErgoSettings.read(None)
-=======
-  lazy val settings: ErgoSettings = new ErgoSettings {
-    override lazy val dataDir: String = s"/tmp/ergo/${Random.nextInt}"
-    override def settingsJSON: Map[String, circe.Json] = Map()
-  }
->>>>>>> 6f69f84f
 
   override def beforeAll {
     new File(settings.dataDir).mkdirs()
