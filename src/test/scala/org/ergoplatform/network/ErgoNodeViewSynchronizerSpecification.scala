package org.ergoplatform.network

import akka.actor.{ActorRef, ActorSystem, Cancellable, Props}
import akka.testkit.TestProbe
import org.ergoplatform.modifiers.history.header.{Header, HeaderSerializer}
import org.ergoplatform.modifiers.{BlockSection, ErgoFullBlock}
import org.ergoplatform.network.ErgoNodeViewSynchronizer.ReceivableMessages._
import org.ergoplatform.nodeView.ErgoNodeViewHolder
import org.ergoplatform.nodeView.history.{ErgoHistory, ErgoHistoryReader, ErgoSyncInfoMessageSpec, ErgoSyncInfoV2}
import org.ergoplatform.nodeView.mempool.ErgoMemPool
import org.ergoplatform.nodeView.state.wrapped.WrappedUtxoState
import org.ergoplatform.nodeView.state.{StateType, UtxoState}
import org.ergoplatform.sanity.ErgoSanity._
import org.ergoplatform.settings.ErgoSettings
import org.ergoplatform.utils.HistoryTestHelpers
import org.ergoplatform.wallet.utils.FileUtils
import org.scalacheck.Gen
import org.scalatest.concurrent.Eventually
import org.scalatest.matchers.should.Matchers
import scorex.core.PersistentNodeViewModifier
import scorex.core.network.ModifiersStatus.{Received, Unknown}
import scorex.core.network.NetworkController.ReceivableMessages.SendToNetwork
import scorex.core.network.message._
import scorex.core.network.peer.PeerInfo
import scorex.core.network.{ConnectedPeer, DeliveryTracker}
import scorex.core.serialization.ScorexSerializer
import scorex.core.utils.NetworkTimeProvider
import scorex.testkit.utils.AkkaFixture

import scala.concurrent.duration.{Duration, _}
import scala.concurrent.{Await, ExecutionContext, ExecutionContextExecutor}
import scala.language.postfixOps

class ErgoNodeViewSynchronizerSpecification extends HistoryTestHelpers with Matchers with FileUtils with Eventually {

  // ToDo: factor this out of here and NVHTests?
  private def withFixture(testCode: SynchronizerFixture => Any): Unit = {
    val fixture = new SynchronizerFixture
    try {
      testCode(fixture)
    }
    finally {
      Await.result(fixture.system.terminate(), Duration.Inf)
    }
  }

  private def withFixture2(testCode: Synchronizer2Fixture => Any): Unit = {
    val fixture = new Synchronizer2Fixture
    try {
      testCode(fixture)
    }
    finally {
      Await.result(fixture.system.terminate(), Duration.Inf)
    }
  }

  class NodeViewHolderMock extends ErgoNodeViewHolder[UtxoState](settings, timeProvider)

  class SynchronizerMock(networkControllerRef: ActorRef,
                         viewHolderRef: ActorRef,
                         syncInfoSpec: ErgoSyncInfoMessageSpec.type,
                         settings: ErgoSettings,
                         timeProvider: NetworkTimeProvider,
                         syncTracker: ErgoSyncTracker,
                         deliveryTracker: DeliveryTracker)
                        (implicit ec: ExecutionContext) extends ErgoNodeViewSynchronizer(
    networkControllerRef,
    viewHolderRef,
    syncInfoSpec,
    settings,
    timeProvider,
    syncTracker,
    deliveryTracker)(ec) {

    override protected def broadcastInvForNewModifier(mod: PersistentNodeViewModifier): Unit = {
      mod match {
        case fb: ErgoFullBlock if fb.header.isNew(timeProvider, 1.hour) =>
          fb.toSeq.foreach(s => broadcastModifierInv(s))
        case h: Header if h.isNew(timeProvider, 1.hour) =>
          broadcastModifierInv(h)
        case _ =>
      }
    }
  }

  override implicit val patienceConfig: PatienceConfig = PatienceConfig(2.seconds, 100.millis)
  val history = generateHistory(verifyTransactions = true, StateType.Utxo, PoPoWBootstrap = false, blocksToKeep = -1)
  val chain = genHeaderChain(2000, history, diffBitsOpt = None, useRealTs = false)
  val localChain = chain.take(1000)
  val altchain = genHeaderChain(1000, history, diffBitsOpt = None, useRealTs = false)

  val forkedChain = {
    val c = localChain.take(1000 - 512)
    c ++ genHeaderChain(512, Some(c.last), diffBitsOpt = None, useRealTs = false).tail
  }
  val forkedHeight = forkedChain.last.height

  val localHistoryGen: Gen[HT] = {
    require(history.isEmpty)
    applyHeaderChain(history, localChain)
  }

  val localStateGen: Gen[WrappedUtxoState] =
    boxesHolderGen.map(WrappedUtxoState(_, createTempDir, None, parameters, settings))

  def semanticallyValidModifier(state: UTXO_ST): PM = {
    statefulyValidFullBlock(state.asInstanceOf[WrappedUtxoState])
  }

  def semanticallyInvalidModifier(state: UTXO_ST): PM = invalidErgoFullBlockGen.sample.get

  def totallyValidModifier(history: HT, state: UTXO_ST): PM = {
    val parentOpt = history.bestFullBlockOpt
    validFullBlock(parentOpt, state.asInstanceOf[WrappedUtxoState]).header
  }

  def totallyValidModifiers(history: HT, state: UTXO_ST, count: Int): Seq[PM] = {
    require(count >= 1)
    val headerOpt = history.bestFullBlockOpt
    (0 until count).foldLeft((headerOpt, Seq.empty[PM])) { case (acc, _) =>
      val pm = validFullBlock(headerOpt, state.asInstanceOf[WrappedUtxoState])
      (Some(pm), acc._2 :+ pm)
    }._2.map(_.asInstanceOf[ErgoFullBlock].header)
  }

  def nodeViewSynchronizer(implicit system: ActorSystem):
  (ActorRef, ActorRef, SI, PM, TX, ConnectedPeer, TestProbe, TestProbe, TestProbe, ScorexSerializer[PM], DeliveryTracker) = {
    @SuppressWarnings(Array("org.wartremover.warts.OptionPartial"))
    val h = localHistoryGen.sample.get
    @SuppressWarnings(Array("org.wartremover.warts.OptionPartial"))
    val s = localStateGen.sample.get
    val settings = ErgoSettings.read()
    val pool = ErgoMemPool.empty(settings)
    implicit val ec: ExecutionContextExecutor = system.dispatcher
    val tp = new NetworkTimeProvider(settings.scorexSettings.ntp)
    val ncProbe = TestProbe("NetworkControllerProbe")
    val pchProbe = TestProbe("PeerHandlerProbe")
    val eventListener = TestProbe("EventListener")
    val syncTracker = ErgoSyncTracker(system, settings.scorexSettings.network, timeProvider)
    val deliveryTracker: DeliveryTracker = DeliveryTracker.empty(settings)

    val nodeViewHolderMockRef = system.actorOf(Props(new NodeViewHolderMock))

    val synchronizerMockRef = system.actorOf(Props(
      new SynchronizerMock(
        ncProbe.ref,
        nodeViewHolderMockRef,
        ErgoSyncInfoMessageSpec,
        settings,
        tp,
        syncTracker,
        deliveryTracker)
    ))
    val m = totallyValidModifier(h, s)
    @SuppressWarnings(Array("org.wartremover.warts.OptionPartial"))
    val tx = validErgoTransactionGenTemplate(0, 0).sample.get._2

    val peerInfo = PeerInfo(defaultPeerSpec, timeProvider.time())
    @SuppressWarnings(Array("org.wartremover.warts.OptionPartial"))
    val p: ConnectedPeer = ConnectedPeer(
      connectionIdGen.sample.get,
      pchProbe.ref,
      lastMessage = 0,
      Some(peerInfo)
    )
    synchronizerMockRef ! ChangedHistory(history)
    synchronizerMockRef ! ChangedMempool(pool)
    val serializer: ScorexSerializer[PM] = HeaderSerializer.asInstanceOf[ScorexSerializer[PM]]
    (synchronizerMockRef, nodeViewHolderMockRef, h.syncInfoV1, m, tx, p, pchProbe, ncProbe, eventListener, serializer, deliveryTracker)
  }

  class SynchronizerFixture extends AkkaFixture {
    @SuppressWarnings(Array("org.wartremover.warts.PublicInference"))
    val (synchronizer, nodeViewHolder, syncInfo, mod, tx, peer, pchProbe, ncProbe, eventListener, modSerializer, deliveryTracker) = nodeViewSynchronizer
  }

  class Synchronizer2Fixture extends AkkaFixture {
    implicit val ec: ExecutionContextExecutor = system.dispatcher
    val ncProbe = TestProbe("NetworkControllerProbe")
    val pchProbe = TestProbe("PeerHandlerProbe")
    val syncTracker = ErgoSyncTracker(system, settings.scorexSettings.network, timeProvider)
    val deliveryTracker: DeliveryTracker = DeliveryTracker.empty(settings)

    // each test should always start with empty history
    deleteRecursive(ErgoHistory.historyDir(settings))
    val nodeViewHolderMockRef = system.actorOf(Props(new NodeViewHolderMock))

    val synchronizerMockRef = system.actorOf(Props(
      new SynchronizerMock(
        ncProbe.ref,
        nodeViewHolderMockRef,
        ErgoSyncInfoMessageSpec,
        settings,
        timeProvider,
        syncTracker,
        deliveryTracker)
    ))

    val peerInfo = PeerInfo(defaultPeerSpec, timeProvider.time())
    @SuppressWarnings(Array("org.wartremover.warts.OptionPartial"))
    val peer: ConnectedPeer = ConnectedPeer(
      connectionIdGen.sample.get,
      pchProbe.ref,
      lastMessage = 0,
      Some(peerInfo)
    )
  }

  property("NodeViewSynchronizer: Message: SyncInfoSpec V2 - younger peer") {
    withFixture { ctx =>
      import ctx._

      val emptySync = ErgoSyncInfoV2(Seq.empty)

      // Neighbour is sending
      val msgBytes = ErgoSyncInfoMessageSpec.toBytes(emptySync)

      // we check that in case of neighbour with empty history (it has no any blocks),
      // inv message with our block ids will be sent
      synchronizer ! Message(ErgoSyncInfoMessageSpec, Left(msgBytes), Some(peer))
      ncProbe.fishForMessage(3 seconds) { case m =>
        m match {
          case stn: SendToNetwork =>
            val msg = stn.message
            msg.spec.messageCode == InvSpec.MessageCode &&
            msg.data.get.asInstanceOf[InvData].ids.head == chain.head.id
          case _ => false
        }
      }
    }
  }

  property("NodeViewSynchronizer: receiving valid header") {
    withFixture { ctx =>
      import ctx._
      deliveryTracker.reset()
      deliveryTracker.setRequested(Seq(chain.take(1001).last.id), Header.modifierTypeId, Some(peer))(_ => Cancellable.alreadyCancelled)
      val olderChain = chain.take(1001)
      val modData = ModifiersData(Header.modifierTypeId, Map(olderChain.last.id -> olderChain.last.bytes))
      val modSpec = new ModifiersSpec(100)
      synchronizer ! Message(modSpec, Left(modSpec.toBytes(modData)), Some(peer))
      // desired state of submitting valid headers is Received
      eventually {
        deliveryTracker.status(olderChain.last.id, Header.modifierTypeId, Seq.empty) shouldBe Received
      }
    }
  }

  property("NodeViewSynchronizer: apply continuation header from syncV2 and download its block") {
    withFixture2 { ctx =>
      import ctx._
      implicit val patienceConfig: PatienceConfig = PatienceConfig(5.second, 100.millis)

      // we generate and apply existing base chain
      val hhistory = ErgoHistory.readOrGenerate(settings, timeProvider)
      val baseChain = genHeaderChain(_.size > 4, None, hhistory.difficultyCalculator, None, false)
      baseChain.headers.foreach(hhistory.append)
      val bestHeaderOpt = hhistory.bestHeaderOpt

      // then a continuation chain that will be part of the syncV2 message
      val continuationChain = genHeaderChain(_.size > 4, bestHeaderOpt, hhistory.difficultyCalculator, None, false).tail

      // sync message carries best header of our base change + continuation chain whose Head header is supposed to be applied
      val sync = ErgoSyncInfoV2(continuationChain.headers)
      val msgBytes = ErgoSyncInfoMessageSpec.toBytes(sync)

      // send this sync msg to synchronizer which should apply the header following the common header from base chain
      synchronizerMockRef ! Message(ErgoSyncInfoMessageSpec, Left(msgBytes), Some(peer))
      val appliedHeader = continuationChain.headers.head
      // calculate block sections for applied header and test whether they were attempted to be downloaded from remote peer
      var remainingSectionIds = hhistory.requiredModifiersForHeader(appliedHeader).groupBy(_._1).mapValues(_.map(_._2).head)
      while (remainingSectionIds.nonEmpty) {
        ncProbe.fishForMessage(3 seconds) { case m =>
          m match {
            case stn: SendToNetwork if stn.message.spec.messageCode == RequestModifierSpec.MessageCode =>
              val invData = stn.message.data.get.asInstanceOf[InvData]
              remainingSectionIds.exists { case (sectionTypeId, sectionId) =>
                val sectionFound = invData.typeId == sectionTypeId && invData.ids.head == sectionId
                if (sectionFound) {
                  remainingSectionIds = remainingSectionIds - sectionTypeId
                }
                sectionFound
              }
            case _ =>
              false
          }
        }
      }
      eventually {
        // test whether applied header was actually persisted to history
        val hist = ErgoHistory.readOrGenerate(settings, timeProvider)
        hist.bestHeaderIdOpt.get shouldBe appliedHeader.id
      }
    }
  }

  property("NodeViewSynchronizer: receiving out-of-order header should request it again") {
    withFixture2 { ctx =>
      import ctx._

      implicit val patienceConfig: PatienceConfig = PatienceConfig(5.seconds, 100.millis)

      def sendHeader(header: Header): Unit = {
        deliveryTracker.setRequested(Seq(header.id), Header.modifierTypeId, Some(peer))(_ => Cancellable.alreadyCancelled)
        val modData = ModifiersData(Header.modifierTypeId, Map(header.id -> header.bytes))
        val modSpec = new ModifiersSpec(100)
        synchronizerMockRef ! Message(modSpec, Left(modSpec.toBytes(modData)), Some(peer))
      }

      deliveryTracker.reset()

      // we generate fork of two headers, starting from the parent of the best header
      // so the depth of the rollback is 1, and the fork bypasses the best chain by 1 header
      val hhistory = ErgoHistory.readOrGenerate(settings, timeProvider)
<<<<<<< HEAD
      val baseChain = genHeaderChain(_.size > 2, None, hhistory.difficultyCalculator, None, false)
      baseChain.headers.foreach(hhistory.append)
      val parentOpt = hhistory.lastHeaders(2).headOption

      val smallFork = genHeaderChain(_.size > 2, parentOpt, hhistory.difficultyCalculator, None, false)
=======
      val newHeaders = genHeaderChain(2, hhistory, diffBitsOpt = None, useRealTs = false).headers
      val newHistory = newHeaders.foldLeft(hhistory) { case (hist, header) => hist.append(header).get._1 }
      val parent = newHistory.lastHeaders(2).head
      val smallFork = genHeaderChain(_.size > 2, Some(parent), newHistory.difficultyCalculator, None, false)
>>>>>>> 984fc0fb
      val secondForkHeader = smallFork.last

      sendHeader(secondForkHeader)
      // we submit header at best height + 1, but with parent not known, the status should  be unknown,
      // so after some time the header could be downloaded again (when the parent may be known)
      eventually {
        deliveryTracker.status(secondForkHeader.id, Header.modifierTypeId, Seq.empty) shouldBe Unknown
      }
    }
  }


  property("NodeViewSynchronizer: longer fork is applied and shorter is not") {
    withFixture2 { ctx =>
      import ctx._

      def sendHeader(block: ErgoFullBlock): Unit = {
        deliveryTracker.setRequested(Seq(block.header.id), Header.modifierTypeId, Some(peer))(_ => Cancellable.alreadyCancelled)
        val modData = ModifiersData(Header.modifierTypeId, Map(block.header.id -> block.header.bytes))
        val modSpec = new ModifiersSpec(100)
        synchronizerMockRef ! Message(modSpec, Left(modSpec.toBytes(modData)), Some(peer))
      }

      def sendBlockSection(block: BlockSection): Unit = {
        deliveryTracker.setRequested(Seq(block.id), block.modifierTypeId, Some(peer))(_ => Cancellable.alreadyCancelled)
        val modData = ModifiersData(block.modifierTypeId, Map(block.id -> block.bytes))
        val modSpec = new ModifiersSpec(10000)
        synchronizerMockRef ! Message(modSpec, Left(modSpec.toBytes(modData)), Some(peer))
      }

      def sendBlock(block: ErgoFullBlock): Unit = {
        sendBlockSection(block.blockTransactions)
        sendBlockSection(block.extension)
        block.adProofs.foreach(sendBlockSection(_))
      }

      deliveryTracker.reset()

      val hist = ErgoHistory.readOrGenerate(settings, timeProvider)
      // generate smaller fork that is going to be reverted after applying a bigger fork
      val smallFork = genChain(4, hist)

      smallFork.foreach(sendHeader)
      // history should eventually contain all smaller fork headers
      eventually {
        smallFork.forall(block => hist.contains(block.id))
      }
      smallFork.foreach(sendBlock)
      // history should eventually contain smaller fork block parts
      eventually {
        smallFork.forall(block => hist.contains(block.extension.id) && hist.contains(block.blockTransactions.id))
      }
      // generate bigger fork that is going to win over smaller fork that is to be reverted
      val bigFork = genChain(20, hist, extension = emptyExtension)

      bigFork.foreach(sendHeader)
      // history should revert all smaller fork headers
      eventually {
        smallFork.forall(block => !hist.contains(block.id))
      }
      bigFork.foreach(sendBlock)
      // history should revert all smaller fork block parts
      eventually {
        smallFork.forall(block => !hist.contains(block.extension.id) && !hist.contains(block.blockTransactions.id))
      }
    }
  }

  property("NodeViewSynchronizer: Message: SyncInfoSpec V2 - older peer") {
    withFixture { ctx =>
      import ctx._

      val sync = ErgoSyncInfoV2(Seq(chain.last))

      // Neighbour is sending
      val msgBytes = ErgoSyncInfoMessageSpec.toBytes(sync)

      // we check that in case of neighbour with older history (it has more blocks),
      // sync message will be sent by our node (to get invs from the neighbour),
      // sync message will consist of 4 headers
      synchronizer ! Message(ErgoSyncInfoMessageSpec, Left(msgBytes), Some(peer))
      ncProbe.fishForMessage(3 seconds) { case m =>
        m match {
          case stn: SendToNetwork =>
            val msg = stn.message
            val headers = msg.data.get.asInstanceOf[ErgoSyncInfoV2].lastHeaders
            msg.spec.messageCode == ErgoSyncInfoMessageSpec.messageCode && headers.length == 4
          case _ => false
        }
      }
    }
  }

  property("NodeViewSynchronizer: Message: SyncInfoSpec V2 - unknown peer") {
    withFixture { ctx =>
      import ctx._

      val sync = ErgoSyncInfoV2(Seq(altchain.last))

      // Neighbour is sending
      val msgBytes = ErgoSyncInfoMessageSpec.toBytes(sync)

      // we check that in case of neighbour with older history (it has more blocks),
      // sync message will be sent by our node (to get invs from the neighbour),
      // sync message will consist of 4 headers
      synchronizer ! Message(ErgoSyncInfoMessageSpec, Left(msgBytes), Some(peer))
      ncProbe.fishForMessage(3 seconds) { case m =>
        m match {
          case stn: SendToNetwork =>
            val msg = stn.message
            val headers = msg.data.get.asInstanceOf[ErgoSyncInfoV2].lastHeaders
            msg.spec.messageCode == ErgoSyncInfoMessageSpec.messageCode && headers.length == 4
          case _ => false
        }
      }
    }
  }

  property("NodeViewSynchronizer: Message: SyncInfoSpec V2 - forked peer") {
    withFixture { ctx =>
      import ctx._

      val sync = ErgoSyncInfoV2(ErgoHistoryReader.FullV2SyncOffsets.map(offset => forkedChain.apply(forkedHeight - offset - 1)))

      // Neighbour is sending
      val msgBytes = ErgoSyncInfoMessageSpec.toBytes(sync)

      // we check that in case of neighbour with older history (it has more blocks),
      // invs (extension for the forked peer) will be sent to the peer
      synchronizer ! Message(ErgoSyncInfoMessageSpec, Left(msgBytes), Some(peer))
      ncProbe.fishForMessage(3 seconds) { case m =>
        m match {
          case stn: SendToNetwork =>
            val msg = stn.message
            msg.spec.messageCode == InvSpec.MessageCode
          case _ => false
        }
      }
    }
  }

}<|MERGE_RESOLUTION|>--- conflicted
+++ resolved
@@ -2,6 +2,7 @@
 
 import akka.actor.{ActorRef, ActorSystem, Cancellable, Props}
 import akka.testkit.TestProbe
+import org.ergoplatform.modifiers.ErgoFullBlock
 import org.ergoplatform.modifiers.history.header.{Header, HeaderSerializer}
 import org.ergoplatform.modifiers.{BlockSection, ErgoFullBlock}
 import org.ergoplatform.network.ErgoNodeViewSynchronizer.ReceivableMessages._
@@ -312,18 +313,10 @@
       // we generate fork of two headers, starting from the parent of the best header
       // so the depth of the rollback is 1, and the fork bypasses the best chain by 1 header
       val hhistory = ErgoHistory.readOrGenerate(settings, timeProvider)
-<<<<<<< HEAD
-      val baseChain = genHeaderChain(_.size > 2, None, hhistory.difficultyCalculator, None, false)
-      baseChain.headers.foreach(hhistory.append)
-      val parentOpt = hhistory.lastHeaders(2).headOption
-
-      val smallFork = genHeaderChain(_.size > 2, parentOpt, hhistory.difficultyCalculator, None, false)
-=======
       val newHeaders = genHeaderChain(2, hhistory, diffBitsOpt = None, useRealTs = false).headers
       val newHistory = newHeaders.foldLeft(hhistory) { case (hist, header) => hist.append(header).get._1 }
-      val parent = newHistory.lastHeaders(2).head
-      val smallFork = genHeaderChain(_.size > 2, Some(parent), newHistory.difficultyCalculator, None, false)
->>>>>>> 984fc0fb
+      val parentOpt = newHistory.lastHeaders(2).headOption
+      val smallFork = genHeaderChain(_.size > 2, parentOpt, newHistory.difficultyCalculator, None, false)
       val secondForkHeader = smallFork.last
 
       sendHeader(secondForkHeader)
