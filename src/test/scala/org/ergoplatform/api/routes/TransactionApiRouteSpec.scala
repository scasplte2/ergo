package org.ergoplatform.api.routes

import java.net.InetSocketAddress

import akka.http.scaladsl.model.StatusCodes
import akka.http.scaladsl.server.Route
import akka.http.scaladsl.testkit.ScalatestRouteTest
import de.heikoseeberger.akkahttpcirce.FailFastCirceSupport
import io.circe.syntax._
import org.ergoplatform.api.TransactionsApiRoute
import org.ergoplatform.modifiers.mempool.ErgoTransaction
import org.ergoplatform.utils.{BoxUtils, Stubs}
import org.ergoplatform.{ErgoBox, ErgoBoxCandidate, Input}
import org.scalatest.{FlatSpec, Matchers}
import scorex.core.settings.RESTApiSettings
import scorex.crypto.authds.ADKey
import sigmastate.Values
import sigmastate.interpreter.{ContextExtension, ProverResult}

import scala.concurrent.duration._

class TransactionApiRouteSpec extends FlatSpec
  with Matchers
  with ScalatestRouteTest
  with Stubs
  with FailFastCirceSupport {

  val prefix = "/transactions"

  val restApiSettings = RESTApiSettings(new InetSocketAddress("localhost", 8080), None, None, 10.seconds)
  val route: Route = TransactionsApiRoute(readersRef, nodeViewRef, restApiSettings).route

  val input = Input(ADKey @@ Array.fill(ErgoBox.BoxId.size)(0: Byte),emptyProverResult)

<<<<<<< HEAD
  val boxValue: Long = BoxUtils.minimalErgoAmountSimulated(Constants.TrueLeaf, parameters)
  val output: ErgoBoxCandidate = new ErgoBoxCandidate(boxValue, Constants.TrueLeaf,
=======
  val boxValue: Long = BoxUtils.minimalErgoAmountSimulated(Values.TrueLeaf)
  val output: ErgoBoxCandidate = new ErgoBoxCandidate(boxValue, Values.TrueLeaf,
>>>>>>> 34c2802a
    creationHeight = creationHeightGen.sample.get)
  val tx: ErgoTransaction = ErgoTransaction(IndexedSeq(input), IndexedSeq(output))

  it should "post transaction" in {
    Post(prefix, tx.asJson) ~> route ~> check {
      status shouldBe StatusCodes.OK
      responseAs[String] shouldEqual tx.id
    }
  }

  it should "get unconfirmed from mempool" in {
    Get(prefix + "/unconfirmed") ~> route ~> check {
      status shouldBe StatusCodes.OK
      memPool.take(50).toSeq shouldBe responseAs[Seq[ErgoTransaction]]
    }
  }

  it should "get unconfirmed from mempool using limit and offset" in {
    val limit = 10
    val offset = 20
    Get(prefix + s"/unconfirmed?limit=$limit&offset=$offset") ~> route ~> check {
      status shouldBe StatusCodes.OK
      memPool.unconfirmed.toSeq.slice(offset, offset + limit) shouldBe responseAs[Seq[ErgoTransaction]]
    }
  }

}<|MERGE_RESOLUTION|>--- conflicted
+++ resolved
@@ -32,13 +32,8 @@
 
   val input = Input(ADKey @@ Array.fill(ErgoBox.BoxId.size)(0: Byte),emptyProverResult)
 
-<<<<<<< HEAD
-  val boxValue: Long = BoxUtils.minimalErgoAmountSimulated(Constants.TrueLeaf, parameters)
-  val output: ErgoBoxCandidate = new ErgoBoxCandidate(boxValue, Constants.TrueLeaf,
-=======
-  val boxValue: Long = BoxUtils.minimalErgoAmountSimulated(Values.TrueLeaf)
+  val boxValue: Long = BoxUtils.minimalErgoAmountSimulated(Values.TrueLeaf, parameters)
   val output: ErgoBoxCandidate = new ErgoBoxCandidate(boxValue, Values.TrueLeaf,
->>>>>>> 34c2802a
     creationHeight = creationHeightGen.sample.get)
   val tx: ErgoTransaction = ErgoTransaction(IndexedSeq(input), IndexedSeq(output))
 
