--- conflicted
+++ resolved
@@ -24,12 +24,8 @@
   val ergoSettings: ErgoSettings = ErgoSettings.read(Some("src/test/resources/application.conf"))
   val route: Route = WalletApiRoute(readersRef, nodeViewRef, settings).route
 
-<<<<<<< HEAD
   private implicit val ergoAddressEncoder = new ErgoAddressEncoder(ergoSettings.chainSettings.addressPrefix)
-=======
   implicit val requestEncoder: PaymentRequestEncoder = new PaymentRequestEncoder(ergoSettings)
-  implicit val ergoAddressEncoder: ErgoAddressEncoder = new ErgoAddressEncoder(ergoSettings)
->>>>>>> 547b7a79
 
   it should "generate transaction" in {
     val amount = 100L
