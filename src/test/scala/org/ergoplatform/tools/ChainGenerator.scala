--- conflicted
+++ resolved
@@ -9,7 +9,6 @@
 import org.ergoplatform.nodeView.history.storage.modifierprocessors.{FullBlockPruningProcessor, ToDownloadProcessor}
 import org.ergoplatform.nodeView.state._
 import org.ergoplatform.settings._
-import org.ergoplatform.tools.ChainGenerator.pow
 import org.ergoplatform.utils.ErgoTestHelpers
 import org.ergoplatform.utils.generators.ValidBlocksGenerators
 import scorex.util.ScorexLogging
@@ -26,13 +25,7 @@
   */
 object ChainGenerator extends App with ValidBlocksGenerators with ErgoTestHelpers with ScorexLogging {
 
-<<<<<<< HEAD
-  val N: Int = 10000000
-  val k: Int = 128
-  val pow = new AutolykosPowScheme(k, N)
-=======
   val pow = new AutolykosPowScheme(powScheme.k, powScheme.n)
->>>>>>> 34c2802a
   val blockInterval = 2.minute
 
   val niPoPowSettings = NiPoPowSettings(enabled = false, 30, 30, 30, 0.45)
