package scorex.testkit.properties

import akka.actor._
import akka.testkit.TestProbe
import org.ergoplatform.modifiers.BlockSection
import org.ergoplatform.modifiers.mempool.ErgoTransaction
import org.ergoplatform.nodeView.history.{ErgoHistory, ErgoSyncInfo, ErgoSyncInfoMessageSpec}
import org.ergoplatform.nodeView.mempool.ErgoMemPool
import org.scalacheck.Gen
import org.scalatest.matchers.should.Matchers
import org.scalatest.propspec.AnyPropSpec
import org.ergoplatform.nodeView.ErgoNodeViewHolder.ReceivableMessages.{GetNodeViewChanges, ModifiersFromRemote}
import scorex.core.consensus.SyncInfo
import scorex.core.network.NetworkController.ReceivableMessages.{PenalizePeer, SendToNetwork}
import org.ergoplatform.network.ErgoNodeViewSynchronizer.ReceivableMessages._
import org.ergoplatform.nodeView.state.ErgoState
import scorex.core.network._
import scorex.core.network.message._
import scorex.core.network.peer.PenaltyType
import scorex.core.serialization.{BytesSerializable, ScorexSerializer}
import scorex.testkit.generators.{SyntacticallyTargetedModifierProducer, TotallyValidModifierProducer}
import scorex.testkit.utils.AkkaFixture
import scorex.util.ScorexLogging
import scorex.util.serialization._

import scala.concurrent.Await
import scala.concurrent.ExecutionContext.Implicits.global
import scala.concurrent.duration._
import scala.language.postfixOps

@SuppressWarnings(Array("org.wartremover.warts.IsInstanceOf"))
trait NodeViewSynchronizerTests[ST <: ErgoState[ST]] extends AnyPropSpec
  with Matchers
  with ScorexLogging
  with SyntacticallyTargetedModifierProducer
  with TotallyValidModifierProducer[ST] {

  val historyGen: Gen[ErgoHistory]
  val memPool: ErgoMemPool

  def nodeViewSynchronizer(implicit system: ActorSystem):
    (ActorRef, ErgoSyncInfo, BlockSection, ErgoTransaction, ConnectedPeer, TestProbe, TestProbe, TestProbe, TestProbe, ScorexSerializer[BlockSection])

  class SynchronizerFixture extends AkkaFixture {
    @SuppressWarnings(Array("org.wartremover.warts.PublicInference"))
    val (node, syncInfo, mod, tx, peer, pchProbe, ncProbe, vhProbe, eventListener, modSerializer) = nodeViewSynchronizer
  }

  // ToDo: factor this out of here and NVHTests?
  private def withFixture(testCode: SynchronizerFixture => Any): Unit = {
    val fixture = new SynchronizerFixture
    try {
      testCode(fixture)
    }
    finally {
      Await.result(fixture.system.terminate(), Duration.Inf)
    }
  }

  property("NodeViewSynchronizer: SuccessfulTransaction") {
    withFixture { ctx =>
      import ctx._
      node ! SuccessfulTransaction(tx)
      ncProbe.fishForMessage(3 seconds) { case m => m.isInstanceOf[SendToNetwork] }
    }
  }

  property("NodeViewSynchronizer: FailedTransaction") {
    withFixture { ctx =>
      import ctx._
      node ! FailedTransaction(tx.id, new Exception, immediateFailure = true)
      // todo: NVS currently does nothing in this case. Should check banning.
    }
  }

  property("NodeViewSynchronizer: SyntacticallySuccessfulModifier") {
    withFixture { ctx =>
      import ctx._
      node ! SyntacticallySuccessfulModifier(mod)
      // todo ? : NVS currently does nothing in this case. Should it do?
    }
  }

  property("NodeViewSynchronizer: SyntacticallyFailedModification") {
    withFixture { ctx =>
      import ctx._
      node ! SyntacticallyFailedModification(mod, new Exception)
      // todo: NVS currently does nothing in this case. Should check banning.
    }
  }

  property("NodeViewSynchronizer: SemanticallySuccessfulModifier") {
    withFixture { ctx =>
      import ctx._
      node ! SemanticallySuccessfulModifier(mod)
      ncProbe.fishForMessage(3 seconds) { case m => m.isInstanceOf[SendToNetwork] }
    }
  }

  property("NodeViewSynchronizer: SemanticallyFailedModification") {
    withFixture { ctx =>
      import ctx._
      node ! SemanticallyFailedModification(mod, new Exception)
      // todo: NVS currently does nothing in this case. Should check banning.
    }
  }

  //TODO rewrite
  ignore("NodeViewSynchronizer: Message: SyncInfoSpec") {
    withFixture { ctx =>
      import ctx._

      val dummySyncInfoMessageSpec = new SyncInfoMessageSpec[SyncInfo](serializer = new ScorexSerializer[SyncInfo]{
        override def parse(r: Reader): SyncInfo = {
          throw new Exception()
        }

        override def serialize(obj: SyncInfo, w: Writer): Unit = {}
      })

      val dummySyncInfo: SyncInfo = new SyncInfo {
        type M = BytesSerializable

        def serializer: ScorexSerializer[M] = throw new Exception
      }

      val msgBytes = dummySyncInfoMessageSpec.toBytes(dummySyncInfo)

      node ! Message(dummySyncInfoMessageSpec, Left(msgBytes), Some(peer))
      //    vhProbe.fishForMessage(3 seconds) { case m => m == OtherNodeSyncingInfo(peer, dummySyncInfo) }
    }
  }

  property("NodeViewSynchronizer: Message: InvSpec") {
    withFixture { ctx =>
      import ctx._
<<<<<<< HEAD
      val spec = InvSpec
=======

      val syncMsgBytes = ErgoSyncInfoMessageSpec.toBytes(syncInfo)
      node ! Message(ErgoSyncInfoMessageSpec, Left(syncMsgBytes), Some(peer))

      val spec = new InvSpec(3)
>>>>>>> 64d476c5
      val modifiers = Seq(mod.id)
      val msgBytes = spec.toBytes(InvData(mod.modifierTypeId, modifiers))
      node ! Message(spec, Left(msgBytes), Some(peer))
      ncProbe.fishForMessage(5 seconds) {
        case SendToNetwork(msg, _)
          if msg.spec.messageCode == RequestModifierSpec.MessageCode &&
            msg.data.get.asInstanceOf[InvData].ids.head == mod.id => true
        case _ => false
      }
    }
  }

  property("NodeViewSynchronizer: Message: RequestModifierSpec") {
    withFixture { ctx =>
      import ctx._
      @SuppressWarnings(Array("org.wartremover.warts.OptionPartial"))
      val h = historyGen.sample.get
      val mod = syntacticallyValidModifier(h)
      val (newH, _) = h.append(mod).get
      val m = memPool
      val spec = RequestModifierSpec
      val modifiers = Seq(mod.id)
      val msgBytes = spec.toBytes(InvData(mod.modifierTypeId, modifiers))
      node ! ChangedHistory(newH)
      node ! ChangedMempool(m)
      node ! Message(spec, Left(msgBytes), Option(peer))

      pchProbe.fishForMessage(5 seconds) {
        case _: Message[_] => true
        case _ => false
      }
    }
  }

  property("NodeViewSynchronizer: Message: Non-Asked Modifiers from Remote") {
    withFixture { ctx =>
      import ctx._

      val modifiersSpec = ModifiersSpec
      val msgBytes = modifiersSpec.toBytes(ModifiersData(mod.modifierTypeId, Map(mod.id -> mod.bytes)))

      node ! Message(modifiersSpec, Left(msgBytes), Option(peer))
      val messages = vhProbe.receiveWhile(max = 3 seconds, idle = 1 second) { case m => m }
      assert(!messages.exists(_.isInstanceOf[ModifiersFromRemote]))
    }
  }

  property("NodeViewSynchronizer: Message: Asked Modifiers from Remote") {
    withFixture { ctx =>
      import ctx._
      vhProbe.expectMsgType[GetNodeViewChanges]

      val invSpec = InvSpec
      val invMsgBytes = invSpec.toBytes(InvData(mod.modifierTypeId, Seq(mod.id)))

      val modifiersSpec = ModifiersSpec
      val modMsgBytes = modifiersSpec.toBytes(ModifiersData(mod.modifierTypeId, Map(mod.id -> mod.bytes)))

      node ! Message(invSpec, Left(invMsgBytes), Option(peer))
      node ! Message(modifiersSpec, Left(modMsgBytes), Option(peer))
      vhProbe.fishForMessage(3 seconds) {
        case m: ModifiersFromRemote => m.modifiers.toSeq.contains(mod)
        case _ => false
      }
    }
  }

  property("NodeViewSynchronizer: Message - CheckDelivery -  Do not penalize if delivered") {
    withFixture { ctx =>
      import ctx._

      val invSpec = InvSpec
      val invMsgBytes = invSpec.toBytes(InvData(mod.modifierTypeId, Seq(mod.id)))

      val modifiersSpec = ModifiersSpec
      val modMsgBytes = modifiersSpec.toBytes(ModifiersData(mod.modifierTypeId, Map(mod.id -> mod.bytes)))

      node ! Message(invSpec, Left(invMsgBytes), Option(peer))
      node ! Message(modifiersSpec, Left(modMsgBytes), Option(peer))
      system.scheduler.scheduleOnce(1 second, node, Message(modifiersSpec, Left(modMsgBytes), Option(peer)))
      val messages = ncProbe.receiveWhile(max = 5 seconds, idle = 1 second) { case m => m }
      assert(!messages.contains(PenalizePeer(peer.connectionId.remoteAddress, PenaltyType.MisbehaviorPenalty)))
    }
  }


}<|MERGE_RESOLUTION|>--- conflicted
+++ resolved
@@ -134,15 +134,10 @@
   property("NodeViewSynchronizer: Message: InvSpec") {
     withFixture { ctx =>
       import ctx._
-<<<<<<< HEAD
-      val spec = InvSpec
-=======
-
       val syncMsgBytes = ErgoSyncInfoMessageSpec.toBytes(syncInfo)
       node ! Message(ErgoSyncInfoMessageSpec, Left(syncMsgBytes), Some(peer))
 
-      val spec = new InvSpec(3)
->>>>>>> 64d476c5
+      val spec = InvSpec
       val modifiers = Seq(mod.id)
       val msgBytes = spec.toBytes(InvData(mod.modifierTypeId, modifiers))
       node ! Message(spec, Left(msgBytes), Some(peer))
