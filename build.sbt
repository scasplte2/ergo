--- conflicted
+++ resolved
@@ -16,11 +16,7 @@
 
 libraryDependencies ++= Seq(
   "org.scorexfoundation" %% "iodb" % "0.3.2-SNAPSHOT",
-<<<<<<< HEAD
-  "org.scorexfoundation" %% "scorex-core" % "2.0.0-RC3-93-g8faa454",
-=======
   "org.scorexfoundation" %% "scorex-core" % "2.0.0-RC3-93-g8faa454-SNAPSHOT",
->>>>>>> 2ce2b645
   "org.scorexfoundation" %% "avl-iodb" % "0.2.11",
   "com.storm-enroute" %% "scalameter" % "0.8.+",
   "com.iheart" %% "ficus" % "1.4.+",
@@ -28,11 +24,7 @@
   "org.scalactic" %% "scalactic" % "3.0.+" % "test",
   "org.scalatest" %% "scalatest" % "3.0.+" % "test",
   "org.scalacheck" %% "scalacheck" % "1.13.+" % "test",
-<<<<<<< HEAD
-  "org.scorexfoundation" %% "scorex-testkit" % "2.0.0-RC3-93-g8faa454" % "test",
-=======
   "org.scorexfoundation" %% "scorex-testkit" % "2.0.0-RC3-93-g8faa454-SNAPSHOT" % "test",
->>>>>>> 2ce2b645
   "com.typesafe.akka" %% "akka-testkit" % "2.4.+" % "test",
   "com.typesafe.akka" %% "akka-http-testkit" % "10.0.9" % "test"
 )
