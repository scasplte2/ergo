import sbt.Keys._
import sbt._

organization := "org.ergoplatform"

name := "ergo"

<<<<<<< HEAD
version := "1.0.1-SNAPSHOT"
=======
version := "1.0.1"
>>>>>>> 401a1e6d

scalaVersion := "2.12.6"

resolvers ++= Seq("Sonatype Releases" at "https://oss.sonatype.org/content/repositories/releases/",
  "SonaType" at "https://oss.sonatype.org/content/groups/public",
  "Typesafe maven releases" at "http://repo.typesafe.com/typesafe/maven-releases/",
  "Sonatype Snapshots" at "https://oss.sonatype.org/content/repositories/snapshots/")

val scorexVersion = "b2835a7b-SNAPSHOT"

libraryDependencies ++= Seq(
  "org.scorexfoundation" %% "scrypto" % "2.1.2",
  "org.scorexfoundation" %% "sigma-state" % "0.9.3",
  "org.scala-lang.modules" %% "scala-async" % "0.9.7",
  "org.scorexfoundation" %% "avl-iodb" % "0.2.14",
  "org.scorexfoundation" %% "iodb" % "0.3.2",
  ("org.scorexfoundation" %% "scorex-core" % scorexVersion).exclude("ch.qos.logback", "logback-classic"),
  "ch.qos.logback" % "logback-classic" % "1.2.3",
  "javax.xml.bind" % "jaxb-api" % "2.+",
  "com.iheart" %% "ficus" % "1.4.+",

  "com.storm-enroute" %% "scalameter" % "0.8.+" % "test",
  "org.scalactic" %% "scalactic" % "3.0.+" % "test",
  "org.scalatest" %% "scalatest" % "3.0.+" % "test,it",
  "org.scalacheck" %% "scalacheck" % "1.13.+" % "test",
  "org.scorexfoundation" %% "scorex-testkit" % scorexVersion % "test",
  "com.typesafe.akka" %% "akka-testkit" % "2.4.+" % "test",
  "com.typesafe.akka" %% "akka-http-testkit" % "10.+" % "test",
  "org.asynchttpclient" % "async-http-client" % "2.1.0-alpha22" % "test",
  "com.spotify" % "docker-client" % "8.11.0" % "test" classifier "shaded",
  "com.fasterxml.jackson.dataformat" % "jackson-dataformat-properties" % "2.9.2" % "test"
)

coverageExcludedPackages := ".*ErgoApp.*;.*routes.*;.*ErgoPersistentModifier"

fork := true

val opts = Seq(
  "-server",
  // JVM memory tuning for 2g ram
  "-Xms128m",
  "-Xmx2G",
  //64M for stack, reduce after optimizations
  "-Xss64m",
  "-XX:+ExitOnOutOfMemoryError",
  // Java 9 support
  "-XX:+IgnoreUnrecognizedVMOptions",
  "--add-modules=java.xml.bind",

  // from https://groups.google.com/d/msg/akka-user/9s4Yl7aEz3E/zfxmdc0cGQAJ
  "-XX:+UseG1GC",
  "-XX:+UseNUMA",
  "-XX:+AlwaysPreTouch",

  // probably can't use these with jstack and others tools
  "-XX:+PerfDisableSharedMem",
  "-XX:+ParallelRefProcEnabled",
  "-XX:+UseStringDeduplication")

// todo after adding sbt-native-packager
//javaOptions in Universal ++= opts.map(opt => "-J" + opt)

// -J prefix is required by the bash script
javaOptions in run ++= opts

homepage := Some(url("http://ergoplatform.org/"))

licenses := Seq("CC0" -> url("https://creativecommons.org/publicdomain/zero/1.0/legalcode"))

sourceGenerators in Compile += Def.task {
  val versionFile = (sourceManaged in Compile).value / "org" / "ergoplatform" / "Version.scala"
  val versionExtractor = """(\d+)\.(\d+)\.(\d+).*""".r
  val versionExtractor(major, minor, bugfix) = version.value
  IO.write(versionFile,
    s"""package org.ergoplatform
       |
       |object Version {
       |  val VersionString = "${version.value}"
       |  val VersionTuple = ($major, $minor, $bugfix)
       |}
       |""".stripMargin)
  Seq(versionFile)
}

mainClass in assembly := Some("org.ergoplatform.ErgoApp")

test in assembly := {}

assemblyMergeStrategy in assembly := {
  case "logback.xml" => MergeStrategy.first
  case "module-info.class" => MergeStrategy.discard
  case other => (assemblyMergeStrategy in assembly).value(other)
}

enablePlugins(sbtdocker.DockerPlugin)

Defaults.itSettings
configs(IntegrationTest extend(Test))
inConfig(IntegrationTest)(Seq(
  parallelExecution := false,
  test := (test dependsOn docker).value,
  testOptions += Tests.Filter(_.endsWith("Suite"))
))

dockerfile in docker := {
  val configTemplate = (resourceDirectory in IntegrationTest).value / "template.conf"
  val startErgo = (sourceDirectory in IntegrationTest).value / "container" / "start-ergo.sh"

  new Dockerfile {
    from("openjdk:9-jre-slim")
    label("ergo-integration-tests", "ergo-integration-tests")
    add(assembly.value, "/opt/ergo/ergo.jar")
    add(Seq(configTemplate, startErgo), "/opt/ergo/")
    run("chmod", "+x", "/opt/ergo/start-ergo.sh")
    entryPoint("/opt/ergo/start-ergo.sh")
  }
}

buildOptions in docker := BuildOptions(
  removeIntermediateContainers = BuildOptions.Remove.OnSuccess
)


//FindBugs settings

findbugsReportType := Some(FindbugsReport.Xml)
findbugsExcludeFilters := Some(scala.xml.XML.loadFile(baseDirectory.value / "findbugs-exclude.xml"))

//Scapegoat settings

scapegoatVersion in ThisBuild := "1.3.3"

scapegoatDisabledInspections := Seq("FinalModifierOnCaseClass")

val Bench = config("bench") extend Test

inConfig(Bench)(Defaults.testSettings ++  Seq(
  fork in run := true,
  classDirectory := (classDirectory in Compile).value,
  dependencyClasspath := (dependencyClasspath in Compile).value
))

compile in Bench := (compile in Bench).dependsOn(compile in Test).value<|MERGE_RESOLUTION|>--- conflicted
+++ resolved
@@ -5,11 +5,7 @@
 
 name := "ergo"
 
-<<<<<<< HEAD
-version := "1.0.1-SNAPSHOT"
-=======
 version := "1.0.1"
->>>>>>> 401a1e6d
 
 scalaVersion := "2.12.6"
 
