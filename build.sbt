--- conflicted
+++ resolved
@@ -24,11 +24,7 @@
   publishTo := sonatypePublishToBundle.value,
 )
 
-<<<<<<< HEAD
-val scorexVersion = "i141-f920be38-SNAPSHOT"
-=======
 val scorexVersion = "discovery-improvs-a94e6b06-SNAPSHOT"
->>>>>>> 067a866f
 val sigmaStateVersion = "3.3.1"
 
 // for testing current sigmastate build (see sigmastate-ergo-it jenkins job)
