--- conflicted
+++ resolved
@@ -19,7 +19,7 @@
 
 // for testing current sigmastate build (see sigmastate-ergo-it jenkins job)
 val effectiveSigmaStateVersion = Option(System.getenv().get("SIGMASTATE_VERSION")).getOrElse(sigmaStateVersion)
-val ergoWalletVersion = "master-535fcdde-SNAPSHOT"
+val ergoWalletVersion = "0.2-R1-SNAPSHOT"
 
 libraryDependencies ++= Seq(
   ("org.scorexfoundation" %% "sigma-state" % effectiveSigmaStateVersion)
@@ -30,11 +30,7 @@
   "org.scorexfoundation" %% "iodb" % "0.3.2",
   ("org.scorexfoundation" %% "scorex-core" % scorexVersion).exclude("ch.qos.logback", "logback-classic"),
 
-<<<<<<< HEAD
-  "org.ergoplatform" %% "ergo-wallet" % "0.2-R1-SNAPSHOT",
-=======
   "org.ergoplatform" %% "ergo-wallet" % ergoWalletVersion,
->>>>>>> 35e193cf
 
   "org.typelevel" %% "cats-free" % "1.6.0",
   "javax.xml.bind" % "jaxb-api" % "2.+",
