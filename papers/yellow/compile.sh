rm main.pdf
pdflatex -shell-escape main
bibtex -shell-escape main
pdflatex -shell-escape main
pdflatex -shell-escape main
rm *.aux
rm *.log
<<<<<<< HEAD
rm main.blg
rm main.bbl
rm main.out
rm main.toc
=======
rm *.blg
rm *.bbl
rm *.out
rm *.toc
>>>>>>> 34c2802a
rm -r _minted-main/<|MERGE_RESOLUTION|>--- conflicted
+++ resolved
@@ -5,15 +5,8 @@
 pdflatex -shell-escape main
 rm *.aux
 rm *.log
-<<<<<<< HEAD
-rm main.blg
-rm main.bbl
-rm main.out
-rm main.toc
-=======
 rm *.blg
 rm *.bbl
 rm *.out
 rm *.toc
->>>>>>> 34c2802a
 rm -r _minted-main/