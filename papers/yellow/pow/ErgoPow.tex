\documentclass[]{article}
\RequirePackage{amsmath}

\usepackage{graphicx}
\usepackage{amssymb}
\usepackage{color}
\usepackage{hyperref}
\usepackage{algorithm}
\usepackage{algpseudocode}
\bibliographystyle{IEEEtran}

\newcommand{\knote}[1]{\textcolor{green}{A: {#1}}}
\newcommand{\dnote}[1]{\textcolor{red}{D: {#1}}}
\newcommand{\vk}[1]{\textcolor{blue}{V: {#1}}}
\newcommand{\lnote}[1]{\textcolor{cyan}{L: {#1}}}
\newcommand{\Name}{$Autolykos$}
\def\Let#1#2{\State #1 $:=$ #2}
\def\LetRnd#1#2{\State #1 $\gets$ #2}

\newcommand{\pk}{\mathsf{pk}}
\newcommand{\sk}{\mathsf{sk}}

\begin{document}
    \title{\Name: The Ergo Platform PoW Scheme}

    \author{Alexander Chepurnoy\thanks{Autolykos v. 1 and v. 2}, Vasily Kharin\thanks{Autolykos v. 1}, Dmitry Meshkov\thanks{Autolykos v. 1}}
    \date{December, 04, 2020\\v2.0}

    \maketitle

    \abstract{
        This document describes family of Autolykos Proof-of-Work algorithms used in Ergo cryptocurrency.
        From block 1 until 417,792 Autolykos version 1 is used on Ergo mainnet. Since block 417,792
        Autolykos version 2 is used.
    }
<<<<<<< HEAD

    \section{Autolykos version 2}

    Autolykos version 2 is following Autolykos version 1 defined in Section~\ref{av1}, but with certain modifications made:
     \begin{itemize}
        \item{} non-outsourceability switched off. It turns out~(based on more than 1 year of non-outsourceable PoW experience) that non-outsourceable
                PoW is not attractive to small miners.
        \item{} now algorithm is trying to bind an efficient solving procedure with a single table of ~2 GB
        \item{} table size (memory requirements of a solving algorithm) grows with time
        \item{} now table is depending on block height only, so there is no penalization for recalculating
                block candidate for the same height
     \end{itemize}

    Solution verification and proving are given in Alg.~\ref{alg:verify2} and Alg.~\ref{alg:prove2}.

    Please note that:
    \begin{enumerate}
        \item{} $H()$ is now not $mod\ q$ , but ordinary $blake2b256$ with 256-bit output
        \item{} $takeRight(n, \cdot)$ is taking $n$ least significant (right) bytes (from 32 bytes array)
        \item{} $sum$ is always about 256 bits (32 bytes)
        \item{} $h$ is height of a block (32 bits = 4 bytes)
        \item{} $N$ value is growing with time as follows. Until block $614,400$, $N = 2^{26} = 67,108,864$.
                From this block, and until block $4,198,400$, every 51,200 blocks $N$ is increased by 5 percent.
                Since block $4,198,400$, value of $N$ is fixed and equals to $2,143,944,600$. Test vectors for
                $N$ values are provided in Table \ref{ntbl}.

        \item{} $M$ is still equal to $8 * 1,024$ (bytes)
    \end{enumerate}

    \begin{algorithm}[H]
        \caption{Solution verification and proving}
        \label{alg:verify2}
        \begin{algorithmic}[1]
            \State \textbf{Input}: $m, nonce$
            \Let{$i$}{$takeRight(8, H(m || nonce))\ mod\ N$}
            \Let{$e$}{$takeRight(31, H(i || h || M))$}
            \Let{$J$}{$genIndexes(e || m || nonce)$}
            \Let{$f$}{$\sum_{j \in J} takeRight(31, H(j || h || M))$}
            \State require $H(f) < b$
        \end{algorithmic}
    \end{algorithm}

    \begin{algorithm}[H]
        \caption{Block mining}
        \label{alg:prove2}
        \begin{algorithmic}[1]
            \State \textbf{Input}: upcoming block header hash $m$, block height $h$
            \State Calculate $r_{i \in [0,N)} = takeRight(31, H(j || h || M))$
            \While{$true$}
            \LetRnd{$nonce$}{$\mathsf{rand}$}
            \Let{$i$}{$takeRight(8, H(m || nonce))\ mod\ N$}
            \Let{$e$}{$takeRight(31, H(i || h || M))$}
            \Let{$J$}{$genIndexes(e || m || nonce)$}
            \Let{$f$}{$\sum_{j \in J}{r_j}$}
            \If{$H(f) < b$}
            \State \Return $(m, nonce)$
            \EndIf
            \EndWhile
        \end{algorithmic}
    \end{algorithm}

    \begin{table}[h]
    \begin{tabular}{| l | l |}
    \hline
    Height & $N$ value  \\
    500,000 & 67,108,864 \\
    600,000 & 67,108,864 \\
    614,400 & 70,464,240 \\
    700,000 & 73,987,410 \\
    788,400 & 81,571,035 \\
    1,051,200 & 104,107,290 \\
    4,198,400 & 2,143,944,600 \\
    24,198,400 & 2,143,944,600 \\
    \hline
    \end{tabular}
    \label{ntbl}
    \caption{Test vectors for $N$ values}
    \end{table}



    \section{Autolykos version 1}
    \label{av1}

=======

    \section{Autolykos version 2}

    Autolykos version 2 is following Autolykos version 1 defined in Section~\ref{av1}, but with certain modifications made:
     \begin{itemize}
        \item{} non-outsourceability switched off. It turns out~(based on more than 1 year of non-outsourceable PoW experience) that non-outsourceable
                PoW is not attractive to small miners.
        \item{} now algorithm is trying to bind an efficient solving procedure with a single table of ~2 GB
        \item{} table size (memory requirements of a solving algorithm) grows with time
        \item{} now table is depending on block height only, so there is no penalization for recalculating
                block candidate for the same height
     \end{itemize}
    
    Solution verification and proving are given in Alg.~\ref{alg:verify2} and Alg.~\ref{alg:prove2}.

    Please note that:
    \begin{enumerate}
        \item{} $H()$ is now not $mod\ q$ , but ordinary $blake2b256$ with 256-bit output
        \item{} $takeRight(n, \cdot)$ is taking $n$ least significant (right) bytes (from 32 bytes array)
        \item{} $sum$ is always about 256 bits (32 bytes)
        \item{} $h$ is height of a block (32 bits = 4 bytes)
        \item{} $N$ value is growing with time as follows. Until block $614,400$, $N = 2^{26} = 67,108,864$.
                From this block, and until block $4,198,400$, every 51,200 blocks $N$ is increased by 5 percent.
                Since block $4,198,400$, value of $N$ is fixed and equals to $2,143,944,600$. Test vectors for
                $N$ values are provided in Table \ref{ntbl}.

        \item{} $M$ is still equal to $8 * 1,024$ (bytes)
    \end{enumerate} 

    \begin{algorithm}[H]
        \caption{Solution verification and proving}
        \label{alg:verify2}
        \begin{algorithmic}[1]
            \State \textbf{Input}: $m, nonce$
            \Let{$i$}{$takeRight(8, H(m || nonce))\ mod\ N$}
            \Let{$e$}{$takeRight(31, H(i || h || M))$}
            \Let{$J$}{$genIndexes(e || m || nonce)$}
            \Let{$f$}{$\sum_{j \in J} takeRight(31, H(j || h || M))$}
            \State require $H(f) < b$
        \end{algorithmic}
    \end{algorithm}

    \begin{algorithm}[H]
        \caption{Block mining}
        \label{alg:prove2}
        \begin{algorithmic}[1]
            \State \textbf{Input}: upcoming block header hash $m$, block height $h$
            \State Calculate $r_{i \in [0,N)} = takeRight(31, H(j || h || M))$
            \While{$true$}
            \LetRnd{$nonce$}{$\mathsf{rand}$}
            \Let{$i$}{$takeRight(8, H(m || nonce))\ mod\ N$}
            \Let{$e$}{$takeRight(31, H(i || h || M))$}
            \Let{$J$}{$genIndexes(e || m || nonce)$}
            \Let{$f$}{$\sum_{j \in J}{r_j}$}
            \If{$H(f) < b$}
            \State \Return $(m, nonce)$
            \EndIf
            \EndWhile
        \end{algorithmic}
    \end{algorithm}

    \begin{table}[h]
    \begin{tabular}{| l | l |}
    \hline
    Height & $N$ value  \\
    500,000 & 67,108,864 \\
    600,000 & 67,108,864 \\
    614,400 & 70,464,240 \\
    700,000 & 73,987,410 \\
    788,400 & 81,571,035 \\
    1,051,200 & 104,107,290 \\
    4,198,400 & 2,143,944,600 \\
    24,198,400 & 2,143,944,600 \\
    \hline
    \end{tabular}
    \label{ntbl}
    \caption{Test vectors for $N$ values}
    \end{table}



    \section{Autolykos version 1}
    \label{av1}

>>>>>>> 9a6057fa
    \subsection{Introduction}

    Security of Proof-of-Work blockchains relies
    on multiple miners trying to produce new blocks by
    participating in PoW puzzle lottery, and the network is secure if the
    majority of them are honest. However, the reality becomes much more complicated
    than the original one-CPU-one-vote idea from the Bitcoin whitepaper\cite{nakamoto2008bitcoin}.

    The first threat to decentralization came from mining pools -- miners tend
    to unite in mining pools.
    Regardless of the PoW algorithm number of pools controlling more then 50\% of
    computational power is usually quite small: 4 pools in Bitcoin, 2 in Ethereum, 3 in ZCash, etc.
    This problem led to the notion of non-outsourceable puzzles~\cite{miller2015nonoutsourceable,daian2017piecework}.
    These are the puzzles constructed in such a way that if a mining pool outsources the puzzle
    to a miner, miner can recover pool's private key and steal the reward with a non-negligible probability.
    However the existing solutions either have too large solution size (kilobyte is already
    on the edge of acceptability for distributed ledgers) or very specific and
    can not be modified or extended in any way without breaking non-outsourceability.

    The second threat to cryptocurrencies decentralization is that ASIC-equipped miners are
    able to find PoW solutions orders of magnitude faster and more efficiently
    than miners equipped with the commodity hardware. In order to reduce the
    disparity between the ASICs and regular hardware, memory-bound computations
    where proposed in~\cite{dwork2003memory}. The most interesting practical
    examples are two
    asymmetric memory-hard PoW schemes which require significantly less memory
    to verify a solution than to find it~\cite{biryukov2017equihash,ethHash}.
    Despite the fact that ASICs already exist for both of them~\cite{ETHAsics,EquihashAsics},
    they remain the only asymmetric memory-hard PoW algorithms in use.

    In this paper we propose \Name{} --- new asymmetric memory-hard non-outsourceable PoW puzzle.
    In Section~\ref{puzzle} we provide a full
    specification of \Name, while in Section~\ref{discussion} we discuss its
    properties. Few auxiliary algorithms are placed in~\nameref{appendix}.

    \section{Autolykos v.1 puzzle}
    \label{puzzle}

    The proposed scheme requires following components:
    \begin{enumerate}
        \item Cyclic group $\mathbb{G}$ of prime order~$q$ with fixed generator~$g$
        and identity element~$e$.
        Secp256k1 elliptic curve is used for this purposes.
        \item Number of elements $k$ required in the solution. Value $k=32$ is used in
        implementation.
        \item Number $N$ of elements in the list
        $R\subset\mathbb{Z}/q\mathbb{Z}$ to be stored in miner's memory.
        Value $N=2^{26}$ is used in implementation.
        \item Hash function $H$ which returns the values in $\mathbb{Z}/q\mathbb{Z}$.
        Particular implementation is based on Blake2b256 and is described in Alg.\ref{alg:H}.
        \item Hash function $genIndexes$ which returns a list of numbers from
        $0\dots(N-1)$ of size $k$.
        It is based on Blake2b256 and is described in Alg.\ref{alg:genIndexes}.
        \item Target interval parameter $b$, that is recalculated via difficulty adjustment rules.
        \item Constant message $M=[0,\dots,1023].flatMap(i => Longs.toByteArray(i))$ that is used to enlarge message size and increase elements calculation time.
    \end{enumerate}

    \Name{} is based on one list $k$-sum problem: miner should find
    $k$ elements from the pre-defined list $R$ of size $N$, such that
    $\sum_{j \in J} r_{j} - sk = d$ is in the interval $\{-b,\dots,0,\dots,b\mod q\}$.
    In addition, we require set of element indexes $J$ to be obtained
    by one-way pseudo-random function $genIndexes$. This prevents optimizations as
    soon as it is hard to find such a seed,
    that $genIndexes(seed)$ returns the desired indexes.

    Thus we assume that the only option for miner is to use the simple brute-force algorithm~\ref{alg:prove} to
    create a valid block.

    \begin{algorithm}[H]
        \caption{Block mining}
        \label{alg:prove}
        \begin{algorithmic}[1]
            \State \textbf{Input}: upcoming block header hash $m$, key pair $pk=g^{sk}$
            \State Generate randomly a new key pair $w=g^x$
            \State Calculate $r_{i \in [0,N)}=H(j||M||pk||m||w)$
            \While{$true$}
            \LetRnd{$nonce$}{$\mathsf{rand}$}
            \Let{$J$}{$genIndexes(m||nonce)$}
            \Let{$d$}{$\sum_{j \in J}{r_j} \cdot x - sk \mod q$}
            \If{$d < b$}
            \State \Return $(m,pk,w,nonce,d)$
            \EndIf
            \EndWhile
        \end{algorithmic}
    \end{algorithm}

    Note that although the mining process utilizes private keys, solution itself
    only contains public keys. Solution verification can be performed by Alg.~\ref{alg:verify}.

    \begin{algorithm}[H]
        \caption{Solution verification}
        \label{alg:verify}
        \begin{algorithmic}[1]
            \State \textbf{Input}: $m,pk,w,nonce,d$
            \State require $d < b$
            \State require $pk,w\in \mathbb{G}$ and $pk,w \ne e$
            \Let{$J$}{$genIndexes(m||nonce)$}
            \Let{$f$}{$\sum_{j \in J} H(j||M||pk||m||w)$}
            \State require $w^f = g^dpk$
        \end{algorithmic}
    \end{algorithm}


    \subsection{Discussion}
    \label{discussion}

    First, notice that in Algorithm~\ref{alg:prove} we refer to construction
    $f(m,nonce,w,pk)=\sum_{j\in genIndexes(m||nonce)} H(j||M||pk||w)$ as a hash
    function. Public key plays a role of commitment. Therefore, the pair
    $(pk,d)$ is a Schnorr signature with a public key $w$ over the message
    $(m,nonce)$ with a hash function $f$. If one denotes $e$ the corresponding
    value of $f$, and pass to more common notations:
    $e=f(m,nonce,w,w^eg^{-d})$. The puzzle consists in trying
    different nonces and keys in order for signature to satisfy
    $d\in\{-b,\dots,0,\dots,b\}$. Security follows from the security of Schnor
    signatures, and outsourcing the puzzle is equivalent to outsourcing the
    signature (or parts of signature creation routine). The only difference from
    conventional setup is the design of function $f$. It must be constructed in such
    a way that efficient massive evaluations with different nonces require
    allocating large amount of memory (benefitting from data reuse), whereas
    single evaluation on verifier's side can be done ``on fly''.

    To achieve this, algorithm~\ref{alg:prove} requires to keep the whole list $R$ during the main loop.
    Every pre-calculated hash occupies 32 bytes, so the whole list of $N$ elements
    occupies $N \cdot 32 = 2 Gb$ of memory.
    For sure, a miner can recalculate these elements ``on fly'' during the main loop and
    thus reduce memory requirements.
    However in such a case the number of calls of $H$ will significantly grow up~(e.g.
    assuming GPU hashrate $G = 2^{30} H/s$~\cite{gpuHashrate} and block interval $t=120~s$,
    every element will be used $(G / N) \cdot k \cdot t = 3 \cdot 10^4$ times on average.)
    reducing miner's efficiency and profit.

    While list $R$ is quite big, it's filling consumes quite a lot of time: our initial implementation~\cite{ergoMiner}
    consumed ~25 seconds on Nvidia GTX 1070 to fill list $R$. This part, however, may be sufficiently
    optimized if miner in addition stores a list of unfinalized hashes $u_{i \in [0,N)}=H(i||M||pk$
    in memory, consuming 5 more Gigabytes of it. In such a case this work to calculate unfinalized hashes should
    be done only once during mining initialization while finalizing them and filling the list $R$
    for the new header will only consume few milliseconds~(for about 50 ms on Nvidia GTX 1070).

    The protocol is quite efficient in terms of solution size and verification time: it consists of 2 public keys of
    size 32 bytes, number $d$ that is at most 32 bytes
    (but contains a lot of leading zeros in case of the small target $b$) and an
    8-bytes long nonce. Header verification requires verifier to calculate 1 $genIndexes$
    hash, $k$ hashes $H$ and perform two exponentiations in the group. Reference
    Scala implementation~\cite{ergoGit} allows verifying block header in 2
    milliseconds on Intel Core i5-7200U, 2.5GHz.

    \bibliography{references}

    \section*{Appendix}
    \label{appendix}

    Implementation of hash function $H$ which returns the values in $\mathbb{Z}/q\mathbb{Z}$:

    \begin{algorithm}[H]
        \caption{Numeric hash}
        \label{alg:H}
        \begin{algorithmic}[1]
            \Function{H}{$input$}
            \Let{$validRange$}{$(2^{256} / q) \cdot q$}
            \Let{$hashed$}{$Blake2b256(input)$}
            \If{$hashed < validRange$}
            \State \Return $hashed.mod(q)$
            \Else
            \State \Return $H(hashed)$
            \EndIf
            \EndFunction
        \end{algorithmic}
    \end{algorithm}

    Implementation of hash function $genIndexes$ which returns a list of size $k$ with numbers in $0\dots (N-1)$:

    \begin{algorithm}[H]
        \caption{Index generator}
        \label{alg:genIndexes}
        \begin{algorithmic}[1]
            \Function{genIndexes}{$seed$}
            \Let{$hash$}{$Blake2b256(seed)$}
            \Let{$extendedHash$}{$hash||hash$}
            \State \Return $(0\dots{k-1}).map(i => extendedHash.slice(i,i+4).mod(N))$
            \EndFunction
        \end{algorithmic}
    \end{algorithm}

\end{document}<|MERGE_RESOLUTION|>--- conflicted
+++ resolved
@@ -33,7 +33,6 @@
         From block 1 until 417,792 Autolykos version 1 is used on Ergo mainnet. Since block 417,792
         Autolykos version 2 is used.
     }
-<<<<<<< HEAD
 
     \section{Autolykos version 2}
 
@@ -46,7 +45,7 @@
         \item{} now table is depending on block height only, so there is no penalization for recalculating
                 block candidate for the same height
      \end{itemize}
-
+    
     Solution verification and proving are given in Alg.~\ref{alg:verify2} and Alg.~\ref{alg:prove2}.
 
     Please note that:
@@ -61,7 +60,7 @@
                 $N$ values are provided in Table \ref{ntbl}.
 
         \item{} $M$ is still equal to $8 * 1,024$ (bytes)
-    \end{enumerate}
+    \end{enumerate} 
 
     \begin{algorithm}[H]
         \caption{Solution verification and proving}
@@ -118,92 +117,6 @@
     \section{Autolykos version 1}
     \label{av1}
 
-=======
-
-    \section{Autolykos version 2}
-
-    Autolykos version 2 is following Autolykos version 1 defined in Section~\ref{av1}, but with certain modifications made:
-     \begin{itemize}
-        \item{} non-outsourceability switched off. It turns out~(based on more than 1 year of non-outsourceable PoW experience) that non-outsourceable
-                PoW is not attractive to small miners.
-        \item{} now algorithm is trying to bind an efficient solving procedure with a single table of ~2 GB
-        \item{} table size (memory requirements of a solving algorithm) grows with time
-        \item{} now table is depending on block height only, so there is no penalization for recalculating
-                block candidate for the same height
-     \end{itemize}
-    
-    Solution verification and proving are given in Alg.~\ref{alg:verify2} and Alg.~\ref{alg:prove2}.
-
-    Please note that:
-    \begin{enumerate}
-        \item{} $H()$ is now not $mod\ q$ , but ordinary $blake2b256$ with 256-bit output
-        \item{} $takeRight(n, \cdot)$ is taking $n$ least significant (right) bytes (from 32 bytes array)
-        \item{} $sum$ is always about 256 bits (32 bytes)
-        \item{} $h$ is height of a block (32 bits = 4 bytes)
-        \item{} $N$ value is growing with time as follows. Until block $614,400$, $N = 2^{26} = 67,108,864$.
-                From this block, and until block $4,198,400$, every 51,200 blocks $N$ is increased by 5 percent.
-                Since block $4,198,400$, value of $N$ is fixed and equals to $2,143,944,600$. Test vectors for
-                $N$ values are provided in Table \ref{ntbl}.
-
-        \item{} $M$ is still equal to $8 * 1,024$ (bytes)
-    \end{enumerate} 
-
-    \begin{algorithm}[H]
-        \caption{Solution verification and proving}
-        \label{alg:verify2}
-        \begin{algorithmic}[1]
-            \State \textbf{Input}: $m, nonce$
-            \Let{$i$}{$takeRight(8, H(m || nonce))\ mod\ N$}
-            \Let{$e$}{$takeRight(31, H(i || h || M))$}
-            \Let{$J$}{$genIndexes(e || m || nonce)$}
-            \Let{$f$}{$\sum_{j \in J} takeRight(31, H(j || h || M))$}
-            \State require $H(f) < b$
-        \end{algorithmic}
-    \end{algorithm}
-
-    \begin{algorithm}[H]
-        \caption{Block mining}
-        \label{alg:prove2}
-        \begin{algorithmic}[1]
-            \State \textbf{Input}: upcoming block header hash $m$, block height $h$
-            \State Calculate $r_{i \in [0,N)} = takeRight(31, H(j || h || M))$
-            \While{$true$}
-            \LetRnd{$nonce$}{$\mathsf{rand}$}
-            \Let{$i$}{$takeRight(8, H(m || nonce))\ mod\ N$}
-            \Let{$e$}{$takeRight(31, H(i || h || M))$}
-            \Let{$J$}{$genIndexes(e || m || nonce)$}
-            \Let{$f$}{$\sum_{j \in J}{r_j}$}
-            \If{$H(f) < b$}
-            \State \Return $(m, nonce)$
-            \EndIf
-            \EndWhile
-        \end{algorithmic}
-    \end{algorithm}
-
-    \begin{table}[h]
-    \begin{tabular}{| l | l |}
-    \hline
-    Height & $N$ value  \\
-    500,000 & 67,108,864 \\
-    600,000 & 67,108,864 \\
-    614,400 & 70,464,240 \\
-    700,000 & 73,987,410 \\
-    788,400 & 81,571,035 \\
-    1,051,200 & 104,107,290 \\
-    4,198,400 & 2,143,944,600 \\
-    24,198,400 & 2,143,944,600 \\
-    \hline
-    \end{tabular}
-    \label{ntbl}
-    \caption{Test vectors for $N$ values}
-    \end{table}
-
-
-
-    \section{Autolykos version 1}
-    \label{av1}
-
->>>>>>> 9a6057fa
     \subsection{Introduction}
 
     Security of Proof-of-Work blockchains relies
