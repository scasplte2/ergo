\documentclass{llncs}
\def\shownotes{1}
\def\notesinmargins{0}

%\usepackage{fullpage}

\usepackage{mathtools,color,xcolor,hyperref,graphicx,wrapfig,listings,array,xspace}
\usepackage{caption}
\usepackage{subcaption}
\usepackage{tikz}
\usetikzlibrary{arrows}

\usepackage{amsfonts}
% https://tex.stackexchange.com/questions/11719/how-do-i-backcolor-in-verbatim
\usepackage{xcolor}
\usepackage{alltt}
% Compensate for fbox sep:
\newcommand\Hi[2][lightgray]{%
	\hspace*{-\fboxsep}%
	\colorbox{#1}{#2}%
	\hspace*{-\fboxsep}%
}

\ifnum\shownotes=1
\ifnum\notesinmargins=1
\newcommand{\authnote}[2]{\marginpar{\parbox{\marginparwidth}{\tiny %
  \textsf{#1 {\textcolor{blue}{notes: #2}}}}}%
  \textcolor{blue}{\textbf{\dag}}}
\else
\newcommand{\authnote}[2]{
  \textsf{#1 \textcolor{blue}{: #2}}}
\fi
\else
\newcommand{\authnote}[2]{}
\fi

\newcommand{\snote}[1]{{\authnote{\textcolor{red}{Scalahub notes}}{#1}}}
\newcommand{\knote}[1]{{\authnote{\textcolor{green}{kushti notes}}{#1}}}

\newcommand{\ret}{\mathsf{ret}}
\newcommand{\new}{\mathsf{new}}
\newcommand{\hnew}{h_\mathsf{new}}
\newcommand{\old}{\mathsf{old}}
\newcommand{\op}{\mathsf{op}}
\newcommand{\verifier}{\mathcal{V}}
\newcommand{\prover}{\mathcal{P}}
\newcommand{\key}{\mathsf{key}}
\newcommand{\nextkey}{\mathsf{nextKey}}
\newcommand{\node}{\mathsf{t}}
\newcommand{\parent}{\mathsf{p}}
\newcommand{\leaf}{\mathsf{f}}
\newcommand{\vl}{\mathsf{value}}
\newcommand{\balance}{\mathsf{balance}}
\newcommand{\lft}{\mathsf{left}}
\newcommand{\rgt}{\mathsf{right}}
\newcommand{\lbl}{\mathsf{label}}
\newcommand{\direction}{\mathsf{d}}
\newcommand{\oppositedirection}{\bar{\mathsf{d}}}
\newcommand{\found}{\mathsf{found}}
\newcommand{\mypar}[1]{\smallskip\noindent\textbf{#1.}\ \ \ }
\newcommand{\ignore}[1]{}

\newcommand{\langname}{ErgoScript\xspace}
\newcommand{\powname}{Autolykos\xspace}
\newcommand{\poolname}{ErgoPool\xspace}
\newcommand{\mixname}{ErgoMix\xspace}


\newcommand{\lst}[1]{\text{\lstinline[basicstyle={\ttfamily}]$#1$}}

\newcommand{\andnode}{\ensuremath{\mathsf{AND}}}
\newcommand{\ornode}{\ensuremath{\mathsf{OR}}}
\newcommand{\tnode}{\ensuremath{\mathsf{THRESHOLD}}}

\newcommand{\primname}{Commitment of Work\xspace}
\newcommand{\prim}{CoW\xspace}


\newcommand{\GF}{\ensuremath{\mathrm{GF}}}


\begin{document}


\title{Bypassing Non-Outsourceable Proof-of-Work Schemes Using Collateralized Smart Contracts}

\author{Alexander Chepurnoy\inst{1,2}, Amitabh Saxena\inst{1}}

\institute{Ergo Platform \\\email{\{kushti\}@protonmail.ch, \{amitabh123\}@gmail.com} \and
IOHK Research \\\email{\{alex.chepurnoy\}@iohk.io}}

\maketitle

\begin{abstract}
    Centralized pools and renting of mining power are considered as sources of possible censorship threats and even 51\%
    attacks for decentralized cryptocurrencies. Non-outsourceable Proof-of-Work (PoW) schemes have been proposed to tackle these issues. However, tenets in the folklore say that such schemes could potentially be bypassed by using escrow mechanisms.
    In this work, we propose a concrete example of such a mechanism which is using collateralized smart contracts. Our approach allows miners to bypass non-outsourceable PoW schemes
    if the underlying blockchain platform supports smart contracts in a sufficiently advanced language. In particular, the language should allow access to the PoW solution.
    At a high level, our approach requires the miner to lock some collateral covering the reward amount and protected by a smart contract acting as an escrow. The smart contract allows the pool to collect the collateral as soon as the miner collects any block rewards. We propose two variants of the approach depending on when the collateral is bound to the block solution. Using this, we show how to bypass previously proposed non-outsourceable Proof-of-Work schemes (with the notable exception for strong non-outsourceable schemes) and show how to build mining pools for such schemes.
\end{abstract}

\section{Introduction}

Security of Bitcoin and many other cryptocurrencies relies on so called Proof-of-Work (PoW) schemes~(also known as scratch-off puzzles), which are mechanisms to reach fast consensus and guarantee immutability of the ledger. Security of such consensus mechanisms is based on the assumption that no single entity controls a large part of the mining power. For example, if a single entity controls
33\% then it can earn unproportionally more rewards using {\em selfish mining}~\cite{selfish}, and with more than 50\% an adversary can do double spending or filter out certain transactions. Mining pools are the primary cause of such concentration of mining power. 
However,  individually, it is more beneficial for miners to join pools despite the fact that they are detrimental to the system. Another threat, especially for new cryptocurrencies are potential Goldfinger attacks using hosted mining services to rent mining power in order to mine~(or attack) a cryptocurrency~\cite{goldfinger}.

Non-outsourceable scratch-off puzzles have been proposed to address these issues~\cite{miller2015nonoutsourceable,daian2017short}. A notable example of a real world implementation of this idea is Ergo~\cite{ergo}, whose PoW, \powname~\cite{autolykos}, is based on~\cite{daian2017short}. The primary technique in such approaches is to discourage pooled mining by tying the rewards to some trapdoor information needed for solution generation. In this work, we describe how to bypass the non-outsourceability of many such schemes, including Ergo's. 
More importantly, while our solution bypasses non-outsourceability, which gives the ability to form pools, it retains the {\em censorship resistance} property of non-outsourceable puzzles. That is, a pool cannot conduct 51\% attacks even if it handles more than 51\% of the mining power (see Section~\ref{pool-levels} for details). 

The rest of the paper is organized as follows. Section~\ref{background} contains an overview of the current state of affairs in proof-of-work schemes and pooled mining along a high level overview of non-outsourceable puzzles. Section~\ref{bypasstype1} describes one approach for creating mining pools in many types of non-outsourceable puzzles, specifically those of~\cite{daian2017short}. Section~\ref{bypasstype2} describes another approach that covers a wider range of puzzles~\cite{daian2017short,miller2015nonoutsourceable}. We conclude the paper in Section~\ref{conclusion} along with pointers for future research.
\section{Background}
\label{background}

\subsection{Proofs of Work} 

We first describe the vanilla proof-of-work (PoW) mechanism used in Bitcoin. In order to generate a block in Bitcoin, a miner collects a number of unconfirmed transactions and organizes them into a Merkle tree.
% All nodes of this tree except the leaves are 32 byte hashes computed from its children.
The digest of this tree, denoted $t$ here, is stored in a section of the block called the {\em block header}, which also includes $h$, the hash of the previous block's header, and $n$, a random string called the nonce. We use the term $m$ to denote the puzzle made of the concatenation of the Merkle tree digest and the hash of the previous block. That is, $m = t\|h$ and
then the header is of the form $m\|n$.
The solution is also determined by another parameter $\lambda > 1$, called the {\em difficulty}. Let $H$ be a collision
resistant hash function with output of 256 bits. 
The header $m\|n$ is considered a valid solution
if $H(m\|n) \leq 2^{256}/\lambda$.
A miner repeatedly tries different values of $n$ (and possibly $m$) until a solution is found. 
Since $H$ is like a random oracle, the probability of finding a solution in one attempt is 
$1 / \lambda$.
All PoW systems use the above idea of finding a value from a uniform distribution that falls within some narrower range based on the difficulty parameter. 

\subsection{Pooled Mining} 
\label{pool-levels}
Bitcoin allows mining pools, which roughly work as follows. The pool distributes work based on a some $m$ that it decides. Each miner tries to find a solution for the given $m$ and any solution found is sent to the network.
A miner actually tries to find a {\em share}, which is like a solution but with reduced difficulty (also decided by the pool). Some of the shares may also be real solutions, which result in valid blocks. A miner gets paid by the number of shares submitted. This is possible because the Bitcoin PoW puzzle is a {\em scratch-off puzzle}~\cite{miller2015nonoutsourceable}, a type of PoW puzzle that can be processed in parallel by multiple non-communicating entities with an appropriate reduction in search time.

The pool generates the potential block candidates as if it was solo mining, and then distributes that candidate to its miners for solving, which can be considered workers for the pool. The shares have no actual value and are just an accounting tool used by the pool to keep track of the work done by each worker. The key observation with pools is that miners do work for some other entity who then distributes the rewards back to the workers.
Since the pool selects the transactions that are to be included, this gives the pool greater control over the entire blockchain network. We define this using three levels of (de)centralization that a pool may operate at. 

\begin{enumerate}
	\item {\em Level 1 (Centralized):} The pool operator defines both $m$ and the reward address. Thus, a pool operator has full control over which transactions are included (censorship) and also carries the risk of losing the rewards.
	\item {\em Level 2 (Censorship Resistant):} The pool operator does not define $m$ but collects the rewards. This is resistant to censorship but still carries the risk of losing the rewards. % This is what we will try achieve.
	\item {\em Level 3 (Decentralized):} There is no centralized pool operator but rather another decentralized oracle that emulates the pool operator and rewards are automatically given to the participants based on the shares they submitted (see P2Pool~\cite{chesterman2018p2pool} for Bitcoin and SmartPool~\cite{luu2017smartpool} for Ethereum). In P2Pool, this oracle is implemented using another blockchain, while in SmartPool, it is implemented using a smart contract.
\end{enumerate}

The following table summarizes the concepts.\\~\\
	\begin{tabular}{|l|l|l|l|}\hline
	Pool level	& Censorship & Reward theft risk &Example\\\hline
	L1 (Centralized)	&Yes & Yes  & BTC.com\\
	L2 (Censorship Resistant)	& No & Yes &ErgoPool (this work)\\
	L3 (Decentralized)	& No & No &SmartPool\cite{luu2017smartpool}, P2Pool~\cite{chesterman2018p2pool}\\\hline
	\end{tabular}

~\\

The primary issue with pools is that they increase the potential of transaction censorship and 51 percent attacks. One way to address this issue is to disallow pools entirely. This is what non-outsourceable puzzles aim to achieve, and Ergo is the first practical implementation of such puzzles~\cite{ergo}. Thus, such puzzles are designed to provide the same level of security as an L3 pool.

We, however, note that disallowing pools entirely comes with its own set of problems. For instance, at Ergo launch, the difficulty went up so quickly that miners with single GPUs could not find any blocks in a reasonable time. Since Ergo does not allow pools, such miners had no incentive to continue mining. In fact, this research was motivated from the need to create a mining pool for Ergo. However, we also want our solution to retain the security offered by lack of pools, that is, resistance to censorship and 51\% attacks. 

Our solution is based on the observation that another way to address censorship and 51 percent attacks is to have pools operate at levels L2 or L3, where these issues are not present. Thus, not only can we have decentralization in mining but also have all the benefits of pools (such as regular income for miners and thereby, stronger network). Our solution is designed for L2 but can also be trivially extended to operate at L1. Additionally, it may be possible to extend it to L3 using approaches similar to SmartPool or P2Pool, which we leave as a topic for further research.

\subsection{Non-Outsourceable Puzzles}

We start with overviewing (non-)outsourceability definitions in existing literature expressed in different works, such as
Non-outsourceable Scratch-Off Puzzles~\cite{miller2015nonoutsourceable}, 2-Phase Proof-of-Work (2P-PoW)~\cite{twophase},
PieceWork~\cite{daian2017short}, Autolykos~\cite{autolykos}. The details of these approaches are described in Sections~\ref{bypasstype1} and~\ref{bypasstype2}. However, at a high level, all these approaches can be broadly classified into two categories. 

In the first one~\cite{autolykos,daian2017short,twophase}, which we call \textbf{Type 1}, a PoW scheme is considered
non-outsourceable if it is not possible to iterate over the solution space without knowing some trapdoor information (such as a secret key) corresponding to some public information (such as a public key) contained in the block header, with block rewards locked by that trapdoor information. The reasoning here is that in order to send the reward to a pool's address, each miner must know the secret corresponding to that address. However, a pool does not trust miners and so will not give the secret away to them. 

In the other category
~\cite{miller2015nonoutsourceable}, called \textbf{Type 2}, a PoW scheme is considered non-outsourceable if for any solved block, a miner can generate another block efficiently with non-negligible probability. The motivation behind this definition is that a miner can get paid for shares
by trying to generate a block that pays the reward to the pool. In case of successful block generation, however, the miner could generate and broadcast another block that sends the reward elsewhere. 
We further classify Type 2 into {\em weak} if the identity of the miner stealing the rewards can be ascertained and {\em strong} if the identity remains secret.

At a technical level, both Type 1 and 2 approaches rely on a miner's ability to steal the pool's rewards. The difference lies in the way this occurs. In Type 1 schemes, the miner is able to steal the reward {\em after} the block gets finalized.
In Type 2, 
the reward can only be stolen {\em before} a block is finalized. 


We note that all Type 2 schemes have an inherent problem that allows malicious actors to flood the network with a large number of valid but distinct solutions, thereby causing network partitions and instability. This causes the network to converge very slowly or result in several forks. Hence, we don't consider Type 2 schemes to be robust in reaching consensus, thereby making them impractical in the real world. We call this the {\em forking attack}. Strong Type 2 schemes are even more prone to this attack because there is no fear of detection. % (and penalization).

In this work, we bypass the non-outsourceability of all Type 1 and weak Type 2 schemes assuming that their platforms support
some minimal smart contract capability. The following table summarizes this. 

~\\
	\begin{tabular}{|l|l|l|l|l|}\hline
		  Puzzle type     & Thief's identity   & When rewards stolen       & Forking attack &Bypassed \\\hline
		  1        & revealed              & after block acceptance   & no & yes             \\
		  2 (weak)   & revealed           & before block acceptance  & yes &yes            \\
		  2 (strong) & secret           & before block acceptance  & yes & no      \\\hline
	\end{tabular}

\subsection{Execution Context in Smart Contracts}
\label{context}

To give understanding of how a smart contract can bypass non-outsourceability, we first explain what kind of data the contract 
can access.

In PoW currencies, a block contains a compact section called the {\em header}, which is
enough to verify the PoW solution and check integrity of other sections (such as block transactions).

Execution context is what is available to a contract during execution. Considering UTXO-based cryptocurrencies, such as
Bitcoin and Ergo, we can think about following components of the execution context. At the bare minimum, the first level, the smart contract 
 should have access to the contents of the UTXO it is locking (i.e., its monetary value and any other data stored in it). At the second level, the smart contract may additionally have access to the spending transaction, that is, all its inputs and outputs. At the third level, the smart contract may have access to block header data in addition to the data at the second level. For example, in Ergo, the last ten block headers and also some parts of the next block header 
 (which are known in advance before the next block is mined) are also available in the execution context. Finally, at the fourth level, the execution context may contain the entire block with all sibling transactions. Note that since the execution context must fit into random-access memory of commodity hardware, accessing the full blockchain is not a realistic scenario. The following
 table summarizes possible execution context components.

~\\
\begin{tabular}{|l|l|l|l|l|l|}\hline
	Context level & UTXO & Transaction & Header      & Block & Example \\ \hline
	 C1     & Yes  & No          & No  		   & No    & Bitcoin~\cite{Nak08} \\
	 C2     & Yes & Yes         & No 		   & No    & -- \\
	 C3     & Yes & Yes         & Yes 		   & No    & Ergo ~\cite{ergo}   \\
	 C4     & Yes & Yes         & Yes 		   & Yes   & --    \\\hline
\end{tabular}
	
\section{Pooled Mining in Type 1 Puzzles}
\label{bypasstype1}

In a nutshell, Type 1 puzzles use a combination of two approaches. The first approach is to replace the hash function with a digital signature (i.e., use public-key cryptography instead of symmetric key cryptography for obtaining the final solution). The second approach is to tie the public key to the rewards. 

\subsection{Using Public-Key Cryptography}

The method requires a randomized signature scheme that is strongly unforgeable under adaptive chosen message attacks (s-UFCMA) and outputs signatures uniformly spread over some range irrespective of how the signer behaves. Schnorr signature is one such scheme~\cite{Sch91}.

A candidate block header is constructed using transactions as in Bitcoin along with a public key $p$. A valid block header is a candidate block header along with a signature $d$ that verifies with this public key and satisfies the difficulty constraints as before (i.e., is less than a certain value). The difficulty parameter is automatically adjusted as in Bitcoin.

One real-world implementation of this concept is \powname \cite{autolykos}, the PoW algorithm of Ergo~\cite{ergo}. \powname uses a variation of Schnorr signatures~\cite{Sch91}, where the goal of a miner is to output $d$ such that $d < 2^{256}/\lambda$ and $\lambda$ is the difficulty parameter. The value $d$ is to be computed as follows. First compute $r = H(m\|n\|p\|w)$ where $m$ is the transactions digest, $n$ is a nonce, $p$ is a public key (an elliptic curve group element) and $w$ is an ephemeral public key that should never be reused in two different blocks. Let $x$ be the corresponding private key of $w$. Compute $d = xr - s$, where $s$ is the private key corresponding to $p$.


\subsection{Tying Public-Key to Rewards}

The second technique in making a Type 1 pool-resistant scheme is to tie the rewards to the public key $p$ contained in the block solution. That is, the platform enforces that any mining rewards are protected by the statement {\em prove knowledge of secret key corresponding to the public key $p$ (from the block solution)}

We consider Ergo as an example here. Rather than enforcing this logic within the protocol, Ergo uses smart contracts to enforce it. In particular, this rule is enforced in a so called \textbf{Emission box}\footnote{A box is just a fancy name for a UTXO. We will use these two terms interchangeably.}, a UTXO which contains all the ergs (Ergo's primary token) that will ever be emitted in rewards. The box is protected by a script that enforces certain conditions on how the rewards must be collected. In particular, it requires that a reward transaction has exactly two outputs, such that the first is another emission box containing the remaining ergs and the second is a box with the miners reward protected with the following script: {\em prove knowledge of the discrete logarithm (to some fixed base $g$) of group element $p$ AND height is greater than or equal to the box-creation height plus 720}.
This is possible because Ergo's (level C3) context includes the block solution. Note that the requirement of 720 blocks (which is roughly a day) is to prevent spending of rewards until they have almost no chance of being invalidated due to forks.

The above approach ensures that the private key used for finding the block solution is also needed for spending the rewards. Consequently, anyone who finds a block also has the ability to spend those rewards. 
If we try to create any standard type of pool, we find that anyone having the ability to find a solution also has the ability to spend (i.e., steal) the reward. In fact, any standard pool must share the same private key among all participants, thereby making it impossible to determine the actual spender. This restriction also applies to decentralized schemes such as P2Pool and SmartPool because they both require that rewards be sent to addresses not under the miner's control.

\subsection{Creating a Mining Pool}

We now describe a pooling strategy for bypassing any Type 1 scheme, provided that the underlying smart contract language supports context level C3 or higher (see Section~\ref{context}). Hence one way to mitigate our method would be to restrict the smart contract language to level C2 or lower. Our concrete implementation uses Ergo as the underlying platform, which supports C3 context. 

We will follow the {\em pay-per-share} approach, where the reward is distributed among the miners based on the number of shares they submitted since the last payout. Our pool is designed to operate at centralization level L2, where the pool only collects the rewards but does not select transactions (see Section~\ref{pool-levels}). Hence, it provides resistance against censorship and does not encourage 51\% attacks that are possible at L1. Note that the pool could also operate at L1 by creating miner-specific blocks using pair-wise shared public keys. However, this increases computational load on the pool and overall network usage. 

\textbf{Basic variant:} We first describe a basic version that is insecure. We then patch the vulnerability to obtain the full version.

The key observation in our approach is that in a valid share, the reward need not necessarily be sent directly to the pool's address. What is actually necessary is that an amount equivalent to the reward is sent to the pool's address. This simple observation allows us to create a pool with the following rules:
\begin{enumerate}
	\item Each miner can send the reward to his own public key $p$, whose secret key only he knows ({\em reward transaction}).
	\item The block must also have another transaction sending the same amount as the reward to the pool address ({\em pool transaction}). 

\end{enumerate}

%\snote{Maybe make this section less Ergo-specific}

A valid share is a solution to a block with the above structure. A miner can efficiently prove that a share is valid without having to send the entire block to the pool. It can simply send the pool transaction along with a Merkle proof that validates the transaction~\cite{Hearn:2012:BIP}.
A pool operator collects such shares (along with the proofs) and any funds thus received when a block is solved are distributed among the miners using the pay-per-share algorithm. To ensure that miners generate valid blocks, the pool randomly asks miners to provide full blocks corresponding to some of their shares and penalize those who cannot. 

One drawback of this is that each miner must have sufficient collateral to cover the reward amount at any time, even though the reward becomes spendable only after a `cooling-off period' (720 blocks in Ergo). Thus, there is a minimum period during which the collateral is spent but the reward is locked and cannot be used as further collateral. 
Therefore, for uninterrupted mining, each miner must keep the reserved amount of at least 2 rewards (possibly more depending on the expected time to find a block).

 To overcome this drawback, a pool may provide incentives such as allowing the miner to keep a fraction of the reward (example for the current reward of 67.5 ergs in Ergo, the pool may require only 65 ergs to be sent to it). 

<<<<<<< HEAD
\textbf{The broadcast attack:} Let Alice be a miner with public key \texttt{alice}. If such a system is used in, say Bitcoin, then the system becomes insecure. Once the pool-paying transaction is publicized, anyone (not necessarily Alice) may broadcast it, possibly using it as their own pool transaction.
=======
\textbf{The broadcast attack:} Let Alice be a miner with public key \texttt{alice}. If such a system is used in, say Bitcoin, then the system becomes insecure. Once the pool-paying transaction is publicized, anyone (not necessarily Alice) may broadcast it, possibly using it as their own pool transaction. 
>>>>>>> 9a6057fa

\textbf{Enhanced variant:} The enhanced protocol mitigates the above attack. This is possible because \langname allows us to use the block solution in the context, using which we can secure the pool transaction as follows. Instead of paying to the pool from an arbitrary box (or boxes), Alice will instead store this collateral in a special box protected by the following script:
\begin{verbatim}
minerPubKey == alice
\end{verbatim}

A box with this script does not require a signature because the above statement only fixes the miner's public key to \texttt{alice} and does not enforce any other spending condition. Thus, anyone can create a transaction spending this box. However the transaction is valid only if the block that includes it is mined by Alice. 
This ensures that the box can only be spent if and when Alice mines a block.  
Alice creates her pool transaction using this box as input and submits her shares and proofs to the pool as before. She need not even use a private channel for this purpose and can broadcast this publicly. This enables the possibility of L3 decentralization level that requires public shares~\cite{chesterman2018p2pool,luu2017smartpool} (see Section~\ref{pool-levels}).

The above variant prevents the broadcast attack because knowing the pool transaction does not help the attacker in any way (since anyone can create that transaction without Alice's help). An attacker might try to spend Alice's collateral in a transaction paying to some address other than the pool address. However, Alice will discard such transactions when creating a candidate block and only include her pool paying transaction that spends the collateral. In the worst case, if Alice does not check for others spending her collateral, the mined block will still include her own pool-paying transaction double-spending the same collateral, thereby making the entire block invalid. 

\textbf{Full variant:} Observe that the above collateral box is not spendable until Alice actually mines a block. Depending on her hardware and the global hash rate, this may take a very long time, and her funds will be stuck till then. We would like Alice to be able to withdraw her collateral at any time she decides to stop participating in the pool. This can be done as follows. Alice first sets another public key \texttt{aliceWithdraw} that she will use to withdraw the collateral (it is possible to keep \texttt{aliceWithdraw} = \texttt{alice}). The modified script is:

\begin{verbatim}
(minerPubKey == alice) || aliceWithdraw
\end{verbatim}

The first condition, \texttt{minerPubKey == alice}, ensures that when used to fund the pool output, the miner must be Alice as in the enhanced variant. The second condition, \texttt{bob}, ensures that the coins are not stuck till Alice finds a block, because it allows Alice may withdraw the collateral at any time.
Alice should fund the pool transaction by satisfying only the first condition and never the second condition, otherwise the broadcast attack becomes possible. The second condition is be used only for withdrawing collateral.

Note that the above allows everyone to create a transaction spending Alice's collateral box as long as Alice mines the transaction. Alice may have more than one collateral box protected by identical scripts. Thus, an attacker may try to spend Alice's box that is not used in the pool funding transaction. Of course, Alice should not include such transactions in her block. This requires Alice to implement additional checks. An easier solution is for Alice to use another public key, \texttt{aliceLock}, as below to ensure that only she can create a valid transaction. 

\begin{verbatim}
((minerPubKey == alice) && aliceLock) || aliceWithdraw
\end{verbatim}

<<<<<<< HEAD
The above broadcast attack mitigation strategy requires C3 context level (i.e., access to \texttt{minerPubKey}) and will not work in lower levels. One may envisage a hiding strategy at C2 context level, where the pool transaction is not revealed in a share and only a commitment is revealed. The actual transaction is revealed only if a block is found or when a miner later proves to the pool that the shares were correct. However, this is also prone to broadcast attacks as follows. First note that there are two kinds of broadcast attacks. The first is the {\em leak-from-share} attack. The second is the {\em leak-from-orphaned-block} attack, where the transaction is extracted from a mined block that ends up getting orphaned. The hiding strategy mitigates the first attack but not the second.
=======
The above broadcast attack mitigation strategy requires C3 context level (i.e., access to \texttt{minerPubKey}) and will not work in lower levels. One may envisage a hiding strategy at C2 context level, where the pool transaction is not revealed in a share and only a commitment is revealed. The actual transaction is revealed only if a block is found or when a miner later proves to the pool that the shares were correct. However, this is also prone to broadcast attacks as follows. First note that there are two kinds of broadcast attacks. The first is the {\em leak-from-share} attack. The second is the {\em leak-from-orphaned-block} attack, where the transaction is extracted from a mined block that ends up getting orphaned. The hiding strategy mitigates the first attack but not the second. 
>>>>>>> 9a6057fa

\textbf{Weak Broadcast security:} We can obtain a weaker form of broadcast security for C2 context level by assuming a trusted pool as follows. A pool-paying transaction is created as before by spending some arbitrary input and paying to the pool address. The miner sends the shares along with the proofs to the pool over a private channel. The pool is trusted not to misuse the transaction. This addresses the leak-from-share attack. To address the leak-from-orphaned-block attack, the following strategy is used. Assume that the box funding the pool transaction contains a unique identifier of Alice (such as her public key) and a script that enforces any spending transaction to pay the pool. Lets us call this {\em Alice's funding box}. The pool then enforces the following rules internally.
\begin{enumerate}
    \item Any transaction it receives from Alice's funding box that was not mined by Alice is considered {\em irregular}.
    % , and the output of that transaction (paying the pool) as an {\em irregular} output.
    \item Any irregular transaction using Alice's funding box is not considered for pool reward disbursement and the funds are refunded back to Alice.
\end{enumerate}
It is possible for everyone to verify that a given pool transaction is irregular if everyone knows Alice's public key. Thus, a pool cannot deny the existence of an irregular transaction. Refunds can also be made verifiable in many ways, such as by requiring the pool to create another funding box for Alice, which can be publicly verified. We can additionally require that the new funding box be created in a transaction that consumes the irregular transaction's output. 


\section{Pooled Mining with Type 2 Puzzles}
% \section{10 Blocks}
\label{bypasstype2}

In Type 2 puzzles, a miner can produce~(with non-negligible probability) an alternative block for the same PoW solution~\cite{miller2015nonoutsourceable}.
For concreteness, we will use public key cryptography to illustrate this, as we did for Type 1 puzzles. However, our approach will work for any other implementation of such puzzles.


Recall that a Type 1 puzzle comprises of two steps: (1) embedding a public key $p$ in the block header, whose private key is needed in generating the solution, and (2) tying the block rewards to $p$. 
A Type 2 puzzle can be considered a variation of a Type 1 puzzle, where Step 1 remains the same but Step 2 is modified so that the block rewards are not tied to $p$ but instead to another public key $a$ that is certified by $p$. In other words, the complete solution is defined using a tuple $(p, a, \textsf{cert}_p(a))$, where $\textsf{cert}_p(a)$ is a signature on $a$ that verifies with $p$. 

The rationale behind non-outsourceability is that a cheating miner knowing the private key of $p$ can steal the reward as follows. When claiming shares, the miner behaves correctly. That is, it constructs the block so that rewards go to the pool public key $a$. However, if a real solution is found, the rewards are sent to the miner public $a'$ by creating a certificate $\textsf{cert}_p(a')$. Thus, as in Type 1 puzzles, the pool risks losing rewards if it shares secrets with miners. 


\textbf{Watermarking:} In the basic Type 2 scheme, a pool can make it possible to identify stolen rewards by publicly fixing a watermark identifying its blocks in advance~\cite{miller2015nonoutsourceable}. A watermark in this context is something that is preserved even if the pool key $a$ is replaced by the miner key $a'$. A few examples are the certifying key $p$ or, say, half the bits of the nonce. If such a watermark is used then it becomes possible to identify the cases when the block rewards are stolen. 

\textbf{Strong Type 2 puzzles:} In the above design, it is possible to determine when the rewards are stolen. For instance, using the public key $p$ as a watermark, a pool may declare in advance that for a given $p$, it only considers the pair $(p, a)$ as valid and any other pair $(p, a')$ indicates a theft. The stronger variant of Type 2 puzzles replaces signatures with zero knowledge proofs so that the two cases (block rewards stolen or not) become indistinguishable. Any Type 2 puzzle that is not strong is called {\em weak}.

We describe a smart contract that bypasses both Type 1 and (weak) Type 2 schemes. For sake of brevity, however, we only describe the Type 2 solution here. Recall that for such schemes, it is possible to detect when a particular watermark is being used in the block. In our approach, this watermark is attached to the miner instead of the pool. Thus, the pool will share pair-wise watermarks with every miner. Similar to the previous approach, we will also require the miner to lock some collateral that can be used by the pool to cover any rewards taken by the miner.
We also require the smart contract language to make available in the execution context the block solutions for not only the current block header but also the last $L$ block header prior to the current one. 

Then a weak Type 2 scheme can be bypassed as follows. In order to participate in the pool, Alice creates an unspent box that locks collateral with the guard script: {\em payable to pool public key if at least one of the last $L$ headers contains the watermarked solution}. The same solution will also work for Type 1 schemes there because the block header cannot be efficiently altered without also altering the embedded public key. In \langname, for example, this can be implemented as: \texttt{poolPubKey \&\& lastHeaders.exists(h => h.minerPubKey == alice)}.

The method \texttt{exists} of \texttt{lastHeaders} takes as input another method, say $f$, that takes as input an header and outputs a \texttt{Boolean}. The method $f$ is applied to every element of \texttt{lastHeaders} and the output of \texttt{exists} is the OR of the outputs of $f$. In this case, $f$ outputs true if the miner public key in the header is Alice's public key. 


A miner is permitted to send the reward to any chosen address, since as soon as a valid block is generated, the collateral becomes spendable by the pool. One way the miner can try to save the collateral is to generate $L$ blocks after the one with the watermark, but this case is unlikely for a pool user if $L$ is big enough. In Ergo, for example, $L = 10$, and the chance to generate 11 consecutive blocks is very small~\cite{Nak08}. 

Note that the above script locks the collateral until Alice find a block, which may never happen. Hence, as in the Type 1 case, we need to allow Alice to withdraw collateral if she desires. However, the solution used in Type 1 (i.e., simply appending `\texttt{|| aliceWithdraw}') will not work here because the pool does not immediately get the collateral when Alice gets the reward, but rather after at most $L$ blocks. If we allow Alice to withdraw the collateral at any time, the she can withdraw it in the same block as the reward.
One solution would be to allow Alice to withdraw the collateral only after some fixed height $H$, while her participation in the pool using this collateral ends at height $H - L$, after which she must use new collateral. For simplicity, we skip this deadline condition for withdrawing the collateral by the miner in case a block is not found for a long time. However, a real world implementation must consider this.

\section{Conclusion and Further Work}
\label{conclusion}

Non-outsourceable puzzles have been proposed as a possible workaround for attacks that arise due to pool formation in PoW blockchains. Such solutions fall into two broad categories: Type 1, where the reward is directly bound to some trapdoor information used for generating the block solution (and thus, that information is needed while spending), and Type 2, where the reward is indirectly bound to the trapdoor information via a certificate. Type 2 schemes can be further classified into weak, where the identity of the miner is revealed, and strong, where the identity remains hidden. 

In this paper we proposed two approaches to bypass non-outsourceability of Type 1 and weak Type 2
schemes to create mining pools, thereby `breaking' them. Our pools operates at level L2 (censorship resistance), where the pool does not  control transactions to be included in blocks but only collects the rewards (see Section~\ref{pool-levels}). Such pools do not pose stability threats that L1 level pools do. Although our pools are most efficient when operating at L2, they can operate at L1 simply by having the pool create miner-specific blocks using their public keys. 
Note that both L1 and L2 carry the risk of funds loss due to operator compromise. A topic of further investigation is to have the pools operate at L3, where there is no risk of losing funds. 

Only strong Type 2 schemes~(where a miner does not provide a block solution in the clear, but rather provides an encrypted solution
along with zero-knowledge proof of its correctness) remain unbroken. However, it should also be noted that strong schemes are not very practical as they require a generic zero-knowledge proof system which imposes heavy burden on both the prover and verifier. Thus, such schemes currently have no implementations in the real world. Additionally, we note that Type 2 schemes in their entirety have an inherent weakness that make them impractical for real world use: the high possibility of forking attacks. 


Both our approaches rely on smart contracts acting as decentralized escrows and require the underlying programming language to allow predicates at context level C3 or higher (i.e., access to the block solution; see Section~\ref{context}). Thus, one way to invalidate our methods would be to restrict the language context to level C2 or lower. Note that even level C2 contracts allow sophisticated applications such as non-interactive mixing, rock-paper-scissors, and even an ICO~\cite{advtutorial}.

Another open issue in mining pools is that of block withholding~\cite{courtois2014subversive}, where the miner tries to attack the pool by submitting valid shares but discarding actual solutions. The need for collateral in our schemes may possibly affect the attacker's strategy. This will be considered in a follow-up work.

\section*{Acknowledgements}
\label{*acknowledgements}

We would like to thank Mohammad Hasan Samadani and the ergopool.io team for building a pool based on this paper and highlighting real-world issues in regards with high-level scheme descriptions.

\bibliographystyle{unsrt}
\bibliography{main}
\appendix


\end{document}
<|MERGE_RESOLUTION|>--- conflicted
+++ resolved
@@ -1,370 +1,362 @@
-\documentclass{llncs}
-\def\shownotes{1}
-\def\notesinmargins{0}
-
-%\usepackage{fullpage}
-
-\usepackage{mathtools,color,xcolor,hyperref,graphicx,wrapfig,listings,array,xspace}
-\usepackage{caption}
-\usepackage{subcaption}
-\usepackage{tikz}
-\usetikzlibrary{arrows}
-
-\usepackage{amsfonts}
-% https://tex.stackexchange.com/questions/11719/how-do-i-backcolor-in-verbatim
-\usepackage{xcolor}
-\usepackage{alltt}
-% Compensate for fbox sep:
-\newcommand\Hi[2][lightgray]{%
-	\hspace*{-\fboxsep}%
-	\colorbox{#1}{#2}%
-	\hspace*{-\fboxsep}%
-}
-
-\ifnum\shownotes=1
-\ifnum\notesinmargins=1
-\newcommand{\authnote}[2]{\marginpar{\parbox{\marginparwidth}{\tiny %
-  \textsf{#1 {\textcolor{blue}{notes: #2}}}}}%
-  \textcolor{blue}{\textbf{\dag}}}
-\else
-\newcommand{\authnote}[2]{
-  \textsf{#1 \textcolor{blue}{: #2}}}
-\fi
-\else
-\newcommand{\authnote}[2]{}
-\fi
-
-\newcommand{\snote}[1]{{\authnote{\textcolor{red}{Scalahub notes}}{#1}}}
-\newcommand{\knote}[1]{{\authnote{\textcolor{green}{kushti notes}}{#1}}}
-
-\newcommand{\ret}{\mathsf{ret}}
-\newcommand{\new}{\mathsf{new}}
-\newcommand{\hnew}{h_\mathsf{new}}
-\newcommand{\old}{\mathsf{old}}
-\newcommand{\op}{\mathsf{op}}
-\newcommand{\verifier}{\mathcal{V}}
-\newcommand{\prover}{\mathcal{P}}
-\newcommand{\key}{\mathsf{key}}
-\newcommand{\nextkey}{\mathsf{nextKey}}
-\newcommand{\node}{\mathsf{t}}
-\newcommand{\parent}{\mathsf{p}}
-\newcommand{\leaf}{\mathsf{f}}
-\newcommand{\vl}{\mathsf{value}}
-\newcommand{\balance}{\mathsf{balance}}
-\newcommand{\lft}{\mathsf{left}}
-\newcommand{\rgt}{\mathsf{right}}
-\newcommand{\lbl}{\mathsf{label}}
-\newcommand{\direction}{\mathsf{d}}
-\newcommand{\oppositedirection}{\bar{\mathsf{d}}}
-\newcommand{\found}{\mathsf{found}}
-\newcommand{\mypar}[1]{\smallskip\noindent\textbf{#1.}\ \ \ }
-\newcommand{\ignore}[1]{}
-
-\newcommand{\langname}{ErgoScript\xspace}
-\newcommand{\powname}{Autolykos\xspace}
-\newcommand{\poolname}{ErgoPool\xspace}
-\newcommand{\mixname}{ErgoMix\xspace}
-
-
-\newcommand{\lst}[1]{\text{\lstinline[basicstyle={\ttfamily}]$#1$}}
-
-\newcommand{\andnode}{\ensuremath{\mathsf{AND}}}
-\newcommand{\ornode}{\ensuremath{\mathsf{OR}}}
-\newcommand{\tnode}{\ensuremath{\mathsf{THRESHOLD}}}
-
-\newcommand{\primname}{Commitment of Work\xspace}
-\newcommand{\prim}{CoW\xspace}
-
-
-\newcommand{\GF}{\ensuremath{\mathrm{GF}}}
-
-
-\begin{document}
-
-
-\title{Bypassing Non-Outsourceable Proof-of-Work Schemes Using Collateralized Smart Contracts}
-
-\author{Alexander Chepurnoy\inst{1,2}, Amitabh Saxena\inst{1}}
-
-\institute{Ergo Platform \\\email{\{kushti\}@protonmail.ch, \{amitabh123\}@gmail.com} \and
-IOHK Research \\\email{\{alex.chepurnoy\}@iohk.io}}
-
-\maketitle
-
-\begin{abstract}
-    Centralized pools and renting of mining power are considered as sources of possible censorship threats and even 51\%
-    attacks for decentralized cryptocurrencies. Non-outsourceable Proof-of-Work (PoW) schemes have been proposed to tackle these issues. However, tenets in the folklore say that such schemes could potentially be bypassed by using escrow mechanisms.
-    In this work, we propose a concrete example of such a mechanism which is using collateralized smart contracts. Our approach allows miners to bypass non-outsourceable PoW schemes
-    if the underlying blockchain platform supports smart contracts in a sufficiently advanced language. In particular, the language should allow access to the PoW solution.
-    At a high level, our approach requires the miner to lock some collateral covering the reward amount and protected by a smart contract acting as an escrow. The smart contract allows the pool to collect the collateral as soon as the miner collects any block rewards. We propose two variants of the approach depending on when the collateral is bound to the block solution. Using this, we show how to bypass previously proposed non-outsourceable Proof-of-Work schemes (with the notable exception for strong non-outsourceable schemes) and show how to build mining pools for such schemes.
-\end{abstract}
-
-\section{Introduction}
-
-Security of Bitcoin and many other cryptocurrencies relies on so called Proof-of-Work (PoW) schemes~(also known as scratch-off puzzles), which are mechanisms to reach fast consensus and guarantee immutability of the ledger. Security of such consensus mechanisms is based on the assumption that no single entity controls a large part of the mining power. For example, if a single entity controls
-33\% then it can earn unproportionally more rewards using {\em selfish mining}~\cite{selfish}, and with more than 50\% an adversary can do double spending or filter out certain transactions. Mining pools are the primary cause of such concentration of mining power. 
-However,  individually, it is more beneficial for miners to join pools despite the fact that they are detrimental to the system. Another threat, especially for new cryptocurrencies are potential Goldfinger attacks using hosted mining services to rent mining power in order to mine~(or attack) a cryptocurrency~\cite{goldfinger}.
-
-Non-outsourceable scratch-off puzzles have been proposed to address these issues~\cite{miller2015nonoutsourceable,daian2017short}. A notable example of a real world implementation of this idea is Ergo~\cite{ergo}, whose PoW, \powname~\cite{autolykos}, is based on~\cite{daian2017short}. The primary technique in such approaches is to discourage pooled mining by tying the rewards to some trapdoor information needed for solution generation. In this work, we describe how to bypass the non-outsourceability of many such schemes, including Ergo's. 
-More importantly, while our solution bypasses non-outsourceability, which gives the ability to form pools, it retains the {\em censorship resistance} property of non-outsourceable puzzles. That is, a pool cannot conduct 51\% attacks even if it handles more than 51\% of the mining power (see Section~\ref{pool-levels} for details). 
-
-The rest of the paper is organized as follows. Section~\ref{background} contains an overview of the current state of affairs in proof-of-work schemes and pooled mining along a high level overview of non-outsourceable puzzles. Section~\ref{bypasstype1} describes one approach for creating mining pools in many types of non-outsourceable puzzles, specifically those of~\cite{daian2017short}. Section~\ref{bypasstype2} describes another approach that covers a wider range of puzzles~\cite{daian2017short,miller2015nonoutsourceable}. We conclude the paper in Section~\ref{conclusion} along with pointers for future research.
-\section{Background}
-\label{background}
-
-\subsection{Proofs of Work} 
-
-We first describe the vanilla proof-of-work (PoW) mechanism used in Bitcoin. In order to generate a block in Bitcoin, a miner collects a number of unconfirmed transactions and organizes them into a Merkle tree.
-% All nodes of this tree except the leaves are 32 byte hashes computed from its children.
-The digest of this tree, denoted $t$ here, is stored in a section of the block called the {\em block header}, which also includes $h$, the hash of the previous block's header, and $n$, a random string called the nonce. We use the term $m$ to denote the puzzle made of the concatenation of the Merkle tree digest and the hash of the previous block. That is, $m = t\|h$ and
-then the header is of the form $m\|n$.
-The solution is also determined by another parameter $\lambda > 1$, called the {\em difficulty}. Let $H$ be a collision
-resistant hash function with output of 256 bits. 
-The header $m\|n$ is considered a valid solution
-if $H(m\|n) \leq 2^{256}/\lambda$.
-A miner repeatedly tries different values of $n$ (and possibly $m$) until a solution is found. 
-Since $H$ is like a random oracle, the probability of finding a solution in one attempt is 
-$1 / \lambda$.
-All PoW systems use the above idea of finding a value from a uniform distribution that falls within some narrower range based on the difficulty parameter. 
-
-\subsection{Pooled Mining} 
-\label{pool-levels}
-Bitcoin allows mining pools, which roughly work as follows. The pool distributes work based on a some $m$ that it decides. Each miner tries to find a solution for the given $m$ and any solution found is sent to the network.
-A miner actually tries to find a {\em share}, which is like a solution but with reduced difficulty (also decided by the pool). Some of the shares may also be real solutions, which result in valid blocks. A miner gets paid by the number of shares submitted. This is possible because the Bitcoin PoW puzzle is a {\em scratch-off puzzle}~\cite{miller2015nonoutsourceable}, a type of PoW puzzle that can be processed in parallel by multiple non-communicating entities with an appropriate reduction in search time.
-
-The pool generates the potential block candidates as if it was solo mining, and then distributes that candidate to its miners for solving, which can be considered workers for the pool. The shares have no actual value and are just an accounting tool used by the pool to keep track of the work done by each worker. The key observation with pools is that miners do work for some other entity who then distributes the rewards back to the workers.
-Since the pool selects the transactions that are to be included, this gives the pool greater control over the entire blockchain network. We define this using three levels of (de)centralization that a pool may operate at. 
-
-\begin{enumerate}
-	\item {\em Level 1 (Centralized):} The pool operator defines both $m$ and the reward address. Thus, a pool operator has full control over which transactions are included (censorship) and also carries the risk of losing the rewards.
-	\item {\em Level 2 (Censorship Resistant):} The pool operator does not define $m$ but collects the rewards. This is resistant to censorship but still carries the risk of losing the rewards. % This is what we will try achieve.
-	\item {\em Level 3 (Decentralized):} There is no centralized pool operator but rather another decentralized oracle that emulates the pool operator and rewards are automatically given to the participants based on the shares they submitted (see P2Pool~\cite{chesterman2018p2pool} for Bitcoin and SmartPool~\cite{luu2017smartpool} for Ethereum). In P2Pool, this oracle is implemented using another blockchain, while in SmartPool, it is implemented using a smart contract.
-\end{enumerate}
-
-The following table summarizes the concepts.\\~\\
-	\begin{tabular}{|l|l|l|l|}\hline
-	Pool level	& Censorship & Reward theft risk &Example\\\hline
-	L1 (Centralized)	&Yes & Yes  & BTC.com\\
-	L2 (Censorship Resistant)	& No & Yes &ErgoPool (this work)\\
-	L3 (Decentralized)	& No & No &SmartPool\cite{luu2017smartpool}, P2Pool~\cite{chesterman2018p2pool}\\\hline
-	\end{tabular}
-
-~\\
-
-The primary issue with pools is that they increase the potential of transaction censorship and 51 percent attacks. One way to address this issue is to disallow pools entirely. This is what non-outsourceable puzzles aim to achieve, and Ergo is the first practical implementation of such puzzles~\cite{ergo}. Thus, such puzzles are designed to provide the same level of security as an L3 pool.
-
-We, however, note that disallowing pools entirely comes with its own set of problems. For instance, at Ergo launch, the difficulty went up so quickly that miners with single GPUs could not find any blocks in a reasonable time. Since Ergo does not allow pools, such miners had no incentive to continue mining. In fact, this research was motivated from the need to create a mining pool for Ergo. However, we also want our solution to retain the security offered by lack of pools, that is, resistance to censorship and 51\% attacks. 
-
-Our solution is based on the observation that another way to address censorship and 51 percent attacks is to have pools operate at levels L2 or L3, where these issues are not present. Thus, not only can we have decentralization in mining but also have all the benefits of pools (such as regular income for miners and thereby, stronger network). Our solution is designed for L2 but can also be trivially extended to operate at L1. Additionally, it may be possible to extend it to L3 using approaches similar to SmartPool or P2Pool, which we leave as a topic for further research.
-
-\subsection{Non-Outsourceable Puzzles}
-
-We start with overviewing (non-)outsourceability definitions in existing literature expressed in different works, such as
-Non-outsourceable Scratch-Off Puzzles~\cite{miller2015nonoutsourceable}, 2-Phase Proof-of-Work (2P-PoW)~\cite{twophase},
-PieceWork~\cite{daian2017short}, Autolykos~\cite{autolykos}. The details of these approaches are described in Sections~\ref{bypasstype1} and~\ref{bypasstype2}. However, at a high level, all these approaches can be broadly classified into two categories. 
-
-In the first one~\cite{autolykos,daian2017short,twophase}, which we call \textbf{Type 1}, a PoW scheme is considered
-non-outsourceable if it is not possible to iterate over the solution space without knowing some trapdoor information (such as a secret key) corresponding to some public information (such as a public key) contained in the block header, with block rewards locked by that trapdoor information. The reasoning here is that in order to send the reward to a pool's address, each miner must know the secret corresponding to that address. However, a pool does not trust miners and so will not give the secret away to them. 
-
-In the other category
-~\cite{miller2015nonoutsourceable}, called \textbf{Type 2}, a PoW scheme is considered non-outsourceable if for any solved block, a miner can generate another block efficiently with non-negligible probability. The motivation behind this definition is that a miner can get paid for shares
-by trying to generate a block that pays the reward to the pool. In case of successful block generation, however, the miner could generate and broadcast another block that sends the reward elsewhere. 
-We further classify Type 2 into {\em weak} if the identity of the miner stealing the rewards can be ascertained and {\em strong} if the identity remains secret.
-
-At a technical level, both Type 1 and 2 approaches rely on a miner's ability to steal the pool's rewards. The difference lies in the way this occurs. In Type 1 schemes, the miner is able to steal the reward {\em after} the block gets finalized.
-In Type 2, 
-the reward can only be stolen {\em before} a block is finalized. 
-
-
-We note that all Type 2 schemes have an inherent problem that allows malicious actors to flood the network with a large number of valid but distinct solutions, thereby causing network partitions and instability. This causes the network to converge very slowly or result in several forks. Hence, we don't consider Type 2 schemes to be robust in reaching consensus, thereby making them impractical in the real world. We call this the {\em forking attack}. Strong Type 2 schemes are even more prone to this attack because there is no fear of detection. % (and penalization).
-
-In this work, we bypass the non-outsourceability of all Type 1 and weak Type 2 schemes assuming that their platforms support
-some minimal smart contract capability. The following table summarizes this. 
-
-~\\
-	\begin{tabular}{|l|l|l|l|l|}\hline
-		  Puzzle type     & Thief's identity   & When rewards stolen       & Forking attack &Bypassed \\\hline
-		  1        & revealed              & after block acceptance   & no & yes             \\
-		  2 (weak)   & revealed           & before block acceptance  & yes &yes            \\
-		  2 (strong) & secret           & before block acceptance  & yes & no      \\\hline
-	\end{tabular}
-
-\subsection{Execution Context in Smart Contracts}
-\label{context}
-
-To give understanding of how a smart contract can bypass non-outsourceability, we first explain what kind of data the contract 
-can access.
-
-In PoW currencies, a block contains a compact section called the {\em header}, which is
-enough to verify the PoW solution and check integrity of other sections (such as block transactions).
-
-Execution context is what is available to a contract during execution. Considering UTXO-based cryptocurrencies, such as
-Bitcoin and Ergo, we can think about following components of the execution context. At the bare minimum, the first level, the smart contract 
- should have access to the contents of the UTXO it is locking (i.e., its monetary value and any other data stored in it). At the second level, the smart contract may additionally have access to the spending transaction, that is, all its inputs and outputs. At the third level, the smart contract may have access to block header data in addition to the data at the second level. For example, in Ergo, the last ten block headers and also some parts of the next block header 
- (which are known in advance before the next block is mined) are also available in the execution context. Finally, at the fourth level, the execution context may contain the entire block with all sibling transactions. Note that since the execution context must fit into random-access memory of commodity hardware, accessing the full blockchain is not a realistic scenario. The following
- table summarizes possible execution context components.
-
-~\\
-\begin{tabular}{|l|l|l|l|l|l|}\hline
-	Context level & UTXO & Transaction & Header      & Block & Example \\ \hline
-	 C1     & Yes  & No          & No  		   & No    & Bitcoin~\cite{Nak08} \\
-	 C2     & Yes & Yes         & No 		   & No    & -- \\
-	 C3     & Yes & Yes         & Yes 		   & No    & Ergo ~\cite{ergo}   \\
-	 C4     & Yes & Yes         & Yes 		   & Yes   & --    \\\hline
-\end{tabular}
-	
-\section{Pooled Mining in Type 1 Puzzles}
-\label{bypasstype1}
-
-In a nutshell, Type 1 puzzles use a combination of two approaches. The first approach is to replace the hash function with a digital signature (i.e., use public-key cryptography instead of symmetric key cryptography for obtaining the final solution). The second approach is to tie the public key to the rewards. 
-
-\subsection{Using Public-Key Cryptography}
-
-The method requires a randomized signature scheme that is strongly unforgeable under adaptive chosen message attacks (s-UFCMA) and outputs signatures uniformly spread over some range irrespective of how the signer behaves. Schnorr signature is one such scheme~\cite{Sch91}.
-
-A candidate block header is constructed using transactions as in Bitcoin along with a public key $p$. A valid block header is a candidate block header along with a signature $d$ that verifies with this public key and satisfies the difficulty constraints as before (i.e., is less than a certain value). The difficulty parameter is automatically adjusted as in Bitcoin.
-
-One real-world implementation of this concept is \powname \cite{autolykos}, the PoW algorithm of Ergo~\cite{ergo}. \powname uses a variation of Schnorr signatures~\cite{Sch91}, where the goal of a miner is to output $d$ such that $d < 2^{256}/\lambda$ and $\lambda$ is the difficulty parameter. The value $d$ is to be computed as follows. First compute $r = H(m\|n\|p\|w)$ where $m$ is the transactions digest, $n$ is a nonce, $p$ is a public key (an elliptic curve group element) and $w$ is an ephemeral public key that should never be reused in two different blocks. Let $x$ be the corresponding private key of $w$. Compute $d = xr - s$, where $s$ is the private key corresponding to $p$.
-
-
-\subsection{Tying Public-Key to Rewards}
-
-The second technique in making a Type 1 pool-resistant scheme is to tie the rewards to the public key $p$ contained in the block solution. That is, the platform enforces that any mining rewards are protected by the statement {\em prove knowledge of secret key corresponding to the public key $p$ (from the block solution)}
-
-We consider Ergo as an example here. Rather than enforcing this logic within the protocol, Ergo uses smart contracts to enforce it. In particular, this rule is enforced in a so called \textbf{Emission box}\footnote{A box is just a fancy name for a UTXO. We will use these two terms interchangeably.}, a UTXO which contains all the ergs (Ergo's primary token) that will ever be emitted in rewards. The box is protected by a script that enforces certain conditions on how the rewards must be collected. In particular, it requires that a reward transaction has exactly two outputs, such that the first is another emission box containing the remaining ergs and the second is a box with the miners reward protected with the following script: {\em prove knowledge of the discrete logarithm (to some fixed base $g$) of group element $p$ AND height is greater than or equal to the box-creation height plus 720}.
-This is possible because Ergo's (level C3) context includes the block solution. Note that the requirement of 720 blocks (which is roughly a day) is to prevent spending of rewards until they have almost no chance of being invalidated due to forks.
-
-The above approach ensures that the private key used for finding the block solution is also needed for spending the rewards. Consequently, anyone who finds a block also has the ability to spend those rewards. 
-If we try to create any standard type of pool, we find that anyone having the ability to find a solution also has the ability to spend (i.e., steal) the reward. In fact, any standard pool must share the same private key among all participants, thereby making it impossible to determine the actual spender. This restriction also applies to decentralized schemes such as P2Pool and SmartPool because they both require that rewards be sent to addresses not under the miner's control.
-
-\subsection{Creating a Mining Pool}
-
-We now describe a pooling strategy for bypassing any Type 1 scheme, provided that the underlying smart contract language supports context level C3 or higher (see Section~\ref{context}). Hence one way to mitigate our method would be to restrict the smart contract language to level C2 or lower. Our concrete implementation uses Ergo as the underlying platform, which supports C3 context. 
-
-We will follow the {\em pay-per-share} approach, where the reward is distributed among the miners based on the number of shares they submitted since the last payout. Our pool is designed to operate at centralization level L2, where the pool only collects the rewards but does not select transactions (see Section~\ref{pool-levels}). Hence, it provides resistance against censorship and does not encourage 51\% attacks that are possible at L1. Note that the pool could also operate at L1 by creating miner-specific blocks using pair-wise shared public keys. However, this increases computational load on the pool and overall network usage. 
-
-\textbf{Basic variant:} We first describe a basic version that is insecure. We then patch the vulnerability to obtain the full version.
-
-The key observation in our approach is that in a valid share, the reward need not necessarily be sent directly to the pool's address. What is actually necessary is that an amount equivalent to the reward is sent to the pool's address. This simple observation allows us to create a pool with the following rules:
-\begin{enumerate}
-	\item Each miner can send the reward to his own public key $p$, whose secret key only he knows ({\em reward transaction}).
-	\item The block must also have another transaction sending the same amount as the reward to the pool address ({\em pool transaction}). 
-
-\end{enumerate}
-
-%\snote{Maybe make this section less Ergo-specific}
-
-A valid share is a solution to a block with the above structure. A miner can efficiently prove that a share is valid without having to send the entire block to the pool. It can simply send the pool transaction along with a Merkle proof that validates the transaction~\cite{Hearn:2012:BIP}.
-A pool operator collects such shares (along with the proofs) and any funds thus received when a block is solved are distributed among the miners using the pay-per-share algorithm. To ensure that miners generate valid blocks, the pool randomly asks miners to provide full blocks corresponding to some of their shares and penalize those who cannot. 
-
-One drawback of this is that each miner must have sufficient collateral to cover the reward amount at any time, even though the reward becomes spendable only after a `cooling-off period' (720 blocks in Ergo). Thus, there is a minimum period during which the collateral is spent but the reward is locked and cannot be used as further collateral. 
-Therefore, for uninterrupted mining, each miner must keep the reserved amount of at least 2 rewards (possibly more depending on the expected time to find a block).
-
- To overcome this drawback, a pool may provide incentives such as allowing the miner to keep a fraction of the reward (example for the current reward of 67.5 ergs in Ergo, the pool may require only 65 ergs to be sent to it). 
-
-<<<<<<< HEAD
-\textbf{The broadcast attack:} Let Alice be a miner with public key \texttt{alice}. If such a system is used in, say Bitcoin, then the system becomes insecure. Once the pool-paying transaction is publicized, anyone (not necessarily Alice) may broadcast it, possibly using it as their own pool transaction.
-=======
-\textbf{The broadcast attack:} Let Alice be a miner with public key \texttt{alice}. If such a system is used in, say Bitcoin, then the system becomes insecure. Once the pool-paying transaction is publicized, anyone (not necessarily Alice) may broadcast it, possibly using it as their own pool transaction. 
->>>>>>> 9a6057fa
-
-\textbf{Enhanced variant:} The enhanced protocol mitigates the above attack. This is possible because \langname allows us to use the block solution in the context, using which we can secure the pool transaction as follows. Instead of paying to the pool from an arbitrary box (or boxes), Alice will instead store this collateral in a special box protected by the following script:
-\begin{verbatim}
-minerPubKey == alice
-\end{verbatim}
-
-A box with this script does not require a signature because the above statement only fixes the miner's public key to \texttt{alice} and does not enforce any other spending condition. Thus, anyone can create a transaction spending this box. However the transaction is valid only if the block that includes it is mined by Alice. 
-This ensures that the box can only be spent if and when Alice mines a block.  
-Alice creates her pool transaction using this box as input and submits her shares and proofs to the pool as before. She need not even use a private channel for this purpose and can broadcast this publicly. This enables the possibility of L3 decentralization level that requires public shares~\cite{chesterman2018p2pool,luu2017smartpool} (see Section~\ref{pool-levels}).
-
-The above variant prevents the broadcast attack because knowing the pool transaction does not help the attacker in any way (since anyone can create that transaction without Alice's help). An attacker might try to spend Alice's collateral in a transaction paying to some address other than the pool address. However, Alice will discard such transactions when creating a candidate block and only include her pool paying transaction that spends the collateral. In the worst case, if Alice does not check for others spending her collateral, the mined block will still include her own pool-paying transaction double-spending the same collateral, thereby making the entire block invalid. 
-
-\textbf{Full variant:} Observe that the above collateral box is not spendable until Alice actually mines a block. Depending on her hardware and the global hash rate, this may take a very long time, and her funds will be stuck till then. We would like Alice to be able to withdraw her collateral at any time she decides to stop participating in the pool. This can be done as follows. Alice first sets another public key \texttt{aliceWithdraw} that she will use to withdraw the collateral (it is possible to keep \texttt{aliceWithdraw} = \texttt{alice}). The modified script is:
-
-\begin{verbatim}
-(minerPubKey == alice) || aliceWithdraw
-\end{verbatim}
-
-The first condition, \texttt{minerPubKey == alice}, ensures that when used to fund the pool output, the miner must be Alice as in the enhanced variant. The second condition, \texttt{bob}, ensures that the coins are not stuck till Alice finds a block, because it allows Alice may withdraw the collateral at any time.
-Alice should fund the pool transaction by satisfying only the first condition and never the second condition, otherwise the broadcast attack becomes possible. The second condition is be used only for withdrawing collateral.
-
-Note that the above allows everyone to create a transaction spending Alice's collateral box as long as Alice mines the transaction. Alice may have more than one collateral box protected by identical scripts. Thus, an attacker may try to spend Alice's box that is not used in the pool funding transaction. Of course, Alice should not include such transactions in her block. This requires Alice to implement additional checks. An easier solution is for Alice to use another public key, \texttt{aliceLock}, as below to ensure that only she can create a valid transaction. 
-
-\begin{verbatim}
-((minerPubKey == alice) && aliceLock) || aliceWithdraw
-\end{verbatim}
-
-<<<<<<< HEAD
-The above broadcast attack mitigation strategy requires C3 context level (i.e., access to \texttt{minerPubKey}) and will not work in lower levels. One may envisage a hiding strategy at C2 context level, where the pool transaction is not revealed in a share and only a commitment is revealed. The actual transaction is revealed only if a block is found or when a miner later proves to the pool that the shares were correct. However, this is also prone to broadcast attacks as follows. First note that there are two kinds of broadcast attacks. The first is the {\em leak-from-share} attack. The second is the {\em leak-from-orphaned-block} attack, where the transaction is extracted from a mined block that ends up getting orphaned. The hiding strategy mitigates the first attack but not the second.
-=======
-The above broadcast attack mitigation strategy requires C3 context level (i.e., access to \texttt{minerPubKey}) and will not work in lower levels. One may envisage a hiding strategy at C2 context level, where the pool transaction is not revealed in a share and only a commitment is revealed. The actual transaction is revealed only if a block is found or when a miner later proves to the pool that the shares were correct. However, this is also prone to broadcast attacks as follows. First note that there are two kinds of broadcast attacks. The first is the {\em leak-from-share} attack. The second is the {\em leak-from-orphaned-block} attack, where the transaction is extracted from a mined block that ends up getting orphaned. The hiding strategy mitigates the first attack but not the second. 
->>>>>>> 9a6057fa
-
-\textbf{Weak Broadcast security:} We can obtain a weaker form of broadcast security for C2 context level by assuming a trusted pool as follows. A pool-paying transaction is created as before by spending some arbitrary input and paying to the pool address. The miner sends the shares along with the proofs to the pool over a private channel. The pool is trusted not to misuse the transaction. This addresses the leak-from-share attack. To address the leak-from-orphaned-block attack, the following strategy is used. Assume that the box funding the pool transaction contains a unique identifier of Alice (such as her public key) and a script that enforces any spending transaction to pay the pool. Lets us call this {\em Alice's funding box}. The pool then enforces the following rules internally.
-\begin{enumerate}
-    \item Any transaction it receives from Alice's funding box that was not mined by Alice is considered {\em irregular}.
-    % , and the output of that transaction (paying the pool) as an {\em irregular} output.
-    \item Any irregular transaction using Alice's funding box is not considered for pool reward disbursement and the funds are refunded back to Alice.
-\end{enumerate}
-It is possible for everyone to verify that a given pool transaction is irregular if everyone knows Alice's public key. Thus, a pool cannot deny the existence of an irregular transaction. Refunds can also be made verifiable in many ways, such as by requiring the pool to create another funding box for Alice, which can be publicly verified. We can additionally require that the new funding box be created in a transaction that consumes the irregular transaction's output. 
-
-
-\section{Pooled Mining with Type 2 Puzzles}
-% \section{10 Blocks}
-\label{bypasstype2}
-
-In Type 2 puzzles, a miner can produce~(with non-negligible probability) an alternative block for the same PoW solution~\cite{miller2015nonoutsourceable}.
-For concreteness, we will use public key cryptography to illustrate this, as we did for Type 1 puzzles. However, our approach will work for any other implementation of such puzzles.
-
-
-Recall that a Type 1 puzzle comprises of two steps: (1) embedding a public key $p$ in the block header, whose private key is needed in generating the solution, and (2) tying the block rewards to $p$. 
-A Type 2 puzzle can be considered a variation of a Type 1 puzzle, where Step 1 remains the same but Step 2 is modified so that the block rewards are not tied to $p$ but instead to another public key $a$ that is certified by $p$. In other words, the complete solution is defined using a tuple $(p, a, \textsf{cert}_p(a))$, where $\textsf{cert}_p(a)$ is a signature on $a$ that verifies with $p$. 
-
-The rationale behind non-outsourceability is that a cheating miner knowing the private key of $p$ can steal the reward as follows. When claiming shares, the miner behaves correctly. That is, it constructs the block so that rewards go to the pool public key $a$. However, if a real solution is found, the rewards are sent to the miner public $a'$ by creating a certificate $\textsf{cert}_p(a')$. Thus, as in Type 1 puzzles, the pool risks losing rewards if it shares secrets with miners. 
-
-
-\textbf{Watermarking:} In the basic Type 2 scheme, a pool can make it possible to identify stolen rewards by publicly fixing a watermark identifying its blocks in advance~\cite{miller2015nonoutsourceable}. A watermark in this context is something that is preserved even if the pool key $a$ is replaced by the miner key $a'$. A few examples are the certifying key $p$ or, say, half the bits of the nonce. If such a watermark is used then it becomes possible to identify the cases when the block rewards are stolen. 
-
-\textbf{Strong Type 2 puzzles:} In the above design, it is possible to determine when the rewards are stolen. For instance, using the public key $p$ as a watermark, a pool may declare in advance that for a given $p$, it only considers the pair $(p, a)$ as valid and any other pair $(p, a')$ indicates a theft. The stronger variant of Type 2 puzzles replaces signatures with zero knowledge proofs so that the two cases (block rewards stolen or not) become indistinguishable. Any Type 2 puzzle that is not strong is called {\em weak}.
-
-We describe a smart contract that bypasses both Type 1 and (weak) Type 2 schemes. For sake of brevity, however, we only describe the Type 2 solution here. Recall that for such schemes, it is possible to detect when a particular watermark is being used in the block. In our approach, this watermark is attached to the miner instead of the pool. Thus, the pool will share pair-wise watermarks with every miner. Similar to the previous approach, we will also require the miner to lock some collateral that can be used by the pool to cover any rewards taken by the miner.
-We also require the smart contract language to make available in the execution context the block solutions for not only the current block header but also the last $L$ block header prior to the current one. 
-
-Then a weak Type 2 scheme can be bypassed as follows. In order to participate in the pool, Alice creates an unspent box that locks collateral with the guard script: {\em payable to pool public key if at least one of the last $L$ headers contains the watermarked solution}. The same solution will also work for Type 1 schemes there because the block header cannot be efficiently altered without also altering the embedded public key. In \langname, for example, this can be implemented as: \texttt{poolPubKey \&\& lastHeaders.exists(h => h.minerPubKey == alice)}.
-
-The method \texttt{exists} of \texttt{lastHeaders} takes as input another method, say $f$, that takes as input an header and outputs a \texttt{Boolean}. The method $f$ is applied to every element of \texttt{lastHeaders} and the output of \texttt{exists} is the OR of the outputs of $f$. In this case, $f$ outputs true if the miner public key in the header is Alice's public key. 
-
-
-A miner is permitted to send the reward to any chosen address, since as soon as a valid block is generated, the collateral becomes spendable by the pool. One way the miner can try to save the collateral is to generate $L$ blocks after the one with the watermark, but this case is unlikely for a pool user if $L$ is big enough. In Ergo, for example, $L = 10$, and the chance to generate 11 consecutive blocks is very small~\cite{Nak08}. 
-
-Note that the above script locks the collateral until Alice find a block, which may never happen. Hence, as in the Type 1 case, we need to allow Alice to withdraw collateral if she desires. However, the solution used in Type 1 (i.e., simply appending `\texttt{|| aliceWithdraw}') will not work here because the pool does not immediately get the collateral when Alice gets the reward, but rather after at most $L$ blocks. If we allow Alice to withdraw the collateral at any time, the she can withdraw it in the same block as the reward.
-One solution would be to allow Alice to withdraw the collateral only after some fixed height $H$, while her participation in the pool using this collateral ends at height $H - L$, after which she must use new collateral. For simplicity, we skip this deadline condition for withdrawing the collateral by the miner in case a block is not found for a long time. However, a real world implementation must consider this.
-
-\section{Conclusion and Further Work}
-\label{conclusion}
-
-Non-outsourceable puzzles have been proposed as a possible workaround for attacks that arise due to pool formation in PoW blockchains. Such solutions fall into two broad categories: Type 1, where the reward is directly bound to some trapdoor information used for generating the block solution (and thus, that information is needed while spending), and Type 2, where the reward is indirectly bound to the trapdoor information via a certificate. Type 2 schemes can be further classified into weak, where the identity of the miner is revealed, and strong, where the identity remains hidden. 
-
-In this paper we proposed two approaches to bypass non-outsourceability of Type 1 and weak Type 2
-schemes to create mining pools, thereby `breaking' them. Our pools operates at level L2 (censorship resistance), where the pool does not  control transactions to be included in blocks but only collects the rewards (see Section~\ref{pool-levels}). Such pools do not pose stability threats that L1 level pools do. Although our pools are most efficient when operating at L2, they can operate at L1 simply by having the pool create miner-specific blocks using their public keys. 
-Note that both L1 and L2 carry the risk of funds loss due to operator compromise. A topic of further investigation is to have the pools operate at L3, where there is no risk of losing funds. 
-
-Only strong Type 2 schemes~(where a miner does not provide a block solution in the clear, but rather provides an encrypted solution
-along with zero-knowledge proof of its correctness) remain unbroken. However, it should also be noted that strong schemes are not very practical as they require a generic zero-knowledge proof system which imposes heavy burden on both the prover and verifier. Thus, such schemes currently have no implementations in the real world. Additionally, we note that Type 2 schemes in their entirety have an inherent weakness that make them impractical for real world use: the high possibility of forking attacks. 
-
-
-Both our approaches rely on smart contracts acting as decentralized escrows and require the underlying programming language to allow predicates at context level C3 or higher (i.e., access to the block solution; see Section~\ref{context}). Thus, one way to invalidate our methods would be to restrict the language context to level C2 or lower. Note that even level C2 contracts allow sophisticated applications such as non-interactive mixing, rock-paper-scissors, and even an ICO~\cite{advtutorial}.
-
-Another open issue in mining pools is that of block withholding~\cite{courtois2014subversive}, where the miner tries to attack the pool by submitting valid shares but discarding actual solutions. The need for collateral in our schemes may possibly affect the attacker's strategy. This will be considered in a follow-up work.
-
-\section*{Acknowledgements}
-\label{*acknowledgements}
-
-We would like to thank Mohammad Hasan Samadani and the ergopool.io team for building a pool based on this paper and highlighting real-world issues in regards with high-level scheme descriptions.
-
-\bibliographystyle{unsrt}
-\bibliography{main}
-\appendix
-
-
-\end{document}
+\documentclass{llncs}
+\def\shownotes{1}
+\def\notesinmargins{0}
+
+%\usepackage{fullpage}
+
+\usepackage{mathtools,color,xcolor,hyperref,graphicx,wrapfig,listings,array,xspace}
+\usepackage{caption}
+\usepackage{subcaption}
+\usepackage{tikz}
+\usetikzlibrary{arrows}
+
+\usepackage{amsfonts}
+% https://tex.stackexchange.com/questions/11719/how-do-i-backcolor-in-verbatim
+\usepackage{xcolor}
+\usepackage{alltt}
+% Compensate for fbox sep:
+\newcommand\Hi[2][lightgray]{%
+	\hspace*{-\fboxsep}%
+	\colorbox{#1}{#2}%
+	\hspace*{-\fboxsep}%
+}
+
+\ifnum\shownotes=1
+\ifnum\notesinmargins=1
+\newcommand{\authnote}[2]{\marginpar{\parbox{\marginparwidth}{\tiny %
+  \textsf{#1 {\textcolor{blue}{notes: #2}}}}}%
+  \textcolor{blue}{\textbf{\dag}}}
+\else
+\newcommand{\authnote}[2]{
+  \textsf{#1 \textcolor{blue}{: #2}}}
+\fi
+\else
+\newcommand{\authnote}[2]{}
+\fi
+
+\newcommand{\snote}[1]{{\authnote{\textcolor{red}{Scalahub notes}}{#1}}}
+\newcommand{\knote}[1]{{\authnote{\textcolor{green}{kushti notes}}{#1}}}
+
+\newcommand{\ret}{\mathsf{ret}}
+\newcommand{\new}{\mathsf{new}}
+\newcommand{\hnew}{h_\mathsf{new}}
+\newcommand{\old}{\mathsf{old}}
+\newcommand{\op}{\mathsf{op}}
+\newcommand{\verifier}{\mathcal{V}}
+\newcommand{\prover}{\mathcal{P}}
+\newcommand{\key}{\mathsf{key}}
+\newcommand{\nextkey}{\mathsf{nextKey}}
+\newcommand{\node}{\mathsf{t}}
+\newcommand{\parent}{\mathsf{p}}
+\newcommand{\leaf}{\mathsf{f}}
+\newcommand{\vl}{\mathsf{value}}
+\newcommand{\balance}{\mathsf{balance}}
+\newcommand{\lft}{\mathsf{left}}
+\newcommand{\rgt}{\mathsf{right}}
+\newcommand{\lbl}{\mathsf{label}}
+\newcommand{\direction}{\mathsf{d}}
+\newcommand{\oppositedirection}{\bar{\mathsf{d}}}
+\newcommand{\found}{\mathsf{found}}
+\newcommand{\mypar}[1]{\smallskip\noindent\textbf{#1.}\ \ \ }
+\newcommand{\ignore}[1]{}
+
+\newcommand{\langname}{ErgoScript\xspace}
+\newcommand{\powname}{Autolykos\xspace}
+\newcommand{\poolname}{ErgoPool\xspace}
+\newcommand{\mixname}{ErgoMix\xspace}
+
+
+\newcommand{\lst}[1]{\text{\lstinline[basicstyle={\ttfamily}]$#1$}}
+
+\newcommand{\andnode}{\ensuremath{\mathsf{AND}}}
+\newcommand{\ornode}{\ensuremath{\mathsf{OR}}}
+\newcommand{\tnode}{\ensuremath{\mathsf{THRESHOLD}}}
+
+\newcommand{\primname}{Commitment of Work\xspace}
+\newcommand{\prim}{CoW\xspace}
+
+
+\newcommand{\GF}{\ensuremath{\mathrm{GF}}}
+
+
+\begin{document}
+
+
+\title{Bypassing Non-Outsourceable Proof-of-Work Schemes Using Collateralized Smart Contracts}
+
+\author{Alexander Chepurnoy\inst{1,2}, Amitabh Saxena\inst{1}}
+
+\institute{Ergo Platform \\\email{\{kushti\}@protonmail.ch, \{amitabh123\}@gmail.com} \and
+IOHK Research \\\email{\{alex.chepurnoy\}@iohk.io}}
+
+\maketitle
+
+\begin{abstract}
+    Centralized pools and renting of mining power are considered as sources of possible censorship threats and even 51\%
+    attacks for decentralized cryptocurrencies. Non-outsourceable Proof-of-Work (PoW) schemes have been proposed to tackle these issues. However, tenets in the folklore say that such schemes could potentially be bypassed by using escrow mechanisms.
+    In this work, we propose a concrete example of such a mechanism which is using collateralized smart contracts. Our approach allows miners to bypass non-outsourceable PoW schemes
+    if the underlying blockchain platform supports smart contracts in a sufficiently advanced language. In particular, the language should allow access to the PoW solution.
+    At a high level, our approach requires the miner to lock some collateral covering the reward amount and protected by a smart contract acting as an escrow. The smart contract allows the pool to collect the collateral as soon as the miner collects any block rewards. We propose two variants of the approach depending on when the collateral is bound to the block solution. Using this, we show how to bypass previously proposed non-outsourceable Proof-of-Work schemes (with the notable exception for strong non-outsourceable schemes) and show how to build mining pools for such schemes.
+\end{abstract}
+
+\section{Introduction}
+
+Security of Bitcoin and many other cryptocurrencies relies on so called Proof-of-Work (PoW) schemes~(also known as scratch-off puzzles), which are mechanisms to reach fast consensus and guarantee immutability of the ledger. Security of such consensus mechanisms is based on the assumption that no single entity controls a large part of the mining power. For example, if a single entity controls
+33\% then it can earn unproportionally more rewards using {\em selfish mining}~\cite{selfish}, and with more than 50\% an adversary can do double spending or filter out certain transactions. Mining pools are the primary cause of such concentration of mining power. 
+However,  individually, it is more beneficial for miners to join pools despite the fact that they are detrimental to the system. Another threat, especially for new cryptocurrencies are potential Goldfinger attacks using hosted mining services to rent mining power in order to mine~(or attack) a cryptocurrency~\cite{goldfinger}.
+
+Non-outsourceable scratch-off puzzles have been proposed to address these issues~\cite{miller2015nonoutsourceable,daian2017short}. A notable example of a real world implementation of this idea is Ergo~\cite{ergo}, whose PoW, \powname~\cite{autolykos}, is based on~\cite{daian2017short}. The primary technique in such approaches is to discourage pooled mining by tying the rewards to some trapdoor information needed for solution generation. In this work, we describe how to bypass the non-outsourceability of many such schemes, including Ergo's. 
+More importantly, while our solution bypasses non-outsourceability, which gives the ability to form pools, it retains the {\em censorship resistance} property of non-outsourceable puzzles. That is, a pool cannot conduct 51\% attacks even if it handles more than 51\% of the mining power (see Section~\ref{pool-levels} for details). 
+
+The rest of the paper is organized as follows. Section~\ref{background} contains an overview of the current state of affairs in proof-of-work schemes and pooled mining along a high level overview of non-outsourceable puzzles. Section~\ref{bypasstype1} describes one approach for creating mining pools in many types of non-outsourceable puzzles, specifically those of~\cite{daian2017short}. Section~\ref{bypasstype2} describes another approach that covers a wider range of puzzles~\cite{daian2017short,miller2015nonoutsourceable}. We conclude the paper in Section~\ref{conclusion} along with pointers for future research.
+\section{Background}
+\label{background}
+
+\subsection{Proofs of Work} 
+
+We first describe the vanilla proof-of-work (PoW) mechanism used in Bitcoin. In order to generate a block in Bitcoin, a miner collects a number of unconfirmed transactions and organizes them into a Merkle tree.
+% All nodes of this tree except the leaves are 32 byte hashes computed from its children.
+The digest of this tree, denoted $t$ here, is stored in a section of the block called the {\em block header}, which also includes $h$, the hash of the previous block's header, and $n$, a random string called the nonce. We use the term $m$ to denote the puzzle made of the concatenation of the Merkle tree digest and the hash of the previous block. That is, $m = t\|h$ and
+then the header is of the form $m\|n$.
+The solution is also determined by another parameter $\lambda > 1$, called the {\em difficulty}. Let $H$ be a collision
+resistant hash function with output of 256 bits. 
+The header $m\|n$ is considered a valid solution
+if $H(m\|n) \leq 2^{256}/\lambda$.
+A miner repeatedly tries different values of $n$ (and possibly $m$) until a solution is found. 
+Since $H$ is like a random oracle, the probability of finding a solution in one attempt is 
+$1 / \lambda$.
+All PoW systems use the above idea of finding a value from a uniform distribution that falls within some narrower range based on the difficulty parameter. 
+
+\subsection{Pooled Mining} 
+\label{pool-levels}
+Bitcoin allows mining pools, which roughly work as follows. The pool distributes work based on a some $m$ that it decides. Each miner tries to find a solution for the given $m$ and any solution found is sent to the network.
+A miner actually tries to find a {\em share}, which is like a solution but with reduced difficulty (also decided by the pool). Some of the shares may also be real solutions, which result in valid blocks. A miner gets paid by the number of shares submitted. This is possible because the Bitcoin PoW puzzle is a {\em scratch-off puzzle}~\cite{miller2015nonoutsourceable}, a type of PoW puzzle that can be processed in parallel by multiple non-communicating entities with an appropriate reduction in search time.
+
+The pool generates the potential block candidates as if it was solo mining, and then distributes that candidate to its miners for solving, which can be considered workers for the pool. The shares have no actual value and are just an accounting tool used by the pool to keep track of the work done by each worker. The key observation with pools is that miners do work for some other entity who then distributes the rewards back to the workers.
+Since the pool selects the transactions that are to be included, this gives the pool greater control over the entire blockchain network. We define this using three levels of (de)centralization that a pool may operate at. 
+
+\begin{enumerate}
+	\item {\em Level 1 (Centralized):} The pool operator defines both $m$ and the reward address. Thus, a pool operator has full control over which transactions are included (censorship) and also carries the risk of losing the rewards.
+	\item {\em Level 2 (Censorship Resistant):} The pool operator does not define $m$ but collects the rewards. This is resistant to censorship but still carries the risk of losing the rewards. % This is what we will try achieve.
+	\item {\em Level 3 (Decentralized):} There is no centralized pool operator but rather another decentralized oracle that emulates the pool operator and rewards are automatically given to the participants based on the shares they submitted (see P2Pool~\cite{chesterman2018p2pool} for Bitcoin and SmartPool~\cite{luu2017smartpool} for Ethereum). In P2Pool, this oracle is implemented using another blockchain, while in SmartPool, it is implemented using a smart contract.
+\end{enumerate}
+
+The following table summarizes the concepts.\\~\\
+	\begin{tabular}{|l|l|l|l|}\hline
+	Pool level	& Censorship & Reward theft risk &Example\\\hline
+	L1 (Centralized)	&Yes & Yes  & BTC.com\\
+	L2 (Censorship Resistant)	& No & Yes &ErgoPool (this work)\\
+	L3 (Decentralized)	& No & No &SmartPool\cite{luu2017smartpool}, P2Pool~\cite{chesterman2018p2pool}\\\hline
+	\end{tabular}
+
+~\\
+
+The primary issue with pools is that they increase the potential of transaction censorship and 51 percent attacks. One way to address this issue is to disallow pools entirely. This is what non-outsourceable puzzles aim to achieve, and Ergo is the first practical implementation of such puzzles~\cite{ergo}. Thus, such puzzles are designed to provide the same level of security as an L3 pool.
+
+We, however, note that disallowing pools entirely comes with its own set of problems. For instance, at Ergo launch, the difficulty went up so quickly that miners with single GPUs could not find any blocks in a reasonable time. Since Ergo does not allow pools, such miners had no incentive to continue mining. In fact, this research was motivated from the need to create a mining pool for Ergo. However, we also want our solution to retain the security offered by lack of pools, that is, resistance to censorship and 51\% attacks. 
+
+Our solution is based on the observation that another way to address censorship and 51 percent attacks is to have pools operate at levels L2 or L3, where these issues are not present. Thus, not only can we have decentralization in mining but also have all the benefits of pools (such as regular income for miners and thereby, stronger network). Our solution is designed for L2 but can also be trivially extended to operate at L1. Additionally, it may be possible to extend it to L3 using approaches similar to SmartPool or P2Pool, which we leave as a topic for further research.
+
+\subsection{Non-Outsourceable Puzzles}
+
+We start with overviewing (non-)outsourceability definitions in existing literature expressed in different works, such as
+Non-outsourceable Scratch-Off Puzzles~\cite{miller2015nonoutsourceable}, 2-Phase Proof-of-Work (2P-PoW)~\cite{twophase},
+PieceWork~\cite{daian2017short}, Autolykos~\cite{autolykos}. The details of these approaches are described in Sections~\ref{bypasstype1} and~\ref{bypasstype2}. However, at a high level, all these approaches can be broadly classified into two categories. 
+
+In the first one~\cite{autolykos,daian2017short,twophase}, which we call \textbf{Type 1}, a PoW scheme is considered
+non-outsourceable if it is not possible to iterate over the solution space without knowing some trapdoor information (such as a secret key) corresponding to some public information (such as a public key) contained in the block header, with block rewards locked by that trapdoor information. The reasoning here is that in order to send the reward to a pool's address, each miner must know the secret corresponding to that address. However, a pool does not trust miners and so will not give the secret away to them. 
+
+In the other category
+~\cite{miller2015nonoutsourceable}, called \textbf{Type 2}, a PoW scheme is considered non-outsourceable if for any solved block, a miner can generate another block efficiently with non-negligible probability. The motivation behind this definition is that a miner can get paid for shares
+by trying to generate a block that pays the reward to the pool. In case of successful block generation, however, the miner could generate and broadcast another block that sends the reward elsewhere. 
+We further classify Type 2 into {\em weak} if the identity of the miner stealing the rewards can be ascertained and {\em strong} if the identity remains secret.
+
+At a technical level, both Type 1 and 2 approaches rely on a miner's ability to steal the pool's rewards. The difference lies in the way this occurs. In Type 1 schemes, the miner is able to steal the reward {\em after} the block gets finalized.
+In Type 2, 
+the reward can only be stolen {\em before} a block is finalized. 
+
+
+We note that all Type 2 schemes have an inherent problem that allows malicious actors to flood the network with a large number of valid but distinct solutions, thereby causing network partitions and instability. This causes the network to converge very slowly or result in several forks. Hence, we don't consider Type 2 schemes to be robust in reaching consensus, thereby making them impractical in the real world. We call this the {\em forking attack}. Strong Type 2 schemes are even more prone to this attack because there is no fear of detection. % (and penalization).
+
+In this work, we bypass the non-outsourceability of all Type 1 and weak Type 2 schemes assuming that their platforms support
+some minimal smart contract capability. The following table summarizes this. 
+
+~\\
+	\begin{tabular}{|l|l|l|l|l|}\hline
+		  Puzzle type     & Thief's identity   & When rewards stolen       & Forking attack &Bypassed \\\hline
+		  1        & revealed              & after block acceptance   & no & yes             \\
+		  2 (weak)   & revealed           & before block acceptance  & yes &yes            \\
+		  2 (strong) & secret           & before block acceptance  & yes & no      \\\hline
+	\end{tabular}
+
+\subsection{Execution Context in Smart Contracts}
+\label{context}
+
+To give understanding of how a smart contract can bypass non-outsourceability, we first explain what kind of data the contract 
+can access.
+
+In PoW currencies, a block contains a compact section called the {\em header}, which is
+enough to verify the PoW solution and check integrity of other sections (such as block transactions).
+
+Execution context is what is available to a contract during execution. Considering UTXO-based cryptocurrencies, such as
+Bitcoin and Ergo, we can think about following components of the execution context. At the bare minimum, the first level, the smart contract 
+ should have access to the contents of the UTXO it is locking (i.e., its monetary value and any other data stored in it). At the second level, the smart contract may additionally have access to the spending transaction, that is, all its inputs and outputs. At the third level, the smart contract may have access to block header data in addition to the data at the second level. For example, in Ergo, the last ten block headers and also some parts of the next block header 
+ (which are known in advance before the next block is mined) are also available in the execution context. Finally, at the fourth level, the execution context may contain the entire block with all sibling transactions. Note that since the execution context must fit into random-access memory of commodity hardware, accessing the full blockchain is not a realistic scenario. The following
+ table summarizes possible execution context components.
+
+~\\
+\begin{tabular}{|l|l|l|l|l|l|}\hline
+	Context level & UTXO & Transaction & Header      & Block & Example \\ \hline
+	 C1     & Yes  & No          & No  		   & No    & Bitcoin~\cite{Nak08} \\
+	 C2     & Yes & Yes         & No 		   & No    & -- \\
+	 C3     & Yes & Yes         & Yes 		   & No    & Ergo ~\cite{ergo}   \\
+	 C4     & Yes & Yes         & Yes 		   & Yes   & --    \\\hline
+\end{tabular}
+	
+\section{Pooled Mining in Type 1 Puzzles}
+\label{bypasstype1}
+
+In a nutshell, Type 1 puzzles use a combination of two approaches. The first approach is to replace the hash function with a digital signature (i.e., use public-key cryptography instead of symmetric key cryptography for obtaining the final solution). The second approach is to tie the public key to the rewards. 
+
+\subsection{Using Public-Key Cryptography}
+
+The method requires a randomized signature scheme that is strongly unforgeable under adaptive chosen message attacks (s-UFCMA) and outputs signatures uniformly spread over some range irrespective of how the signer behaves. Schnorr signature is one such scheme~\cite{Sch91}.
+
+A candidate block header is constructed using transactions as in Bitcoin along with a public key $p$. A valid block header is a candidate block header along with a signature $d$ that verifies with this public key and satisfies the difficulty constraints as before (i.e., is less than a certain value). The difficulty parameter is automatically adjusted as in Bitcoin.
+
+One real-world implementation of this concept is \powname \cite{autolykos}, the PoW algorithm of Ergo~\cite{ergo}. \powname uses a variation of Schnorr signatures~\cite{Sch91}, where the goal of a miner is to output $d$ such that $d < 2^{256}/\lambda$ and $\lambda$ is the difficulty parameter. The value $d$ is to be computed as follows. First compute $r = H(m\|n\|p\|w)$ where $m$ is the transactions digest, $n$ is a nonce, $p$ is a public key (an elliptic curve group element) and $w$ is an ephemeral public key that should never be reused in two different blocks. Let $x$ be the corresponding private key of $w$. Compute $d = xr - s$, where $s$ is the private key corresponding to $p$.
+
+
+\subsection{Tying Public-Key to Rewards}
+
+The second technique in making a Type 1 pool-resistant scheme is to tie the rewards to the public key $p$ contained in the block solution. That is, the platform enforces that any mining rewards are protected by the statement {\em prove knowledge of secret key corresponding to the public key $p$ (from the block solution)}
+
+We consider Ergo as an example here. Rather than enforcing this logic within the protocol, Ergo uses smart contracts to enforce it. In particular, this rule is enforced in a so called \textbf{Emission box}\footnote{A box is just a fancy name for a UTXO. We will use these two terms interchangeably.}, a UTXO which contains all the ergs (Ergo's primary token) that will ever be emitted in rewards. The box is protected by a script that enforces certain conditions on how the rewards must be collected. In particular, it requires that a reward transaction has exactly two outputs, such that the first is another emission box containing the remaining ergs and the second is a box with the miners reward protected with the following script: {\em prove knowledge of the discrete logarithm (to some fixed base $g$) of group element $p$ AND height is greater than or equal to the box-creation height plus 720}.
+This is possible because Ergo's (level C3) context includes the block solution. Note that the requirement of 720 blocks (which is roughly a day) is to prevent spending of rewards until they have almost no chance of being invalidated due to forks.
+
+The above approach ensures that the private key used for finding the block solution is also needed for spending the rewards. Consequently, anyone who finds a block also has the ability to spend those rewards. 
+If we try to create any standard type of pool, we find that anyone having the ability to find a solution also has the ability to spend (i.e., steal) the reward. In fact, any standard pool must share the same private key among all participants, thereby making it impossible to determine the actual spender. This restriction also applies to decentralized schemes such as P2Pool and SmartPool because they both require that rewards be sent to addresses not under the miner's control.
+
+\subsection{Creating a Mining Pool}
+
+We now describe a pooling strategy for bypassing any Type 1 scheme, provided that the underlying smart contract language supports context level C3 or higher (see Section~\ref{context}). Hence one way to mitigate our method would be to restrict the smart contract language to level C2 or lower. Our concrete implementation uses Ergo as the underlying platform, which supports C3 context. 
+
+We will follow the {\em pay-per-share} approach, where the reward is distributed among the miners based on the number of shares they submitted since the last payout. Our pool is designed to operate at centralization level L2, where the pool only collects the rewards but does not select transactions (see Section~\ref{pool-levels}). Hence, it provides resistance against censorship and does not encourage 51\% attacks that are possible at L1. Note that the pool could also operate at L1 by creating miner-specific blocks using pair-wise shared public keys. However, this increases computational load on the pool and overall network usage. 
+
+\textbf{Basic variant:} We first describe a basic version that is insecure. We then patch the vulnerability to obtain the full version.
+
+The key observation in our approach is that in a valid share, the reward need not necessarily be sent directly to the pool's address. What is actually necessary is that an amount equivalent to the reward is sent to the pool's address. This simple observation allows us to create a pool with the following rules:
+\begin{enumerate}
+	\item Each miner can send the reward to his own public key $p$, whose secret key only he knows ({\em reward transaction}).
+	\item The block must also have another transaction sending the same amount as the reward to the pool address ({\em pool transaction}). 
+
+\end{enumerate}
+
+%\snote{Maybe make this section less Ergo-specific}
+
+A valid share is a solution to a block with the above structure. A miner can efficiently prove that a share is valid without having to send the entire block to the pool. It can simply send the pool transaction along with a Merkle proof that validates the transaction~\cite{Hearn:2012:BIP}.
+A pool operator collects such shares (along with the proofs) and any funds thus received when a block is solved are distributed among the miners using the pay-per-share algorithm. To ensure that miners generate valid blocks, the pool randomly asks miners to provide full blocks corresponding to some of their shares and penalize those who cannot. 
+
+One drawback of this is that each miner must have sufficient collateral to cover the reward amount at any time, even though the reward becomes spendable only after a `cooling-off period' (720 blocks in Ergo). Thus, there is a minimum period during which the collateral is spent but the reward is locked and cannot be used as further collateral. 
+Therefore, for uninterrupted mining, each miner must keep the reserved amount of at least 2 rewards (possibly more depending on the expected time to find a block).
+
+ To overcome this drawback, a pool may provide incentives such as allowing the miner to keep a fraction of the reward (example for the current reward of 67.5 ergs in Ergo, the pool may require only 65 ergs to be sent to it). 
+
+\textbf{The broadcast attack:} Let Alice be a miner with public key \texttt{alice}. If such a system is used in, say Bitcoin, then the system becomes insecure. Once the pool-paying transaction is publicized, anyone (not necessarily Alice) may broadcast it, possibly using it as their own pool transaction. 
+
+\textbf{Enhanced variant:} The enhanced protocol mitigates the above attack. This is possible because \langname allows us to use the block solution in the context, using which we can secure the pool transaction as follows. Instead of paying to the pool from an arbitrary box (or boxes), Alice will instead store this collateral in a special box protected by the following script:
+\begin{verbatim}
+minerPubKey == alice
+\end{verbatim}
+
+A box with this script does not require a signature because the above statement only fixes the miner's public key to \texttt{alice} and does not enforce any other spending condition. Thus, anyone can create a transaction spending this box. However the transaction is valid only if the block that includes it is mined by Alice. 
+This ensures that the box can only be spent if and when Alice mines a block.  
+Alice creates her pool transaction using this box as input and submits her shares and proofs to the pool as before. She need not even use a private channel for this purpose and can broadcast this publicly. This enables the possibility of L3 decentralization level that requires public shares~\cite{chesterman2018p2pool,luu2017smartpool} (see Section~\ref{pool-levels}).
+
+The above variant prevents the broadcast attack because knowing the pool transaction does not help the attacker in any way (since anyone can create that transaction without Alice's help). An attacker might try to spend Alice's collateral in a transaction paying to some address other than the pool address. However, Alice will discard such transactions when creating a candidate block and only include her pool paying transaction that spends the collateral. In the worst case, if Alice does not check for others spending her collateral, the mined block will still include her own pool-paying transaction double-spending the same collateral, thereby making the entire block invalid. 
+
+\textbf{Full variant:} Observe that the above collateral box is not spendable until Alice actually mines a block. Depending on her hardware and the global hash rate, this may take a very long time, and her funds will be stuck till then. We would like Alice to be able to withdraw her collateral at any time she decides to stop participating in the pool. This can be done as follows. Alice first sets another public key \texttt{aliceWithdraw} that she will use to withdraw the collateral (it is possible to keep \texttt{aliceWithdraw} = \texttt{alice}). The modified script is:
+
+\begin{verbatim}
+(minerPubKey == alice) || aliceWithdraw
+\end{verbatim}
+
+The first condition, \texttt{minerPubKey == alice}, ensures that when used to fund the pool output, the miner must be Alice as in the enhanced variant. The second condition, \texttt{bob}, ensures that the coins are not stuck till Alice finds a block, because it allows Alice may withdraw the collateral at any time.
+Alice should fund the pool transaction by satisfying only the first condition and never the second condition, otherwise the broadcast attack becomes possible. The second condition is be used only for withdrawing collateral.
+
+Note that the above allows everyone to create a transaction spending Alice's collateral box as long as Alice mines the transaction. Alice may have more than one collateral box protected by identical scripts. Thus, an attacker may try to spend Alice's box that is not used in the pool funding transaction. Of course, Alice should not include such transactions in her block. This requires Alice to implement additional checks. An easier solution is for Alice to use another public key, \texttt{aliceLock}, as below to ensure that only she can create a valid transaction. 
+
+\begin{verbatim}
+((minerPubKey == alice) && aliceLock) || aliceWithdraw
+\end{verbatim}
+
+The above broadcast attack mitigation strategy requires C3 context level (i.e., access to \texttt{minerPubKey}) and will not work in lower levels. One may envisage a hiding strategy at C2 context level, where the pool transaction is not revealed in a share and only a commitment is revealed. The actual transaction is revealed only if a block is found or when a miner later proves to the pool that the shares were correct. However, this is also prone to broadcast attacks as follows. First note that there are two kinds of broadcast attacks. The first is the {\em leak-from-share} attack. The second is the {\em leak-from-orphaned-block} attack, where the transaction is extracted from a mined block that ends up getting orphaned. The hiding strategy mitigates the first attack but not the second. 
+
+\textbf{Weak Broadcast security:} We can obtain a weaker form of broadcast security for C2 context level by assuming a trusted pool as follows. A pool-paying transaction is created as before by spending some arbitrary input and paying to the pool address. The miner sends the shares along with the proofs to the pool over a private channel. The pool is trusted not to misuse the transaction. This addresses the leak-from-share attack. To address the leak-from-orphaned-block attack, the following strategy is used. Assume that the box funding the pool transaction contains a unique identifier of Alice (such as her public key) and a script that enforces any spending transaction to pay the pool. Lets us call this {\em Alice's funding box}. The pool then enforces the following rules internally.
+\begin{enumerate}
+    \item Any transaction it receives from Alice's funding box that was not mined by Alice is considered {\em irregular}.
+    % , and the output of that transaction (paying the pool) as an {\em irregular} output.
+    \item Any irregular transaction using Alice's funding box is not considered for pool reward disbursement and the funds are refunded back to Alice.
+\end{enumerate}
+It is possible for everyone to verify that a given pool transaction is irregular if everyone knows Alice's public key. Thus, a pool cannot deny the existence of an irregular transaction. Refunds can also be made verifiable in many ways, such as by requiring the pool to create another funding box for Alice, which can be publicly verified. We can additionally require that the new funding box be created in a transaction that consumes the irregular transaction's output. 
+
+
+\section{Pooled Mining with Type 2 Puzzles}
+% \section{10 Blocks}
+\label{bypasstype2}
+
+In Type 2 puzzles, a miner can produce~(with non-negligible probability) an alternative block for the same PoW solution~\cite{miller2015nonoutsourceable}.
+For concreteness, we will use public key cryptography to illustrate this, as we did for Type 1 puzzles. However, our approach will work for any other implementation of such puzzles.
+
+
+Recall that a Type 1 puzzle comprises of two steps: (1) embedding a public key $p$ in the block header, whose private key is needed in generating the solution, and (2) tying the block rewards to $p$. 
+A Type 2 puzzle can be considered a variation of a Type 1 puzzle, where Step 1 remains the same but Step 2 is modified so that the block rewards are not tied to $p$ but instead to another public key $a$ that is certified by $p$. In other words, the complete solution is defined using a tuple $(p, a, \textsf{cert}_p(a))$, where $\textsf{cert}_p(a)$ is a signature on $a$ that verifies with $p$. 
+
+The rationale behind non-outsourceability is that a cheating miner knowing the private key of $p$ can steal the reward as follows. When claiming shares, the miner behaves correctly. That is, it constructs the block so that rewards go to the pool public key $a$. However, if a real solution is found, the rewards are sent to the miner public $a'$ by creating a certificate $\textsf{cert}_p(a')$. Thus, as in Type 1 puzzles, the pool risks losing rewards if it shares secrets with miners. 
+
+
+\textbf{Watermarking:} In the basic Type 2 scheme, a pool can make it possible to identify stolen rewards by publicly fixing a watermark identifying its blocks in advance~\cite{miller2015nonoutsourceable}. A watermark in this context is something that is preserved even if the pool key $a$ is replaced by the miner key $a'$. A few examples are the certifying key $p$ or, say, half the bits of the nonce. If such a watermark is used then it becomes possible to identify the cases when the block rewards are stolen. 
+
+\textbf{Strong Type 2 puzzles:} In the above design, it is possible to determine when the rewards are stolen. For instance, using the public key $p$ as a watermark, a pool may declare in advance that for a given $p$, it only considers the pair $(p, a)$ as valid and any other pair $(p, a')$ indicates a theft. The stronger variant of Type 2 puzzles replaces signatures with zero knowledge proofs so that the two cases (block rewards stolen or not) become indistinguishable. Any Type 2 puzzle that is not strong is called {\em weak}.
+
+We describe a smart contract that bypasses both Type 1 and (weak) Type 2 schemes. For sake of brevity, however, we only describe the Type 2 solution here. Recall that for such schemes, it is possible to detect when a particular watermark is being used in the block. In our approach, this watermark is attached to the miner instead of the pool. Thus, the pool will share pair-wise watermarks with every miner. Similar to the previous approach, we will also require the miner to lock some collateral that can be used by the pool to cover any rewards taken by the miner.
+We also require the smart contract language to make available in the execution context the block solutions for not only the current block header but also the last $L$ block header prior to the current one. 
+
+Then a weak Type 2 scheme can be bypassed as follows. In order to participate in the pool, Alice creates an unspent box that locks collateral with the guard script: {\em payable to pool public key if at least one of the last $L$ headers contains the watermarked solution}. The same solution will also work for Type 1 schemes there because the block header cannot be efficiently altered without also altering the embedded public key. In \langname, for example, this can be implemented as: \texttt{poolPubKey \&\& lastHeaders.exists(h => h.minerPubKey == alice)}.
+
+The method \texttt{exists} of \texttt{lastHeaders} takes as input another method, say $f$, that takes as input an header and outputs a \texttt{Boolean}. The method $f$ is applied to every element of \texttt{lastHeaders} and the output of \texttt{exists} is the OR of the outputs of $f$. In this case, $f$ outputs true if the miner public key in the header is Alice's public key. 
+
+
+A miner is permitted to send the reward to any chosen address, since as soon as a valid block is generated, the collateral becomes spendable by the pool. One way the miner can try to save the collateral is to generate $L$ blocks after the one with the watermark, but this case is unlikely for a pool user if $L$ is big enough. In Ergo, for example, $L = 10$, and the chance to generate 11 consecutive blocks is very small~\cite{Nak08}. 
+
+Note that the above script locks the collateral until Alice find a block, which may never happen. Hence, as in the Type 1 case, we need to allow Alice to withdraw collateral if she desires. However, the solution used in Type 1 (i.e., simply appending `\texttt{|| aliceWithdraw}') will not work here because the pool does not immediately get the collateral when Alice gets the reward, but rather after at most $L$ blocks. If we allow Alice to withdraw the collateral at any time, the she can withdraw it in the same block as the reward.
+One solution would be to allow Alice to withdraw the collateral only after some fixed height $H$, while her participation in the pool using this collateral ends at height $H - L$, after which she must use new collateral. For simplicity, we skip this deadline condition for withdrawing the collateral by the miner in case a block is not found for a long time. However, a real world implementation must consider this.
+
+\section{Conclusion and Further Work}
+\label{conclusion}
+
+Non-outsourceable puzzles have been proposed as a possible workaround for attacks that arise due to pool formation in PoW blockchains. Such solutions fall into two broad categories: Type 1, where the reward is directly bound to some trapdoor information used for generating the block solution (and thus, that information is needed while spending), and Type 2, where the reward is indirectly bound to the trapdoor information via a certificate. Type 2 schemes can be further classified into weak, where the identity of the miner is revealed, and strong, where the identity remains hidden. 
+
+In this paper we proposed two approaches to bypass non-outsourceability of Type 1 and weak Type 2
+schemes to create mining pools, thereby `breaking' them. Our pools operates at level L2 (censorship resistance), where the pool does not  control transactions to be included in blocks but only collects the rewards (see Section~\ref{pool-levels}). Such pools do not pose stability threats that L1 level pools do. Although our pools are most efficient when operating at L2, they can operate at L1 simply by having the pool create miner-specific blocks using their public keys. 
+Note that both L1 and L2 carry the risk of funds loss due to operator compromise. A topic of further investigation is to have the pools operate at L3, where there is no risk of losing funds. 
+
+Only strong Type 2 schemes~(where a miner does not provide a block solution in the clear, but rather provides an encrypted solution
+along with zero-knowledge proof of its correctness) remain unbroken. However, it should also be noted that strong schemes are not very practical as they require a generic zero-knowledge proof system which imposes heavy burden on both the prover and verifier. Thus, such schemes currently have no implementations in the real world. Additionally, we note that Type 2 schemes in their entirety have an inherent weakness that make them impractical for real world use: the high possibility of forking attacks. 
+
+
+Both our approaches rely on smart contracts acting as decentralized escrows and require the underlying programming language to allow predicates at context level C3 or higher (i.e., access to the block solution; see Section~\ref{context}). Thus, one way to invalidate our methods would be to restrict the language context to level C2 or lower. Note that even level C2 contracts allow sophisticated applications such as non-interactive mixing, rock-paper-scissors, and even an ICO~\cite{advtutorial}.
+
+Another open issue in mining pools is that of block withholding~\cite{courtois2014subversive}, where the miner tries to attack the pool by submitting valid shares but discarding actual solutions. The need for collateral in our schemes may possibly affect the attacker's strategy. This will be considered in a follow-up work.
+
+\section*{Acknowledgements}
+\label{*acknowledgements}
+
+We would like to thank Mohammad Hasan Samadani and the ergopool.io team for building a pool based on this paper and highlighting real-world issues in regards with high-level scheme descriptions.
+
+\bibliographystyle{unsrt}
+\bibliography{main}
+\appendix
+
+
+\end{document}