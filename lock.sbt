--- conflicted
+++ resolved
@@ -42,10 +42,6 @@
   "org.bitbucket.inkytonik.kiama" % "kiama_2.12" % "2.1.0",
   "org.bitlet" % "weupnp" % "0.1.4",
   "org.bouncycastle" % "bcprov-jdk15on" % "1.64",
-<<<<<<< HEAD
-=======
-  "org.ergoplatform" % "ergo-wallet_2.12" % "master-7921c215-SNAPSHOT",
->>>>>>> 0d21c4e7
   "org.fusesource.leveldbjni" % "leveldbjni-all" % "1.8",
   "org.iq80.leveldb" % "leveldb" % "0.12",
   "org.iq80.leveldb" % "leveldb-api" % "0.12",
@@ -64,13 +60,8 @@
   "org.scorexfoundation" % "scorex-core_2.12" % "4ca3e400-SNAPSHOT",
   "org.scorexfoundation" % "scorex-util_2.12" % "0.1.4",
   "org.scorexfoundation" % "scrypto_2.12" % "2.1.6",
-<<<<<<< HEAD
-  "org.scorexfoundation" % "sigma-state_2.12" % "exact-ops-ff7cc0e2-SNAPSHOT",
+  "org.scorexfoundation" % "sigma-state_2.12" % "3.1.0",
   "org.slf4j" % "slf4j-api" % "1.8.0-beta1",
-=======
-  "org.scorexfoundation" % "sigma-state_2.12" % "3.1.0",
-  "org.slf4j" % "slf4j-api" % "1.7.25",
->>>>>>> 0d21c4e7
   "org.spire-math" % "debox_2.12" % "0.8.0",
   "org.spire-math" % "jawn-parser_2.12" % "0.13.0",
   "org.typelevel" % "algebra_2.12" % "0.7.0",
@@ -84,8 +75,4 @@
   "org.typelevel" % "spire_2.12" % "0.14.1",
   "org.whispersystems" % "curve25519-java" % "0.5.0"
 )
-<<<<<<< HEAD
-// LIBRARY_DEPENDENCIES_HASH 2f5942c3e1e73a5614e31615836af79a88fc22ae
-=======
-// LIBRARY_DEPENDENCIES_HASH 7dbbcc33f13f1e104c560cc102f7ca9f2acf3ba0
->>>>>>> 0d21c4e7
+// LIBRARY_DEPENDENCIES_HASH 7dbbcc33f13f1e104c560cc102f7ca9f2acf3ba0