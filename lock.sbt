--- conflicted
+++ resolved
@@ -68,13 +68,8 @@
   "org.scorexfoundation" % "iodb_2.12" % "0.3.2",
   "org.scorexfoundation" % "scorex-core_2.12" % "53207304-SNAPSHOT",
   "org.scorexfoundation" % "scorex-util_2.12" % "0.1.1",
-<<<<<<< HEAD
   "org.scorexfoundation" % "scrypto_2.12" % "2.1.5",
-  "org.scorexfoundation" % "sigma-state_2.12" % "master-c645b1a1-SNAPSHOT",
-=======
-  "org.scorexfoundation" % "scrypto_2.12" % "2.1.4",
   "org.scorexfoundation" % "sigma-state_2.12" % "master-5f01afb6-SNAPSHOT",
->>>>>>> b7e3993b
   "org.slf4j" % "slf4j-api" % "1.7.25",
   "org.spire-math" % "jawn-parser_2.12" % "0.11.0",
   "org.typelevel" % "cats-core_2.12" % "1.0.1",
